--- conflicted
+++ resolved
@@ -45,15 +45,6 @@
       curr_branch: ${{ github.head_ref || github.ref_name }}
       curr_ref_type: ${{ github.ref_type }}
 
-<<<<<<< HEAD
-  libtorch-linux-focal-cuda12_4-py3_10-gcc9-debug-build:
-    name: libtorch-linux-focal-cuda12.4-py3.10-gcc9-debug
-    uses: ./.github/workflows/_linux-build.yml
-    needs: get-label-type
-    with:
-      build-environment: libtorch-linux-focal-cuda12.4-py3.10-gcc9
-      docker-image-name: pytorch-linux-focal-cuda12.4-cudnn9-py3-gcc9
-=======
   libtorch-linux-focal-cuda12_6-py3_10-gcc11-debug-build:
     name: libtorch-linux-focal-cuda12.6-py3.10-gcc11-debug
     uses: ./.github/workflows/_linux-build.yml
@@ -61,7 +52,6 @@
     with:
       build-environment: libtorch-linux-focal-cuda12.6-py3.10-gcc11
       docker-image-name: pytorch-linux-focal-cuda12.6-cudnn9-py3-gcc11
->>>>>>> f2221b2f
       build-generates-artifacts: false
       runner_prefix: "${{ needs.get-label-type.outputs.label-type }}"
       runner: "linux.4xlarge"
@@ -72,24 +62,14 @@
     secrets: inherit
 
   # no-ops builds test USE_PER_OPERATOR_HEADERS=0 where ATen/ops is not generated
-<<<<<<< HEAD
-  linux-focal-cuda12_4-py3_10-gcc9-no-ops-build:
-    name: linux-focal-cuda12.4-py3.10-gcc9-no-ops
-=======
   linux-focal-cuda12_6-py3_10-gcc11-no-ops-build:
     name: linux-focal-cuda12.6-py3.10-gcc11-no-ops
->>>>>>> f2221b2f
-    uses: ./.github/workflows/_linux-build.yml
-    needs: get-label-type
-    with:
-      runner_prefix: "${{ needs.get-label-type.outputs.label-type }}"
-<<<<<<< HEAD
-      build-environment: linux-focal-cuda12.4-py3.10-gcc9-no-ops
-      docker-image-name: pytorch-linux-focal-cuda12.4-cudnn9-py3-gcc9
-=======
+    uses: ./.github/workflows/_linux-build.yml
+    needs: get-label-type
+    with:
+      runner_prefix: "${{ needs.get-label-type.outputs.label-type }}"
       build-environment: linux-focal-cuda12.6-py3.10-gcc11-no-ops
       docker-image-name: pytorch-linux-focal-cuda12.6-cudnn9-py3-gcc11
->>>>>>> f2221b2f
       test-matrix: |
         { include: [
           { config: "default", shard: 1, num_shards: 1 },
@@ -174,13 +154,13 @@
       test-matrix: ${{ needs.win-vs2022-cpu-py3-build.outputs.test-matrix }}
     secrets: inherit
 
-  win-vs2022-cuda12_1-py3-build:
-    name: win-vs2022-cuda12.1-py3
+  win-vs2022-cuda12_6-py3-build:
+    name: win-vs2022-cuda12.6-py3
     uses: ./.github/workflows/_win-build.yml
     needs: get-label-type
     with:
-      build-environment: win-vs2022-cuda12.1-py3
-      cuda-version: "12.1"
+      build-environment: win-vs2022-cuda12.6-py3
+      cuda-version: "12.6"
       runner: "${{ needs.get-label-type.outputs.label-type }}windows.4xlarge.nonephemeral"
     secrets: inherit
 
@@ -219,43 +199,6 @@
       tests-to-include: "test_nn test_torch test_cuda test_ops test_unary_ufuncs test_binary_ufuncs test_autograd inductor/test_torchinductor distributed/test_c10d_common distributed/test_c10d_nccl"
     secrets: inherit
 
-  linux-focal-cuda12_4-py3_10-gcc9-experimental-split-build:
-    if: false # See https://github.com/pytorch/pytorch/issues/138750
-    name: linux-focal-cuda12.4-py3.10-gcc9-experimental-split-build
-    uses: ./.github/workflows/_linux-build.yml
-    needs: get-label-type
-    with:
-      runner_prefix: "${{ needs.get-label-type.outputs.label-type }}"
-      use_split_build: true
-      build-environment: linux-focal-cuda12.4-py3.10-gcc9
-      docker-image-name: pytorch-linux-focal-cuda12.4-cudnn9-py3-gcc9
-      test-matrix: |
-        { include: [
-          { config: "nogpu_AVX512", shard: 1, num_shards: 2, runner: "${{ needs.get-label-type.outputs.label-type }}linux.4xlarge" },
-          { config: "nogpu_AVX512", shard: 2, num_shards: 2, runner: "${{ needs.get-label-type.outputs.label-type }}linux.4xlarge" },
-          { config: "nogpu_NO_AVX2", shard: 1, num_shards: 2, runner: "${{ needs.get-label-type.outputs.label-type }}linux.4xlarge" },
-          { config: "nogpu_NO_AVX2", shard: 2, num_shards: 2, runner: "${{ needs.get-label-type.outputs.label-type }}linux.4xlarge" },
-          { config: "jit_legacy", shard: 1, num_shards: 1, runner: "${{ needs.get-label-type.outputs.label-type }}linux.4xlarge.nvidia.gpu" },
-          { config: "default", shard: 1, num_shards: 5, runner: "${{ needs.get-label-type.outputs.label-type }}linux.4xlarge.nvidia.gpu" },
-          { config: "default", shard: 2, num_shards: 5, runner: "${{ needs.get-label-type.outputs.label-type }}linux.4xlarge.nvidia.gpu" },
-          { config: "default", shard: 3, num_shards: 5, runner: "${{ needs.get-label-type.outputs.label-type }}linux.4xlarge.nvidia.gpu" },
-          { config: "default", shard: 4, num_shards: 5, runner: "${{ needs.get-label-type.outputs.label-type }}linux.4xlarge.nvidia.gpu" },
-          { config: "default", shard: 5, num_shards: 5, runner: "${{ needs.get-label-type.outputs.label-type }}linux.4xlarge.nvidia.gpu" },
-        ]}
-    secrets: inherit
-
-  linux-focal-cuda12_4-py3_10-gcc9-experimental-split-build-test:
-    name: linux-focal-cuda12.4-py3.10-gcc9-experimental-split-build-test
-    uses: ./.github/workflows/_linux-test.yml
-    needs:
-      - linux-focal-cuda12_4-py3_10-gcc9-experimental-split-build
-      - target-determination
-    with:
-      build-environment: linux-focal-cuda12.4-py3.10-gcc9-experimental-split-build
-      docker-image: ${{ needs.linux-focal-cuda12_4-py3_10-gcc9-experimental-split-build.outputs.docker-image }}
-      test-matrix: ${{ needs.linux-focal-cuda12_4-py3_10-gcc9-experimental-split-build.outputs.test-matrix }}
-    secrets: inherit
-
   # NB: Keep this in sync with inductor-perf-test-nightly.yml
   linux-focal-cuda12_4-py3_10-gcc9-inductor-build:
     name: cuda12.4-py3.10-gcc9-sm80
