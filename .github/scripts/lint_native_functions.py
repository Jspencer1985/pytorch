--- conflicted
+++ resolved
@@ -26,11 +26,7 @@
     return str(base / Path("aten/src/ATen/native/native_functions.yaml"))
 
 
-<<<<<<< HEAD
-with open(Path(__file__).absolute().parents[2] / fn(".")) as f:
-=======
 with open(Path(__file__).parents[2] / fn(".")) as f:
->>>>>>> 999eec8d
     contents = f.read()
 
 yaml = ruamel.yaml.YAML()  # type: ignore[attr-defined]
