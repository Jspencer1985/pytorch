#include <ATen/cuda/CachingHostAllocator.h>

#include <ATen/DeviceGuard.h>
#include <ATen/cuda/CUDAEvent.h>
#include <ATen/cuda/detail/CUDAHooks.h>
#include <ATen/detail/CUDAHooksInterface.h>
#include <c10/core/thread_pool.h>
#include <c10/cuda/CUDAAllocatorConfig.h>

#include <cuda_runtime_api.h>
#include <future>
#include <unordered_map>

namespace at::cuda {
namespace {

// Note: cudaEventCreate when concurrently invoked from multiple threads can be
// very expensive (at least on certain device/driver combinations). Thus, we a)
// serialize event creation at a per-device level, and b) pool the events to
// avoid constantly calling cudaEventCreate/cudaEventDestroy. This results in
// significant improvements in multithreaded workloads with high allocation
// rates.
class EventPool {
 public:
  using Event = std::unique_ptr<
      at::cuda::CUDAEvent,
      std::function<void(at::cuda::CUDAEvent*)>>;
  EventPool() : pools_(at::cuda::device_count()) {}

  Event get(DeviceIndex device) {
    TORCH_INTERNAL_ASSERT(0 <= device);
    TORCH_INTERNAL_ASSERT(device < static_cast<DeviceIndex>(pools_.size()));
    auto& pool = pools_[device];
    auto destructor = [&pool](at::cuda::CUDAEvent* event) {
      std::lock_guard<std::mutex> g(pool.mutex_);
      pool.event_pool_.push_back(std::unique_ptr<at::cuda::CUDAEvent>(event));
    };

    // Try to acquire an event from the per-device pool.
    {
      std::lock_guard<std::mutex> g(pool.mutex_);
      if (!pool.event_pool_.empty()) {
        auto* event = pool.event_pool_.back().release();
        pool.event_pool_.pop_back();
        return Event(event, destructor);
      }
    }
    // otherwise, allocate a new event that will be returned to the pool on
    // destruction.
    return Event(
        std::make_unique<at::cuda::CUDAEvent>(cudaEventDisableTiming).release(),
        destructor);
  }

  void empty_cache() {
    for (auto& pool : pools_) {
      std::lock_guard<std::mutex> g(pool.mutex_);
      pool.event_pool_.clear();
    }
  }

 private:
  struct PerDevicePool {
    alignas(64) std::mutex mutex_;
    std::vector<std::unique_ptr<at::cuda::CUDAEvent>> event_pool_;
  };
  std::vector<PerDevicePool> pools_;
};

using Block = HostBlock<CUDAStream>;

struct CUDACachingHostAllocatorImpl
    : public CachingHostAllocatorImpl<CUDAStream, EventPool::Event> {
 private:
  std::unordered_map<void*, bool> use_host_register;

  void allocate_host_memory(size_t size, void** ptr) override {
    // Pinned memory pointers allocated by any device can be directly used by
    // any other device, regardless of the current device at the time of
    // allocation, since we assume unified addressing. So we grab any existing
    // primary context, if available. See pytorch/pytorch#21081.
    // This can be a large performance hit if we cross NUMA nodes by allocating
    // and pinning memory on one side of the NUMA node and then using it on the
    // other side. Thankfully, we use one process per GPU, so we don't run into
    // this issue.
    at::OptionalDeviceGuard device_guard;
    auto primary_ctx_device_index =
        c10::cuda::getDeviceIndexWithPrimaryContext();
    if (primary_ctx_device_index.has_value()) {
      device_guard.reset_device(
          at::Device(at::DeviceType::CUDA, *primary_ctx_device_index));
    }

    auto start = std::chrono::system_clock::now();
    bool use_register = c10::cuda::CUDACachingAllocator::CUDAAllocatorConfig::pinned_use_cuda_host_register();
    if (use_register) {
      allocWithCudaHostRegister(ptr, size);
    } else {
      // Use cudaHostAlloc for allocating pinned memory (global lock in driver)
      C10_CUDA_CHECK(cudaHostAlloc(ptr, size, cudaHostAllocDefault));
    }
    TORCH_INTERNAL_ASSERT_DEBUG_ONLY(use_host_register.count(*ptr) == 0);
    use_host_register[*ptr] = use_register;

    auto end = std::chrono::system_clock::now();
    auto duration = std::chrono::duration_cast<std::chrono::microseconds>(end - start);

    // Update the statistics on the time spent on cudaHostAlloc/hostRegister
    {
      std::lock_guard<std::mutex> g(stats_.timing_mutex_);
      stats_.host_alloc_time.increase(duration.count());
    }
  }

  void free_block(Block* block) override {
    auto start = std::chrono::system_clock::now();
    // Users may change the allocator config at will. torch unit tests do this.
    // However, allocations using cudaHostRegister should use corresonding
    // cudaHostUnregister and similarly for cudaHostAlloc / cudaFreeHost.
    void* ptr = block->ptr_;
    TORCH_INTERNAL_ASSERT_DEBUG_ONLY(use_host_register.count(ptr) == 1);
    if (use_host_register[ptr]) {
      AT_CUDA_CHECK(cudaHostUnregister(ptr));
      // NOLINTNEXTLINE(cppcoreguidelines-no-malloc)
      std::free(ptr);
    } else {
      AT_CUDA_CHECK(cudaFreeHost(ptr));
    }
    use_host_register.erase(ptr);
    auto end = std::chrono::system_clock::now();
    auto duration = std::chrono::duration_cast<std::chrono::microseconds>(end - start);

    // Update the statistics on the time spent on cudaFreeHost/hostUnregister
    {
      std::lock_guard<std::mutex> g(stats_.timing_mutex_);
      stats_.host_free_time.increase(duration.count());
    }
  }

  void record_stream(
      std::optional<std::vector<EventPool::Event>>& events,
      CUDAStream stream) override {
    auto event = create_event_internal(stream.device_index());
    event->record(stream);
    events->push_back(std::move(event));
  }

  bool query_event(EventPool::Event& event) override {
    cudaError_t err = cudaEventQuery(*event);
    if (err == cudaErrorNotReady) {
      (void)cudaGetLastError(); // clear CUDA error
      return false;
    } else if (err != cudaSuccess) {
      C10_CUDA_CHECK(err);
    }
    return true;
  }

  bool pinned_use_background_threads() override {
    return c10::cuda::CUDACachingAllocator::CUDAAllocatorConfig::
        pinned_use_background_threads();
  }

  EventPool::Event create_event_internal(DeviceIndex idx) {
    // Leak the event pool to avoid shutdown issue.
    static auto* event_pool = new EventPool();
    return event_pool->get(idx);
  }

  TaskThreadPool* getThreadPool() {
    static TaskThreadPool* pool = new TaskThreadPool(
        static_cast<int>(c10::cuda::CUDACachingAllocator::CUDAAllocatorConfig::
            pinned_max_register_threads()));
    return pool;
  }

  void mapPagesForRegister(
      const void* ptr,
      size_t size,
      size_t i,
      size_t numThreads,
      size_t pageSize) {
    uintptr_t start = (uintptr_t)ptr + (size * i / numThreads);
    uintptr_t end = (uintptr_t)start + (size / numThreads);
    if (i == (numThreads - 1)) {
      end = (uintptr_t)ptr + size;
    }

    // pre-fault/map the pages by setting the first byte of the page
    uintptr_t alignedStart =
        (((uintptr_t)start + pageSize - 1) & ~(pageSize - 1));
    for (uintptr_t p = alignedStart; p < ((uintptr_t)end); p += pageSize) {
      // NOLINTNEXTLINE(performance-no-int-to-ptr)
      memset((void*)p, 0, 1);
    }
  }

  void allocWithCudaHostRegister(void** ptr, size_t roundSize) {
    // Here we do regular allocation, pre-fault/map the pages, and then do
    // cudaHostRegister with GPU mapping flags to lock the pages, so we
    // can minimize the cost for the cuda global lock.
    // NOLINTNEXTLINE(cppcoreguidelines-no-malloc)
    *ptr = std::malloc(roundSize);

    // Parallelize the mapping/registering of pages to reduce wall time
    size_t pageSize = (1 << 12); // 4kB pages
    size_t numMapThreads = c10::cuda::CUDACachingAllocator::
        CUDAAllocatorConfig::pinned_num_register_threads();
    if ((numMapThreads > 1) && (roundSize >= (pageSize * numMapThreads))) {
      // parallelize the mapping of pages with a threadpool
      auto* pool = getThreadPool();
      std::vector<std::promise<void>> promises;
      std::vector<std::future<void>> futures;
      promises.reserve(numMapThreads);
      futures.reserve(numMapThreads);

      for (size_t i = 0; i < numMapThreads; i++) {
        promises.emplace_back();
        futures.push_back(promises[i].get_future());
        auto task = [this,
                     i,
                     ptr,
                     roundSize,
                     numMapThreads,
                     pageSize,
                     &promises]() mutable {
          mapPagesForRegister(
              *ptr,
              roundSize,
              i, // thread task-id
              numMapThreads,
              pageSize);
          // set the promise when mapping pages are done
          promises[i].set_value();
        };
        pool->run(task);
      }
      for (auto& future : futures) {
        future.wait();
      }
    } else {
      // Map pages in the same thread
      mapPagesForRegister(*ptr, roundSize, 0, 1, pageSize);
    }

    // Register the mapped pages using cudaHostRegister
    AT_CUDA_CHECK(
        cudaHostRegister(*ptr, roundSize, cudaHostRegisterDefault));
  }
};

DECLARE_HOST_ALLOCATOR(
    CUDACachingHostAllocator,
    CUDACachingHostAllocatorImpl,
    raw_local_deleter,
    caching_host_allocator);

<<<<<<< HEAD
struct CUDACachingHostAllocator final
    : public CachingHostAllocatorInterface<CUDACachingHostAllocatorImpl> {
  at::DataPtr allocate(size_t size) override {
    auto ptr_and_ctx = impl_->allocate(size);
    return {
        ptr_and_ctx.first,
        ptr_and_ctx.second,
        &raw_local_deleter,
        at::DeviceType::CPU};
  }
};

CUDACachingHostAllocator caching_host_allocator;

static inline CUDACachingHostAllocator& getCUDACachingHostAllocator() {
  return caching_host_allocator;
}

void raw_local_deleter(void* ptr) {
  getCUDACachingHostAllocator().free(ptr);
}
=======
REGISTER_HOST_ALLOCATOR(at::kCUDA, &caching_host_allocator)
>>>>>>> 29317f85

} // anonymous namespace
} // namespace at::cuda<|MERGE_RESOLUTION|>--- conflicted
+++ resolved
@@ -255,31 +255,7 @@
     raw_local_deleter,
     caching_host_allocator);
 
-<<<<<<< HEAD
-struct CUDACachingHostAllocator final
-    : public CachingHostAllocatorInterface<CUDACachingHostAllocatorImpl> {
-  at::DataPtr allocate(size_t size) override {
-    auto ptr_and_ctx = impl_->allocate(size);
-    return {
-        ptr_and_ctx.first,
-        ptr_and_ctx.second,
-        &raw_local_deleter,
-        at::DeviceType::CPU};
-  }
-};
-
-CUDACachingHostAllocator caching_host_allocator;
-
-static inline CUDACachingHostAllocator& getCUDACachingHostAllocator() {
-  return caching_host_allocator;
-}
-
-void raw_local_deleter(void* ptr) {
-  getCUDACachingHostAllocator().free(ptr);
-}
-=======
 REGISTER_HOST_ALLOCATOR(at::kCUDA, &caching_host_allocator)
->>>>>>> 29317f85
 
 } // anonymous namespace
 } // namespace at::cuda