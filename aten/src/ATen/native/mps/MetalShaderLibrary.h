#pragma once
#ifdef __OBJC__
#include <Metal/Metal.h>
typedef id<MTLLibrary> MTLLibrary_t;
typedef id<MTLFunction> MTLFunction_t;
typedef id<MTLComputePipelineState> MTLComputePipelineState_t;
typedef id<MTLComputeCommandEncoder> MTLComputeCommandEncoder_t;
#else
typedef void MTLCompileOptions;
typedef void* MTLLibrary_t;
typedef void* MTLFunction_t;
typedef void* MTLComputePipelineState_t;
typedef void* MTLComputeCommandEncoder_t;
#endif

#include <c10/util/OptionalArrayRef.h>
#include <functional>
#include <optional>
#include <type_traits>
#include <unordered_map>
#include <utility>
#include <vector>

// Forward declaration of TensorBase and TensorIteratorBase
namespace at {
class TensorBase;
struct TensorIteratorBase;
} // namespace at

namespace at::native::mps {

namespace detail {
template <typename T>
class has_size_type {
  template <typename U>
  static constexpr std::true_type check(typename U::size_type*);
  template <typename>
  static constexpr std::false_type check(...);

 public:
  static constexpr bool value = decltype(check<T>(nullptr))::value;
};

template <typename T>
constexpr bool has_size_type_v = has_size_type<T>::value;

} // namespace detail

class MetalKernelFunction {
 public:
  MetalKernelFunction(MTLComputePipelineState_t cps_);
  ~MetalKernelFunction();
  MetalKernelFunction(MetalKernelFunction&) = delete;
  // Shader properties
  uint64_t getMaxThreadsPerThreadgroup() const;
  uint64_t getThreadExecutionWidth() const;
  uint64_t getStaticThreadGroupMemoryLength() const;
  void runCommandBlock(std::function<void(void)> f);
  // Methods below should be called from runCommandBlock functionT
  void startEncoding();
  void setArg(unsigned idx, const at::TensorBase& t);
  void setArg(unsigned idx, const void* ptr, uint64_t size);
  template <
      typename T,
      typename = std::enable_if_t<
          std::is_integral_v<T> || std::is_same_v<T, float> ||
          (std::is_class_v<T> && std::is_trivially_copyable_v<T> &&
           !detail::has_size_type_v<T>)>>
  inline void setArg(unsigned idx, const T val) {
    setArg(idx, &val, sizeof(T));
  }

  template <
      typename Container,
      typename = std::enable_if_t<detail::has_size_type_v<Container>>>
  inline void setArg(unsigned idx, const Container& values) {
    setArg(
        idx,
        values.data(),
        values.size() * sizeof(typename Container::value_type));
  }
  void dispatch(
      uint64_t length,
      std::optional<uint64_t> groupSize = std::nullopt);
  void dispatch(
      c10::ArrayRef<uint64_t> length,
      c10::OptionalArrayRef<uint64_t> groupSize = std::nullopt);

 private:
  MTLComputePipelineState_t cps;
  MTLComputeCommandEncoder_t encoder = nullptr;
};

class MetalShaderLibrary {
 public:
  MetalShaderLibrary(std::string src)
      : shaderSource(std::move(src)), nparams(0), compile_options(nullptr) {}
  MetalShaderLibrary(std::string src, unsigned nparams_)
      : shaderSource(std::move(src)),
        nparams(nparams_),
        compile_options(nullptr) {}
  MetalShaderLibrary(
      std::string src,
      unsigned nparams_,
      MTLCompileOptions* compile_options_)
      : shaderSource(std::move(src)),
        nparams(nparams_),
        compile_options(compile_options_) {}
  MetalShaderLibrary(const MetalShaderLibrary&) = delete;
  virtual ~MetalShaderLibrary();
  std::vector<std::string> getFunctionNames();
  std::shared_ptr<MetalKernelFunction> getKernelFunction(
      const std::string& name);
  inline MTLComputePipelineState_t getPipelineStateForFunc(
      const std::string& fname) {
    return getLibraryPipelineState(getLibrary(), fname).first;
  }
  MTLComputePipelineState_t getPipelineStateForFunc(
      const std::string& fname,
      const std::initializer_list<std::string>& params) {
    return getLibraryPipelineState(getLibrary(params), fname).first;
  }
  inline MTLFunction_t getMTLFunction(const std::string& fname) {
    return getLibraryPipelineState(getLibrary(), fname).second;
  }
  MTLFunction_t getMTLFunction(
      const std::string& fname,
      const std::initializer_list<std::string>& params) {
    return getLibraryPipelineState(getLibrary(params), fname).second;
  }
  static MetalShaderLibrary& getBundledLibrary();
  void exec_unary_kernel(
      TensorIteratorBase& iter,
      const std::string& name,
      std::optional<int64_t> extra = std::nullopt);
<<<<<<< HEAD
=======
  void exec_binary_kernel(TensorIteratorBase& iter, const std::string& name);
>>>>>>> 9d02b399

 protected:
  virtual MTLLibrary_t getLibrary();
  virtual MTLLibrary_t getLibrary(
      const std::initializer_list<std::string>& params);
  MTLLibrary_t library = nullptr;

 private:
  std::pair<MTLComputePipelineState_t, MTLFunction_t> getLibraryPipelineState(
      MTLLibrary_t lib,
      const std::string& fname);
  MTLLibrary_t compileLibrary(const std::string& src);
  std::string shaderSource;
  unsigned nparams;
  MTLCompileOptions* compile_options;
  std::unordered_map<std::string, MTLLibrary_t> libMap;
  std::unordered_map<
      std::string,
      std::pair<MTLComputePipelineState_t, MTLFunction_t>>
      cplMap;
};

class DynamicMetalShaderLibrary : public MetalShaderLibrary {
 public:
  DynamicMetalShaderLibrary(const std::string& src) : MetalShaderLibrary(src) {
    // Compile right away
    getLibrary();
  }
  ~DynamicMetalShaderLibrary() override;
};

} // namespace at::native::mps<|MERGE_RESOLUTION|>--- conflicted
+++ resolved
@@ -133,10 +133,7 @@
       TensorIteratorBase& iter,
       const std::string& name,
       std::optional<int64_t> extra = std::nullopt);
-<<<<<<< HEAD
-=======
   void exec_binary_kernel(TensorIteratorBase& iter, const std::string& name);
->>>>>>> 9d02b399
 
  protected:
   virtual MTLLibrary_t getLibrary();
