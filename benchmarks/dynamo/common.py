--- conflicted
+++ resolved
@@ -1276,173 +1276,6 @@
     return output_str
 
 
-<<<<<<< HEAD
-@contextlib.contextmanager
-def override_synchronize_with_onnx_iobinding(iobinding):
-    global synchronize
-    prev_synchrnoize = synchronize
-    try:
-        if iobinding is not None:
-
-            def new_synchronize():
-                iobinding.synchronize_inputs()
-                iobinding.synchronize_outputs()
-
-            synchronize = new_synchronize
-        yield
-    finally:
-        synchronize = prev_synchrnoize
-
-
-def speedup_experiment_onnx(
-    args,
-    model_iter_fn,
-    onnx_model: OnnxModel,
-    model,
-    example_inputs,
-    **kwargs,
-):
-    """
-    Measure speedups over eager.
-
-    This function is responsible for the following:
-        1. Creating iobinding with OnnxModel if device is CUDA, which is essential for perf measurement.
-        2. Running ORT with OnnxModel.
-
-    Writes to ./{output_filename}, which should be
-        `Path(self.output_dir) / f"{self.compiler}_{suite}_{self.dtype}_{self.mode}_{self.device}_{self.testing}.csv".
-
-    TODO(bowbao): Record export time and export peak memory usage.
-    """
-    timings = np.zeros((args.repeat, 2), np.float64)
-    is_correct = True
-    should_randomize_input = args.randomize_input
-    times = args.iterations_per_run
-
-    def create_onnx_input_binded_fn(onnx_model: OnnxModel, pt_inputs, example_outputs):
-        # Goal is to move the iobinding creation outside of the timer function.
-        iobinding, outputs = onnx_model.create_iobinding(pt_inputs, example_outputs)
-
-        def onnxrt_model_iter_fn(model, inputs, collect_outputs=True):
-            onnx_model.run_with_iobinding(iobinding, outputs)
-            if collect_outputs:
-                return outputs
-
-        return onnxrt_model_iter_fn, iobinding
-
-    def create_onnx_fn(onnx_model: OnnxModel, pt_inputs):
-        # NOTE: Making perf comparison fair by moving out the i/o adapting part.
-        # 1. Pre-adapt `pt_inputs` to `onnx_inputs` here.
-        # 2. Drop `onnx_outputs` to `pt_outputs` adapting. Output comparison is not part of perf measurement.
-        onnx_inputs = onnx_model.adapt_pt_inputs_to_onnx(pt_inputs)
-
-        def onnxrt_model_iter_fn(model, inputs, collect_outputs=True):
-            return onnx_model.run_with_onnx_inputs(onnx_inputs)
-
-        return onnxrt_model_iter_fn
-
-    def timed_onnx(model, onnx_model: OnnxModel, inputs):
-        if current_device == "cpu" or onnx_model.is_cpu():
-            onnxrt_model_iter_fn = create_onnx_fn(onnx_model, inputs)
-            iobinding = None
-        else:
-            onnxrt_model_iter_fn, iobinding = create_onnx_input_binded_fn(
-                onnx_model, inputs, expected_output
-            )
-        with override_synchronize_with_onnx_iobinding(iobinding):
-            return timed(
-                model,
-                onnxrt_model_iter_fn,
-                inputs,
-                return_result=True,
-                times=times,
-                collect_outputs=args.collect_outputs,
-            )
-
-    # Insert ONNX warm-up
-    inputs = (
-        randomize_input(copy.deepcopy(example_inputs))
-        if should_randomize_input
-        else example_inputs
-    )
-    _, expected_output = timed(
-        model,
-        model_iter_fn,
-        inputs,
-        return_result=True,
-        times=times,
-        collect_outputs=args.collect_outputs,
-    )
-    for _ in range(2):
-        timed_onnx(model, onnx_model, inputs)
-
-    for rep in range(args.repeat):
-        inputs = (
-            randomize_input(copy.deepcopy(example_inputs))
-            if should_randomize_input
-            else example_inputs
-        )
-        if torch.cuda.device_count() > 1:
-            # Manually set correct torch.cuda.current_device to ensure torch.cuda.synchronize() works as intended.
-            # When there are more than 1 cuda devices, the first one is used for pytorch eager.
-            # The second one is used for onnx ort.
-            torch.cuda.set_device(0)
-        timings[rep, 0], expected_output = timed(
-            model,
-            model_iter_fn,
-            inputs,
-            return_result=True,
-            times=times,
-            collect_outputs=args.collect_outputs,
-        )
-        if torch.cuda.device_count() > 1:
-            # Manually set correct torch.cuda.current_device to ensure torch.cuda.synchronize() works as intended.
-            # When there are more than 1 cuda devices, the first one is used for pytorch eager.
-            # The second one is used for onnx ort.
-            torch.cuda.set_device(1)
-        timings[rep, 1], actual_output = timed_onnx(model, onnx_model, inputs)
-
-    pvalue = ttest_ind(timings[:, 0], timings[:, 1]).pvalue
-    median = np.median(timings, axis=0)
-    speedup = median[0] / median[1]
-    if args.dump_raw_metrics:
-        np.save(
-            f"{output_filename[:-4]}-raw_timings-{current_name}-{current_device}.npy",
-            timings,
-        )
-
-    headers = ["dev", "name", "batch_size", "speedup", "abs_latency"]
-    row = [
-        current_device,
-        current_name,
-        current_batch_size,
-        float(speedup),
-        median[1] * 1000,
-    ]
-    if "compilation_latency" in kwargs:
-        headers = headers + ["compilation_latency", "compression_ratio"]
-        row.append(kwargs["compilation_latency"])
-        row.append(kwargs["compression_ratio"])
-
-    write_outputs(
-        output_filename,
-        headers,
-        row,
-    )
-    headers, data = torch._dynamo.utils.compile_times(repr="csv", aggregate=True)
-    assert output_filename.find(".csv") > 0, (
-        f"expected output_filename to be a .csv, but got {output_filename}"
-    )
-    write_outputs(
-        output_filename[:-4] + "_compilation_metrics.csv",
-        ["dev", "name", "batch_size"] + headers,
-        [current_device, current_name, current_batch_size] + data,
-    )
-    return format_speedup(speedup, pvalue, is_correct=is_correct)
-
-
-=======
->>>>>>> d48eb58d
 def overhead_experiment(*args, model_iter_fn):
     """
     Measure overheads of TorchDynamo by running with no backend (only
@@ -1685,688 +1518,6 @@
     return wrapper
 
 
-<<<<<<< HEAD
-class OnnxModel(abc.ABC):
-    TORCH_TO_NUMPY_DTYPE = {
-        torch.float16: np.float16,
-        torch.float32: np.float32,
-        torch.float64: np.float64,
-        torch.uint8: np.uint8,
-        torch.int8: np.int8,
-        torch.int16: np.int16,
-        torch.int32: np.int32,
-        torch.int64: np.longlong,
-        torch.bool: np.bool_,
-    }
-
-    _COMPILER_NAME: str
-
-    def __init__(
-        self,
-        output_directory,
-        model,
-        example_inputs,
-        dynamic_shapes: bool,
-        copy_before_export: bool = False,
-        use_experimental_patch: bool = False,
-    ):
-        """The abstract class for exporting ONNX model.
-
-        Args:
-            output_directory: output path
-            model: model
-            example_inputs: example inputs for exporting
-            dynamic_shapes (bool): Whether to export the model with dynamic shapes.
-            copy_before_export (bool,): copy before export. Defaults to False.
-            use_experimental_patch (bool): Whether to apply torch_onnx patch which exports
-                with torch.export and onnx ir. Defaults to False.
-        """
-        model_name = current_name
-        self.copy_before_export = copy_before_export
-        self.use_experimental_patch = use_experimental_patch
-        # NOTE: torch_onnx patch is using OnnxModelFromTorchScript to export ONNX model.
-        if self.use_experimental_patch:
-            self._COMPILER_NAME = "torch_onnx_patch"
-        self.model_dir = self._generate_onnx_model_directory(
-            output_directory, self._COMPILER_NAME, model_name
-        )
-        self.model_path = str(
-            self.model_dir / f"{model_name}_{self._COMPILER_NAME}.onnx"
-        )
-
-    def _determine_deepcopy_target_device(self):
-        if current_device == "cpu":
-            target_device = "cpu"
-        else:
-            if torch.cuda.device_count() > 1:
-                # Copy to another cuda device to avoid OOM.
-                target_device = "cuda:1"
-            else:
-                target_device = "cuda"
-        return target_device
-
-    def deepcopy_model_and_inputs_to_device(self, model, example_inputs, target_device):
-        # Deepcopy model before export to avoid modification to baseline model.
-        # To avoid OOM, the model is first moved to CPU. Both models are then moved to device.
-        model_device = next(model.parameters()).device
-        model.to("cpu")
-        model_copy = copy.deepcopy(model).to(target_device)
-        model.to(model_device)
-
-        target_device_example_inputs = tree_map_only(
-            torch.Tensor, lambda x: x.to(device=target_device), example_inputs
-        )
-
-        return model_copy, target_device_example_inputs
-
-    @classmethod
-    def _generate_onnx_model_directory(
-        cls, output_directory: str, compiler_name: str, model_name: str
-    ) -> Path:
-        model_path = Path(
-            output_directory,
-            ".onnx_models",
-            model_name,
-            compiler_name,
-        )
-        if model_path.exists() and model_path.is_dir():
-            shutil.rmtree(model_path)
-        model_path.mkdir(parents=True, exist_ok=True)
-        return model_path
-
-    @abc.abstractmethod
-    def format_pt_inputs(self, pt_inputs: Any) -> Sequence[torch.Tensor]: ...
-
-    @abc.abstractmethod
-    def format_pt_outputs(self, pt_outputs: Any) -> Sequence[torch.Tensor]: ...
-
-    def adapt_pt_inputs_to_onnx(self, pt_inputs) -> Mapping[str, npt.NDArray]:
-        pt_inputs = self.format_pt_inputs(pt_inputs)
-        return {
-            ort_input.name: pt_input.cpu().numpy()
-            for ort_input, pt_input in zip(self.onnx_session.get_inputs(), pt_inputs)
-        }
-
-    def adapt_onnx_outputs_to_pt(self, onnx_outputs: List[npt.NDArray]) -> Any:
-        pt_outputs = [
-            torch.from_numpy(onnx_output).to(current_device)
-            for onnx_output in onnx_outputs
-        ]
-        if len(pt_outputs) == 1:
-            return pt_outputs[0]
-        return pt_outputs
-
-    def _init_ort_session(self, model_path: str):
-        import onnxruntime
-
-        if current_device == "cpu":
-            ort_providers = ["CPUExecutionProvider"]
-        else:
-            # NOTE(bowbao): Reduce OOM by running ORT on another gpu.
-            # TODO(bowbao): This works to avoid OOM, but performance is surprisingly very bad.
-            cuda_provider_options = {
-                "device_id": 1 if torch.cuda.device_count() > 1 else 0,
-            }
-            ort_providers = [("CUDAExecutionProvider", cuda_provider_options)]
-        session_options = onnxruntime.SessionOptions()
-        session_options.log_severity_level = 3  # Error
-
-        ort_session = onnxruntime.InferenceSession(
-            self.model_path,
-            providers=ort_providers,
-            sess_options=session_options,
-        )
-        return ort_session
-
-    def is_cpu(self) -> bool:
-        return self.onnx_session.get_providers()[0] == "CPUExecutionProvider"
-
-    def cpu(self) -> Self:
-        self.onnx_session.set_providers(["CPUExecutionProvider"])
-        return self
-
-    def create_outputs(self, *example_outputs):
-        return tuple(torch.empty_like(x) for x in example_outputs)
-
-    def create_iobinding(self, pt_inputs, example_outputs):
-        pt_inputs = self.format_pt_inputs(pt_inputs)
-        example_outputs = self.format_pt_outputs(example_outputs)
-
-        iobinding = self.onnx_session.io_binding()
-        args = [arg.contiguous() for arg in pt_inputs]
-        for ort_input, arg in zip(self.onnx_session.get_inputs(), args):
-            # NOTE: Run ORT on another cuda device to reduce OOM.
-            if torch.cuda.device_count() > 1:
-                arg = arg.detach().to("cuda:1")
-            device = arg.device
-            iobinding.bind_input(
-                ort_input.name,
-                device.type,
-                device.index or 0,
-                self.TORCH_TO_NUMPY_DTYPE[arg.dtype],
-                arg.size(),
-                arg.data_ptr(),
-            )
-
-        outputs = self.create_outputs(*example_outputs)
-        for ort_output, output in zip(self.onnx_session.get_outputs(), outputs):
-            if torch.cuda.device_count() > 1:
-                output = output.detach().to("cuda:1")
-            device = output.device
-            iobinding.bind_output(
-                ort_output.name,
-                device.type,
-                device.index or 0,
-                self.TORCH_TO_NUMPY_DTYPE[output.dtype],
-                output.size(),
-                output.data_ptr(),
-            )
-        return iobinding, outputs
-
-    def run_with_iobinding(self, iobinding, outputs):
-        # 'outputs' are torch empty tensors binded to 'iobinding'.
-        self.onnx_session.run_with_iobinding(iobinding)
-        return outputs
-
-    def run_with_onnx_inputs(self, onnx_inputs):
-        return self.onnx_session.run(None, onnx_inputs)
-
-    @classmethod
-    def save_tensor_data(cls, numpy_tensor, output_path):
-        from onnx import numpy_helper
-
-        proto_tensor = numpy_helper.from_array(numpy_tensor)
-        with open(output_path, "wb") as f:
-            f.write(proto_tensor.SerializeToString())
-
-    def run_and_serialize_inputs_outputs(self, pt_inputs):
-        test_data_dir = self.model_dir / "test_data_set_0"
-        test_data_dir.mkdir(parents=True, exist_ok=True)
-
-        onnx_inputs = self.adapt_pt_inputs_to_onnx(pt_inputs)
-        for i, onnx_input in enumerate(onnx_inputs.values()):
-            self.save_tensor_data(onnx_input, str(test_data_dir / f"input_{i}.pb"))
-
-        onnx_outputs = self.run_with_onnx_inputs(onnx_inputs)
-
-        for i, onnx_output in enumerate(onnx_outputs):
-            self.save_tensor_data(onnx_output, str(test_data_dir / f"output_{i}.pb"))
-
-        return self.adapt_onnx_outputs_to_pt(onnx_outputs)
-
-    def run(self, pt_inputs):
-        # NOTE: For CUDA performance testing, use `run_with_iobinding` to exclude memory
-        # copying overhead for inputs/outputs between cpu and gpu.
-        # Otherwise perf number is inaccurate.
-        onnx_inputs = self.adapt_pt_inputs_to_onnx(pt_inputs)
-        onnx_outputs = self.run_with_onnx_inputs(onnx_inputs)
-        return self.adapt_onnx_outputs_to_pt(onnx_outputs)
-
-
-class OnnxModelFromTorchScript(OnnxModel):
-    """TorchScript based onnx export. `torch.onnx.export`
-
-    TODO(bowbao):
-    * large model export failed.
-          Onnx Model is larger than 2GB, but exporter makes decision based pt model size, which is
-          smaller than 2GB.
-    * OOM on slightly larger model.
-          Both pt model and ort inference session are on gpu. Attempt has been made to move ORT to
-          cuda:1, however ORT perf drop significantly.
-          For now running everything with batch_size 1 set in launch script.
-    """
-
-    _COMPILER_NAME = "torchscript"
-
-    def __init__(
-        self, output_directory, model, example_inputs, dynamic_shapes: bool, **kwargs
-    ):
-        if dynamic_shapes:
-            raise NotImplementedError("NYI dynamic shapes for OnnxModelFromTorchScript")
-        super().__init__(
-            output_directory, model, example_inputs, dynamic_shapes, **kwargs
-        )
-        self._export(
-            model,
-            example_inputs,
-            self.model_path,
-            opset_version=17,
-            do_constant_folding=False,
-            verbose=False,
-        )
-        self.onnx_session = self._init_ort_session(self.model_path)
-
-    def _export(self, model, example_inputs, output_path: str, /, **kwargs) -> None:
-        if self.copy_before_export:
-            # Deepcopy model before export to avoid modification to baseline model.
-            model, example_inputs = self.deepcopy_model_and_inputs_to_device(
-                model, example_inputs, self._determine_deepcopy_target_device()
-            )
-
-        # Hack for huggingface models (kwargs only).
-        if isinstance(example_inputs, dict):
-
-            class WrapperModel(torch.nn.Module):
-                def __init__(self, model, keys):
-                    super().__init__()
-                    self.model = model
-                    self.keys = keys
-
-                def forward(self, *args):
-                    return self.model(**dict(zip(self.keys, args)))
-
-            model = WrapperModel(model, list(example_inputs.keys()))
-
-        if self.use_experimental_patch:
-            import torch_onnx
-
-            torch_onnx.patch_torch(
-                error_report=True,
-                profile=True,
-                dump_exported_program=True,
-                artifacts_dir=os.path.dirname(output_path),
-            )
-        else:
-            # make sure the patch is not in effect
-            try:
-                import torch_onnx
-
-                torch_onnx.unpatch_torch()
-            except ImportError:
-                pass
-
-        torch.onnx.export(
-            model,
-            self.format_pt_inputs(example_inputs),
-            output_path,
-            **kwargs,
-        )
-
-    def format_pt_inputs(self, pt_inputs):
-        # NOTE(bowbao): For huggingface benchmark, pt_inputs are formatted as dictionary,
-        # and consumed like `model(**pt_inputs)`.
-        # For other benchmarks, pt_inputs are formatted as tuple and consumed
-        # like `model(*pt_inputs)`.
-        if isinstance(pt_inputs, dict):
-            pt_inputs = list(pt_inputs.values())
-        if isinstance(pt_inputs, torch.Tensor):
-            pt_inputs = (pt_inputs,)
-        return tuple(arg.contiguous() for arg in pt_inputs)
-
-    def format_pt_outputs(self, pt_outputs):
-        if isinstance(pt_outputs, torch.Tensor):
-            pt_outputs = (pt_outputs,)
-
-        pt_outputs = pytree.tree_leaves(pt_outputs)
-
-        # Hack for huggingface model outputs
-        try:
-            from transformers import modeling_outputs
-        except ImportError:
-            pass
-        else:
-
-            def _to_tuple(x):
-                if isinstance(x, modeling_outputs.ModelOutput):
-                    return x.to_tuple()
-                return x
-
-            pt_outputs = pytree.tree_map(_to_tuple, pt_outputs)
-            pt_outputs = pytree.tree_leaves(pt_outputs)
-
-        return pt_outputs
-
-
-class OnnxModelFromDynamo(OnnxModel):
-    """Dynamo and Fx based export. `torch.onnx.dynamo_export`."""
-
-    _COMPILER_NAME = "dynamo"
-
-    def __init__(
-        self, output_directory, model, example_inputs, dynamic_shapes: bool, **kwargs
-    ):
-        super().__init__(
-            output_directory, model, example_inputs, dynamic_shapes, **kwargs
-        )
-        self._dynamic_shapes = dynamic_shapes
-        self._onnx_program = self._export(model, example_inputs, self.model_path)
-        # Clear the model proto to save memory.
-        # The model proto is saved to disk and no longer needed from `onnx_program`.
-        # `onnx_program` is kept for i/o adapter usage.
-        self._onnx_program.model_proto.Clear()
-        self.onnx_session = self._init_ort_session(self.model_path)
-
-    def _export(
-        self, model, example_inputs, output_path: str
-    ) -> torch.onnx.ONNXProgram:
-        if self.copy_before_export:
-            # Deepcopy model before export to avoid modification to baseline model.
-            model, example_inputs = self.deepcopy_model_and_inputs_to_device(
-                model, example_inputs, self._determine_deepcopy_target_device()
-            )
-
-        example_args, example_kwargs = _normalize_bench_inputs(example_inputs)
-        options = torch.onnx.ExportOptions(dynamic_shapes=self._dynamic_shapes)
-        onnx_program = torch.onnx.dynamo_export(
-            model, *example_args, **example_kwargs, export_options=options
-        )
-
-        onnx_program.save(output_path)
-        return onnx_program
-
-    def format_pt_inputs(self, pt_inputs):
-        pt_args, pt_kwargs = _normalize_bench_inputs(pt_inputs)
-        return self._onnx_program.adapt_torch_inputs_to_onnx(*pt_args, **pt_kwargs)
-
-    def format_pt_outputs(self, pt_outputs):
-        return self._onnx_program.adapt_torch_outputs_to_onnx(pt_outputs)
-
-
-class OnnxModelFromDynamoAotInline(OnnxModelFromDynamo):
-    """Dynamo and Fx based export, with AOT inline post export. `torch.onnx.dynamo_export`."""
-
-    _COMPILER_NAME = "dynamo_aot_inline"
-
-    def _export(
-        self, model, example_inputs, output_path: str
-    ) -> torch.onnx.ONNXProgram:
-        if self.copy_before_export:
-            # Deepcopy model before export to avoid modification to baseline model.
-            model, example_inputs = self.deepcopy_model_and_inputs_to_device(
-                model, example_inputs, self._determine_deepcopy_target_device()
-            )
-
-        example_args, example_kwargs = _normalize_bench_inputs(example_inputs)
-        options = torch.onnx.ExportOptions(dynamic_shapes=self._dynamic_shapes)
-        onnx_program = torch.onnx.dynamo_export(
-            model, *example_args, **example_kwargs, export_options=options
-        )
-        # Apply AOT inline post export.
-        # Requires onnx >= 1.15
-        import onnx
-        import onnx.inliner
-
-        # Workaround for inliner not supporting with models larger than 2GB.
-        # Save model to disk first separating out external data,
-        # and load back without external data for inliner to work on.
-        model_proto = onnx_program.model_proto
-        onnx.save_model(model_proto, output_path, save_as_external_data=True)
-        model_proto = onnx.load(output_path, load_external_data=False)
-        model_proto = onnx.inliner.inline_local_functions(model_proto)
-        onnx.save_model(model_proto, output_path)
-        return onnx_program
-
-
-class OnnxModelFromDynamoAotOptimize(OnnxModelFromDynamo):
-    """Dynamo and Fx based export, with AOT optimize post export. `torch.onnx.dynamo_export`."""
-
-    _COMPILER_NAME = "dynamo_aot_optimize"
-
-    def _export(
-        self, model, example_inputs, output_path: str
-    ) -> torch.onnx.ONNXProgram:
-        if self.copy_before_export:
-            # Deepcopy model before export to avoid modification to baseline model.
-            model, example_inputs = self.deepcopy_model_and_inputs_to_device(
-                model, example_inputs, self._determine_deepcopy_target_device()
-            )
-
-        example_args, example_kwargs = _normalize_bench_inputs(example_inputs)
-        options = torch.onnx.ExportOptions(dynamic_shapes=self._dynamic_shapes)
-        export_output = torch.onnx.dynamo_export(
-            model, *example_args, **example_kwargs, export_options=options
-        )
-
-        import onnx
-        from onnxscript.rewriter.onnxruntime import rewrite
-
-        model_proto = rewrite(export_output.model_proto)
-        onnx.save_model(
-            model_proto,
-            output_path,
-            save_as_external_data=True,
-            all_tensors_to_one_file=True,
-        )
-
-        return export_output
-
-
-class _OnnxPatch:
-    @classmethod
-    def patch_non_tensor_outputs(cls, correct_result, new_result, fp64_outputs):
-        """Patch non-tensor outputs to make them comparable with the correct result.
-
-        ONNX model always returns a flat tuple of tensors, but the PyTorch model outputs
-        `correct_result` and `fp64_outputs` can be arbitrary types. This function normalizes
-        the outputs to make them comparable with the ONNX model output.
-        """
-        try:
-            from transformers import modeling_outputs
-        except ImportError:
-            has_transformers = False
-        else:
-            has_transformers = True
-
-        if has_transformers and isinstance(
-            correct_result, modeling_outputs.ModelOutput
-        ):
-            correct_result = correct_result.to_tuple()
-            fp64_outputs = fp64_outputs.to_tuple() if fp64_outputs is not None else None
-        elif type(correct_result).__name__ in (
-            "MaskedLMOutput",
-            "Seq2SeqLMOutput",
-            "CausalLMOutputWithCrossAttentions",
-            "LongformerMaskedLMOutput",
-            "Instances",
-            "SquashedNormal",
-            "Boxes",
-            "Normal",
-            "TanhTransform",
-            "Foo",
-            "Variable",
-        ):
-            # Copied from `same` function in `torch._dynamo.utils`
-            correct_result = [
-                value
-                for key in correct_result.__dict__.keys()
-                if (value := getattr(correct_result, key)) is not None
-            ]
-            fp64_outputs = (
-                [
-                    value
-                    for key in fp64_outputs.__dict__.keys()
-                    if (value := getattr(fp64_outputs, key)) is not None
-                ]
-                if fp64_outputs is not None
-                else None
-            )
-
-        # Flatten nested tuple of tensors, i.e. past_key_values
-        correct_result = pytree.tree_leaves(correct_result)
-        # Hack to put results from different runs on same device.
-        # This is needed for ONNX CPU fallback benchmark, where PyTorch eager is run on GPU.
-        # Assuming outputs from a single run are always on same device!
-        devices = [x.device for x in correct_result if isinstance(x, torch.Tensor)]
-        assert devices and all(x == devices[0] for x in devices), (
-            "All tensors must be on same device!"
-        )
-        device = devices[0]
-        new_result = pytree.tree_leaves(new_result)
-        new_result = pytree.tree_map(
-            lambda x: x.to(device=device) if isinstance(x, torch.Tensor) else x,
-            new_result,
-        )
-        fp64_outputs = pytree.tree_leaves(fp64_outputs)
-
-        return correct_result, new_result, fp64_outputs
-
-
-@dataclasses.dataclass
-class OnnxExportErrorRow:
-    device: str
-    model_name: str
-    batch_size: int
-    rule_id: Optional[str] = None
-    rule_name: Optional[str] = None
-    diagnostic_level: Optional[str] = None
-    diagnostic_message: Optional[str] = None
-    exception_type_name: Optional[str] = None
-    exception_message: Optional[str] = None
-
-    def __post_init__(self):
-        assert (
-            self.rule_id is not None
-            and self.rule_name is not None
-            and self.diagnostic_level is not None
-            and self.diagnostic_message is not None
-        ) or self.exception_type_name, (
-            "Either rule_id, rule_name, diagnostic_level and diagnostic_message "
-            "must be set or exception_type_name must be set"
-        )
-
-    @property
-    def headers(self) -> List[str]:
-        return [field.name for field in dataclasses.fields(self)]
-
-    @property
-    def row(self) -> List[str]:
-        return [getattr(self, field.name) for field in dataclasses.fields(self)]
-
-
-class OnnxExportErrorParser:
-    def __init__(self, device: str, model_name: str, batch_size: int):
-        self.device = device
-        self.model_name = model_name
-        self.batch_size = batch_size
-
-    def _qualified_exception_class_name(self, exception: Exception) -> str:
-        if exception.__class__.__module__ == "builtins":
-            return exception.__class__.__name__
-        return f"{exception.__class__.__module__}.{exception.__class__.__name__}"
-
-    def parse_diagnostic_context(
-        self,
-        diagnostic_context: diagnostics.DiagnosticContext,
-    ) -> Generator[OnnxExportErrorRow, Any, Any]:
-        from torch.onnx._internal.fx import diagnostics
-
-        for diagnostic in diagnostic_context.diagnostics:
-            if diagnostic.level >= diagnostics.levels.ERROR:
-                yield OnnxExportErrorRow(
-                    device=self.device,
-                    model_name=self.model_name,
-                    batch_size=self.batch_size,
-                    rule_id=diagnostic.rule.id,
-                    rule_name=diagnostic.rule.name,
-                    diagnostic_level=diagnostic.level.name,
-                    diagnostic_message=diagnostic.message,
-                )
-
-    def parse_exception(self, exception: Exception) -> OnnxExportErrorRow:
-        return OnnxExportErrorRow(
-            device=self.device,
-            model_name=self.model_name,
-            batch_size=self.batch_size,
-            exception_type_name=self._qualified_exception_class_name(exception),
-            exception_message=str(exception),
-        )
-
-
-@dataclasses.dataclass
-class OnnxContext:
-    onnx_model: Optional[OnnxModel] = None
-
-
-def optimize_onnx_ctx(
-    output_directory: str,
-    onnx_model_cls: Type[OnnxModel],
-    run_n_iterations: Callable,
-    dynamic_shapes: bool = False,
-    copy_before_export: bool = False,
-    use_experimental_patch: bool = False,
-) -> Callable:
-    # NOTE(bowbao): This function creates and returns the onnx version of 'run_n_iterations',
-    # which does the following:
-    #   1. Export and cache model.
-    #   2. Create iobinding for ORT.
-    #   3. Run ORT for n iterations.
-    # The cached model is stored in 'context' under the returned callable.
-    context = OnnxContext()
-    test_data_dumped = False
-
-    def run_n_iterations_onnx(model, inputs, n=2):
-        from torch.onnx._internal import _exporter_legacy
-        from torch.onnx._internal.fx import diagnostics
-
-        # NOTE(bowbao): Capture all export & ort errors and diagnostics.
-        # Serialize to csv, to be parsed and summarized later by '._onnx/reporter.py'.
-        # TODO: Accuracy mismatch is not reported here in csv.
-        assert output_filename.find(".csv") > 0, (
-            f"expected output_filename to be a .csv, but got {output_filename}"
-        )
-        output_error_filename = output_filename[:-4] + "_export_error.csv"
-        parser = OnnxExportErrorParser(current_device, current_name, current_batch_size)
-        try:
-            nonlocal context
-            if context.onnx_model is None:
-                context.onnx_model = onnx_model_cls(
-                    output_directory,
-                    model,
-                    copy.deepcopy(inputs),
-                    dynamic_shapes=dynamic_shapes,
-                    copy_before_export=copy_before_export,
-                    use_experimental_patch=use_experimental_patch,
-                )
-            onnx_model = context.onnx_model
-
-            for _ in range(n):
-                nonlocal test_data_dumped
-                if not test_data_dumped:
-                    # Serializes inputs and outputs to .pb files for further offline analysis.
-                    # Due to this, this function is not and should not be used for perf measurement.
-                    outputs = onnx_model.run_and_serialize_inputs_outputs(inputs)
-                    test_data_dumped = True
-                else:
-                    outputs = onnx_model.run(inputs)
-            return outputs
-        except _exporter_legacy.OnnxExporterError as e:
-            # `torch.onnx.dynamo_export` raises error that encloses diagnostics.
-            diagnostic_context = e.onnx_program.diagnostic_context
-            for parsed_error in parser.parse_diagnostic_context(diagnostic_context):
-                write_outputs(
-                    output_error_filename, parsed_error.headers, parsed_error.row
-                )
-            if context.onnx_model is not None:
-                e.onnx_program.save_diagnostics(
-                    f"{context.onnx_model.model_dir}/"
-                    f"{current_onnx_compiler}_{current_name}_{current_device}.sarif"
-                )
-
-            # Check also the raw exception that caused export failure.
-            # Skip if it is already analyzed by diagnostics.
-            cause_of_exception = e.__cause__
-            if not isinstance(
-                cause_of_exception, diagnostics.RuntimeErrorWithDiagnostic
-            ):
-                parsed_error = parser.parse_exception(cause_of_exception)
-                write_outputs(
-                    output_error_filename, parsed_error.headers, parsed_error.row
-                )
-            raise
-        except Exception as e:
-            # `torch.onnx.export` errors.
-            # ORT errors.
-            parsed_error = parser.parse_exception(e)
-            write_outputs(output_error_filename, parsed_error.headers, parsed_error.row)
-            raise
-
-    run_n_iterations_onnx.context = context
-
-    return run_n_iterations_onnx
-
-
-=======
->>>>>>> d48eb58d
 def read_batch_size_from_file(args, filename, model_name):
     batch_size = None
     if os.path.exists("benchmarks"):
