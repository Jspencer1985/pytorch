import os  # noqa: C101
import sys
from typing import Any, Callable, Dict, List, Optional, TYPE_CHECKING, Union

import torch
import torch._inductor.custom_graph_pass
from torch._environment import is_fbcode
from torch.utils._config_module import get_tristate_env, install_config_module


def fx_graph_remote_cache_default() -> Optional[bool]:
    return get_tristate_env("TORCHINDUCTOR_FX_GRAPH_REMOTE_CACHE")


def autotune_remote_cache_default() -> Optional[bool]:
    return get_tristate_env("TORCHINDUCTOR_AUTOTUNE_REMOTE_CACHE")


def bundled_autotune_remote_cache_default() -> Optional[bool]:
    return get_tristate_env("TORCHINDUCTOR_BUNDLED_AUTOTUNE_REMOTE_CACHE")


def bundle_triton_into_fx_graph_cache_default() -> Optional[bool]:
    return get_tristate_env(
        "TORCHINDUCTOR_BUNDLE_TRITON_INTO_FX_GRAPH_CACHE",
        True if not is_fbcode() else None,
    )


# Enable auto_functionalized_v2 (enabled by default)
enable_auto_functionalized_v2 = (
    os.environ.get("TORCHDYNAMO_AUTO_FUNCTIONALIZED_V2", "1") == "1"
)

# add some debug printouts
debug = False

# Whether to disable a progress bar for autotuning
disable_progress = True

# Whether to enable printing the source code for each future
verbose_progress = False

# use fx aot graph codegen cache
fx_graph_cache = (
    os.environ.get("TORCHINDUCTOR_FX_GRAPH_CACHE", "0" if is_fbcode() else "1") == "1"
)

# use remote fx aot graph codegen cache
# False: Disables the cache
# True: Enables the cache
# None: Not set -- Off for OSS, JustKnobs based for internal
fx_graph_remote_cache: Optional[bool] = fx_graph_remote_cache_default()

# should we bundle triton caching into fx graph cache
bundle_triton_into_fx_graph_cache: Optional[
    bool
] = bundle_triton_into_fx_graph_cache_default()

# Enable autotune local cache.
#
# See bundled_autotune_remote_cache for the effect this flag has on the bundled
# remote cache.
autotune_local_cache: bool = True

# Enable autotune remote cache.
#
# Enables/disables the autotune remote cache regardless of the state of
# autotune_local_cache. If both local and remote are enabled then on write both
# are written and on read local is checked first and only on a cache miss is
# remote read.
#
# False: Disables the cache
# True: Enables the cache
# None: Not set -- Off for OSS, JustKnobs based for internal
autotune_remote_cache: Optional[bool] = autotune_remote_cache_default()

# Enable bundled autotune cache.
#
# Enables/disables the bundled autotune cache regardless of the state of
# autotune_remote_cache. However it does depend on the local cache for local
# state management - as a result if the local cache is disabled this will also
# disable the bundled autotune cache.
#
# False: Disables the cache
# True: Enables the cache (requires autotune_local_cache)
# None: Not set -- Off for OSS, JustKnobs based for internal
bundled_autotune_remote_cache: Optional[bool] = bundled_autotune_remote_cache_default()

# Force disabled all inductor level caching -- This will override any other caching flag
force_disable_caches = os.environ.get("TORCHINDUCTOR_FORCE_DISABLE_CACHES") == "1"

# sleep in inductor for testing
sleep_sec_TESTING_ONLY: Optional[int] = None

# The default layout constraint for custom operators.
# This must be the name of one of the layout constraint tags
# (that is, one of {"needs_fixed_stride_order", "flexible_layout"}),
# If the custom op does not have a layout constraint tag already
# then we assume the following applies.
custom_op_default_layout_constraint = "needs_fixed_stride_order"

# The default layout constraint for user-defined triton kernels.
# See "The default layout constraint for custom operators" for options.
triton_kernel_default_layout_constraint = "needs_fixed_stride_order"

# use cpp wrapper instead of python wrapper
cpp_wrapper = os.environ.get("TORCHINDUCTOR_CPP_WRAPPER", "0") == "1"

c_shim_version = os.environ.get("TORCHINDUCTOR_C_SHIM_VERSION", "2")

# dead code elimination
dce = False

# assume weight tensors are fixed size
static_weight_shapes = True

# put correctness assertions in generated code
size_asserts = os.environ.get("TORCHINDUCTOR_SIZE_ASSERTS", "1") == "1"
nan_asserts = os.environ.get("TORCHINDUCTOR_NAN_ASSERTS") == "1"

# enable loop reordering based on input orders
pick_loop_orders = True

# reuse a kernel input as the output
inplace_buffers = True

# reuse a buffer for an unrelated purpose
allow_buffer_reuse = True

# Enable pooled allocations for non-output tensors
memory_planning = os.environ.get("TORCHINDUCTOR_MEMORY_PLANNING", "0") == "1"

# How to organize memory under memory_planning=True:
# - "none": do not try to pool storage, just reuse
# - "intermediates": all non-outputs share storage, outputs each get unique storage
# - "outputs": two pools, one for intermediates (freed on return) and one for outputs
# - "combined": a single pool for both intermediates and outputs
memory_pool = os.environ.get("TORCHINDUCTOR_MEMORY_POOL", "intermediates")

# codegen benchmark harness
benchmark_harness = True

# fuse pointwise into templates epilogues
epilogue_fusion = True

# fuse pointwise into template prologues
prologue_fusion = False

# do epilogue fusions before other fusions
epilogue_fusion_first = False

# enable pattern match+replace optimizations
pattern_matcher = True

# set to True to enable the back-to-back GEMM pass
b2b_gemm_pass = False

# register custom graph optimization pass hook. so far, pre/post passes are
# only applied before/after pattern_matcher in post_grad_passes.
#
# Implement CustomGraphPass to allow Inductor to graph compiled artifacts
# to which your custom passes have been applied:
post_grad_custom_pre_pass: torch._inductor.custom_graph_pass.CustomGraphPassType = None
post_grad_custom_post_pass: torch._inductor.custom_graph_pass.CustomGraphPassType = None

# Registers a custom joint graph pass.
joint_custom_pre_pass: Optional[Callable[[torch.fx.Graph], None]] = None
joint_custom_post_pass: Optional[Callable[[torch.fx.Graph], None]] = None

# Registers a custom pregrad pass. Note that the pre-grad IR is 1.
# non-functional, 2. non-normalized, and 3. prone to change. Ideally we should
# use post-grad passes.
pre_grad_custom_pass: Optional[Callable[[torch.fx.graph.Graph], None]] = None

# Registers a custom pass to be run right before fusion in Inductor scheduler.
# WARNING: Inductor scheduler IR is at prototype stage and subject to change,
# hence custom IR passes built on top of it might break in the future.
_pre_fusion_custom_pass: Optional[
    Callable[
        [List["torch._inductor.scheduler.BaseSchedulerNode"]],
        List["torch._inductor.scheduler.BaseSchedulerNode"],
    ]
] = None

# Deprecated
split_cat_fx_passes = True

# Optimize conv-batchnorm if batchnorm is in eval mode. Slightly reduces numerical stability.
efficient_conv_bn_eval_fx_passes = False

# Enable predispatch aten IR for export
is_predispatch = False

# Deprecated
group_fusion = False

# Deprecated
batch_fusion = True

# Pre grad fusion and options in order, set to empty dict to disable fusion.
# Call `torch._inductor.fx_passes.group_batch_fusion.list_group_batch_fusions()` to see available fusions.
# batch fusion options:
# batch_linear
# batch_linear_lhs
# batch_layernorm
# batch_tanh
# batch_relu
# batch_sigmoid

# split cat fusion options:
# normalization_pass
# remove_split_with_size_one_pass
# merge_getitem_cat_pass
# merge_stack_tahn_unbind
# merge_splits_pass
# mutate_cat_pass
# split_cat_pass
pre_grad_fusion_options: Dict[str, Dict[str, Any]] = {}

# Post grad fusion and options, set to empty dict to disable fusion.
# Call `torch._inductor.fx_passes.group_batch_fusion.list_group_batch_fusions(False)` to see available fusions.
post_grad_fusion_options: Dict[str, Dict[str, Any]] = {}

# enable reordering pass for improving memory locality
reorder_for_locality = True

# Scale down Rn_BLOCK for better occupancy
dynamic_scale_rblock = os.environ.get("TORCHINDUCTOR_DYNAMIC_SCALE_RBLOCK", "1") == "1"

# this forces fusion for int_mm with mul. Needed when you want to avoid realizing the int32
# but the mul gets fused with other pointwise ops instead.
force_fuse_int_mm_with_mul = False

# for pattern torch.mm(a, b.to(dtype)) with cuda tensors,
# enable torch._inductor.kernel.mm.tuned_mixed_mm fused kernel.
# Autotune will compare perf with normal cast->then->mm option
use_mixed_mm = True

# enable runtime numeric check for pre/post grad fx passes
# floating point provides limited accuracy (about 7 decimal digits for single precision
# floating point numbers,about 16 decimal digits for double precision floating point numbers)
# according to PyTorch documentation.
# https://pytorch.org/docs/stable/notes/numerical_accuracy.html#batched-computations-or-slice-computations
fx_passes_numeric_check: Dict[str, Any] = {
    "pre_grad": False,
    "precision": 1e-4,
    "num_iterations": 1,
    "requires_optimizer": True,
}

# mixed_mm_choice can be used to control the behaviour for pattern torch.mm(a, b.to(dtype)) with cuda tensors.
# The fallback aten implementation is normal cast->then->mm option.
# If mixed_mm_choice is "default": this flag will be ignored.
# If mixed_mm_choice is "triton":
# - Always use torch._inductor.kernel.mm.tuned_mixed_mm's fused kernel.
# - Autotune will not compare with fallback.
# If mixed_mm_choice is "aten": always use the fallback aten implementation.
# If mixed_mm_choice is "heuristic":
# - Enables the heuristic.
# - If the heuristic decides to add a config, it will add the config as the first choice.
# - If autotune is disabled, this config will always be chosen.
# - If autotune is enabled, it will also compare with fallback aten implementation and fused kernel.
# The use_mixed_mm flag will be ignored if mixed_mm_choice != "default".
mixed_mm_choice = "heuristic"

# enable reordering pass for increasing overlap between compute and communication
reorder_for_compute_comm_overlap = False

# passes (in execution order) for increasing overlap between compute and communication
# for built-in passes, use string name; for user-defined passes, pass in the function handle
# WARNING: Inductor scheduler IR is at prototype stage and subject to change,
# hence custom IR passes built on top of it might break in the future.
reorder_for_compute_comm_overlap_passes = [
    "reorder_compute_for_overlap",
    "sink_waits",
    "raise_comms",
]

# enable operator reordering for peak memory optimization
reorder_for_peak_memory = True

# runtime estimation function for ops
# for built-in estimation function, pass in "default"; for user-defined estimation function, pass in the function handle
estimate_op_runtime = "default"

# unit: GB/s, uni-directional P2P bandwidth per card
# default value is NVLink
intra_node_bw = 300

# unit: GB/s, uni-directional P2P bandwidth per node
# default value is InfiniBand
inter_node_bw = 25

# use Inductor's experimental benchmarker (runtime/benchmarking.py)
# to benchmark kernels during autotuning, otherwise fall back to
# Triton's `do_bench`. the experimental benchmarker may produce
# results that are not consistent with `do_bench`'s results
use_experimental_benchmarker = False

# enable slow autotuning passes to select algorithms
max_autotune = os.environ.get("TORCHINDUCTOR_MAX_AUTOTUNE") == "1"

# enable slow autotuning passes to select pointwise/reductions algorithms
max_autotune_pointwise = os.environ.get("TORCHINDUCTOR_MAX_AUTOTUNE_POINTWISE") == "1"

# enable slow autotuning passes to select gemm algorithms
max_autotune_gemm = os.environ.get("TORCHINDUCTOR_MAX_AUTOTUNE_GEMM") == "1"

# Modifies the number of autotuning choices displayed, set to None for all
autotune_num_choices_displayed = 10

# force cublas and triton to use the same precision; cublas supports TF32 for matmul operations
# when m, n, k are multiples of 16, 16, 8, whereas triton supports TF32 for matmul operations
# for any combinations of m, n, k, regardless of their alignment. setting this flag will ensure
# that triton does not use TF32 wherever cublas would not use TF32
force_same_precision = (
    True if is_fbcode() else os.environ.get("TORCHINDUCTOR_FORCE_SAME_PRECISION") == "1"
)

# Specify candidate backends for gemm autotune.
# Possible choices are combinations of: ATen, Triton, CUTLASS, CK, CPP.
# ATen: default Pytorch ATen kernels.
# Triton: Triton templates defined in torch inductor (AMD and NVidia GPUs).
# CUTLASS: Cutlass templates and kernels (NVidia GPUs only).
# CK: Composable Kernel templates and kernels (AMD Instinct GPUs only).
# CPP: CPP templates and kernels for CPU.
max_autotune_gemm_backends = os.environ.get(
    "TORCHINDUCTOR_MAX_AUTOTUNE_GEMM_BACKENDS", "ATEN,TRITON,CPP"
).upper()

# As above, specify candidate backends for conv autotune.
# NB: in some cases for 1x1 convs we emit as matmul,
# which will use the backends of `max_autotune_gemm_backends`
max_autotune_conv_backends = os.environ.get(
    "TORCHINDUCTOR_MAX_AUTOTUNE_CONV_BACKENDS", "ATEN,TRITON"
).upper()


# Specify the size of the search space for GEMM autotuning.
# DEFAULT     - balance between compile time overhead and performance
# EXHAUSTIVE  - maximize performance
max_autotune_gemm_search_space = os.environ.get(
    "TORCHINDUCTOR_MAX_AUTOTUNE_GEMM_SEARCH_SPACE", "DEFAULT"
).upper()

# Whether we fall back to ATen or hard error when no matches are found during autotuning
autotune_fallback_to_aten = (
    os.environ.get("TORCHINDUCTOR_AUTOTUNE_FALLBACK_TO_ATEN", "1") == "1"
)

# the value used as a fallback for the unbacked SymInts
# that can appear in the input shapes (e.g., in autotuning)
unbacked_symint_fallback = 8192

# enable searching global and local cache regardless of `max_autotune`
search_autotune_cache = os.environ.get("TORCHINDUCTOR_SEARCH_AUTOTUNE_CACHE") == "1"

save_args = os.environ.get("TORCHINDUCTOR_SAVE_ARGS") == "1"

# We will disable creating subprocess for autotuning if this is False
autotune_in_subproc = os.environ.get("TORCHINDUCTOR_AUTOTUNE_IN_SUBPROC") == "1"

# The following three timeouts are applicable if autotune_in_subproc is True:

# Max time that a a valid benchmark result may take during autotuning
max_autotune_subproc_result_timeout_seconds = 60.0
# Additional time we allow subprocesses to terminate gracefully after the timeout until we send a SIGTERM
max_autotune_subproc_graceful_timeout_seconds = 1.0
# Additional time that we grant after a SIGTERM until we do a hard SIGKILL of subprocesses
max_autotune_subproc_terminate_timeout_seconds = 2.0

# If autotuning in subprocess, whether to use multiple devices
autotune_multi_device = os.environ.get("TORCHINDUCTOR_AUTOTUNE_MULTI_DEVICE") == "1"

coordinate_descent_tuning = (
    os.environ.get("TORCHINDUCTOR_COORDINATE_DESCENT_TUNING") == "1"
)
coordinate_descent_check_all_directions = (
    os.environ.get("TORCHINDUCTOR_COORDINATE_DESCENT_CHECK_ALL_DIRECTIONS") == "1"
)
coordinate_descent_search_radius = int(
    os.environ.get("TORCHINDUCTOR_COORDINATE_DESCENT_RADIUS", "1")
)

# AutoHeuristic is a framework that allows one to collect data from autotuning, use the data to learn a heuristic, and
# generate the learned heursitic to code which is shipped with the compiler
# Specify a list of comma separated optimizations to collect data for
autoheuristic_collect = os.environ.get("TORCHINDUCTOR_AUTOHEURISTIC_COLLECT", "")
# Specify a list of comma separated optimizations to use learned heuristics for
autoheuristic_use = os.environ.get("TORCHINDUCTOR_AUTOHEURISTIC_USE", "mixed_mm")


def run_autoheuristic(name: str) -> bool:
    return collect_autoheuristic(name) or use_autoheuristic(name)


def collect_autoheuristic(name: str) -> bool:
    return name in torch._inductor.config.autoheuristic_collect.split(",")


def use_autoheuristic(name: str) -> bool:
    return name in torch._inductor.config.autoheuristic_use.split(",")


# If set to "DEFAULT", this will use the default log path specified in autoheuristic.py.
# If set to another path, autoheuristic will instead log results to the given path.
autoheuristic_log_path = os.environ.get(
    "TORCHINDUCTOR_AUTOHEURISTIC_LOG_PATH", "DEFAULT"
)

# Disabled by default on ROCm, opt-in if model utilises NHWC convolutions
layout_opt_default = "1" if not torch.version.hip else "0"
layout_optimization = (
    os.environ.get("TORCHINDUCTOR_LAYOUT_OPTIMIZATION", layout_opt_default) == "1"
)

force_layout_optimization = os.environ.get("TORCHINDUCTOR_FORCE_LAYOUT_OPT", "0") == "1"


# Whether to keep the output strides the same as eager after layout optimization.
keep_output_stride = os.environ.get("TORCHINDUCTOR_KEEP_OUTPUT_STRIDE", "1") == "1"

# Enabling this will let compiler print warning messages if a generated triton
# kernel has inputs with mixed layouts.  This is helpful for perf debugging
# since kernel with mixed layout inputs may run much slower then one whose inputs
# have uniform layouts.
warn_mix_layout = os.environ.get("TORCHINDUCTOR_WARN_MIX_LAYOUT") == "1"

# control store vs recompute heuristic
# For fanouts, rematerialization can lead to exponential blowup. So, have
# smaller threshold
realize_reads_threshold = 4
realize_opcount_threshold = 30

# Threshold to prevent excessive accumulation of ops in one buffer during lowering
realize_acc_reads_threshold = 8

# fallback to eager for random/dropout, this is slow but useful for debugging
fallback_random = False

# automatically create fallbacks when encountering an unhandled op
implicit_fallbacks = True

# fuse even in cases without common reads
aggressive_fusion = False

# For each fused kernel in the wrapper, comment with the nodes that get fused.
# Useful for debugging fusion.
debug_fusion = os.environ.get("TORCHINDUCTOR_DEBUG_FUSION") == "1"
benchmark_fusion = os.environ.get("TORCHINDUCTOR_BENCHMARK_FUSION") == "1"
enabled_metric_tables = os.environ.get("TORCHINDUCTOR_ENABLED_METRIC_TABLES", "")
loop_ordering_after_fusion = (
    os.environ.get("TORCHINDUCTOR_LOOP_ORDERING_AFTER_FUSION", "0") == "1"
)

# If fusing two nodes only save less then score_fusion_memory_threshold memory,
# we should not bother fusing the nodes.
#
# This is especially helpful to resolve https://github.com/pytorch/pytorch/issues/133242
# Previously we fuse two nodes because of common read of a scalar tensor.
# If we skip it, the loop ordering after fusion mechanism kicks in and can
# brings more savings.
#
# For the cases loop ordering after fusion does not help, we don't lose much.
score_fusion_memory_threshold = 10

# For Triton Templates, select fastest of best template + epilogue vs best template + separate epilogue kernel
benchmark_epilogue_fusion = (
    os.environ.get("TORCHINDUCTOR_BENCHMARK_EPILOGUE_FUSION", "1") == "1"
)

# Take how many of the top triton kernels to benchmark epilogue
max_epilogue_benchmarked_choices = 1

# how many nodes to allow into a single fusion
max_fusion_size = 64

# max number of inputs to generate cat as a pointwise op with masked laods
max_pointwise_cat_inputs = 8

# force concat to be generated as a pointwise op with masked loads
force_pointwise_cat = False

# replace small reductions with pointwise, disable with `= 1`
unroll_reductions_threshold = 8

# Add extra comments to output code (causes compile cache misses)
comment_origin = False

# Convert 1x1 convs into matmuls
conv_1x1_as_mm = False

# For reductions with a small output size (usually 1, e.g. x.sum()) there is not enough
# parallelism to saturate the GPU.  We have two ways of handling this, either `split_reductions`
# or `triton.cooperative_reductions` which are mutually exclusive.
#   split_reductions: uses multiple kernels to gain more parallelism
#   triton.cooperative_reductions: uses cross thread-block synchronization to gain more parallelism
# enabling both of these will implicitly disable split_reductions
split_reductions = True

benchmark_kernel = os.environ.get("TORCHINDUCTOR_BENCHMARK_KERNEL", "0") == "1"

# Enable constant and index_expr folding
constant_and_index_propagation = True

# we always add constants into graph.constants without
# performing any constant-inlining optimization
always_keep_tensor_constants = False

# assert that indirect indexing does not read / write out of bounds
assert_indirect_indexing = True

# compute CSE bounds on variables that do not appear in the FX graph
compute_all_bounds = False

# enable the combo kernel that combines data-independent kernels (additional
# to foreach kernels) into a single one (Experimental)
combo_kernels = False
# benchmark combo kernels and only allow ones with perf gains
benchmark_combo_kernel = False
# combo_kernel autotuning options: 0 - disable, 1 - enable except for foreach,
# 2 - enable for all
combo_kernels_autotune = 1
# Enable masking for combining kernels of mixed sizes: 0 - disable, 1 - enable
# for all except for foreach, 2 - enable for all
combo_kernel_allow_mixed_sizes = 1
# Enable dynamic shapes for foreach kernels
combo_kernel_foreach_dynamic_shapes = False

# constant folding on the joint graph
joint_graph_constant_folding = True

# Enable indirect_indexing asserts for decompositions and lowerings
debug_index_asserts = False

# Mode to emulate pytorch eager numerics for lower precision (fp16, bf16)
# Pytorch eager computes bf16/fp16 by upcasting inputs to fp32 and downcasting after
# For multiple, fused pointwise nodes, inductor will elide the intermediary upcasts and downcasts
# Typically this should be closer to fp64 ref numerics. However, it can be useful for debugging
# to emulate the eager numerics.
emulate_precision_casts = False

# warnings intended for PyTorch developers, disable for point releases
is_nightly_or_source = "dev" in torch.__version__ or "git" in torch.__version__
developer_warnings = is_fbcode() or is_nightly_or_source

# This pattern matches a special usage of scatter
# 1. It's applied to a constant tensor
# 2. The index tensor has size 1 in the scatter dimension
# Such pattern generates a sparse matrix when the const tensor is all-zero.
# We can lower this pattern to a pointwise kernel for more fusion opportunities
# and saving memory footprint.
optimize_scatter_upon_const_tensor = (
    os.environ.get("TORCHINDUCTOR_OPTIMIZE_SCATTER_UPON_CONST_TENSOR", "1") == "1"
)

# Deprecated. This setting does nothing.
worker_start_method: Optional[str] = None

# Flags to turn on all_reduce fusion. These 2 flags should be automaticaly turned
# on by DDP and should not be set by the users.
_fuse_ddp_communication = False
_fuse_ddp_bucket_size = 25

# Flag to control which fusion passes to apply. Functions in the list will
# be applied in order. There are two different different fusion passes
# --"fuse_ddp_with_concat_op" and "fuse_ddp_with_coalesced_op". The default
# one is "fuse_ddp_with_concat_op". Users can also change this to a customized
# fusion function.
#
# The fusion currently does not support multiple DDP with different PG or
# data type. This feature will be added in the future PRs.
#
# "schedule_comm_wait" is used to delay the wait ops to maximize comm/comp
# overlapping. At this moment, this pass performs better than
# reorder_for_compute_comm_overlap_passes but we will add the logic of
# "schedule_comm_wait" in the future and remove the one here.
_fuse_ddp_communication_passes: List[Union[Callable[..., None], str]] = [
    "fuse_ddp_with_concat_op",
    "schedule_comm_wait",
]

_micro_pipeline_tp: bool = False


class _collective:
    auto_select: bool = False
    one_shot_all_reduce_threshold_bytes: int = 128 * 1024


def parallel_compile_enabled_internally() -> bool:
    """
    TODO: Remove when parallel compiled is fully enabled internally. For rollout, use a
    knob to enable / disable. The justknob should not be performed at import, however.
    So for fbcode, we assign compile_threads to 'None' below and initialize lazily in
    async_compile.py.
    """
    ENABLE_PARALLEL_COMPILE_VERSION = 1

    jk_name = "pytorch/inductor:enable_parallel_compile_version"
    version = torch._utils_internal.justknobs_getval_int(jk_name)
    return ENABLE_PARALLEL_COMPILE_VERSION >= version


def decide_compile_threads() -> int:
    """
    Here are the precedence to decide compile_threads
    1. User can override it by TORCHINDUCTOR_COMPILE_THREADS.  One may want to disable async compiling by
       setting this to 1 to make pdb happy.
    2. Set to 1 if it's win32 platform
    3. decide by the number of CPU cores
    """
    import logging

    # Defined locally so install_config_module doesn't try to parse
    # as a config option.
    log = logging.getLogger(__name__)

    if "TORCHINDUCTOR_COMPILE_THREADS" in os.environ:
        compile_threads = int(os.environ["TORCHINDUCTOR_COMPILE_THREADS"])
        log.info("compile_threads set to %d via env", compile_threads)
    elif sys.platform == "win32":
        compile_threads = 1
        log.info("compile_threads set to 1 for win32")
    elif is_fbcode() and not parallel_compile_enabled_internally():
        compile_threads = 1
        log.info("compile_threads set to 1 in fbcode")
    else:
        cpu_count = (
            len(os.sched_getaffinity(0))
            if hasattr(os, "sched_getaffinity")
            else os.cpu_count()
        )
        assert cpu_count
        compile_threads = min(32, cpu_count)
        log.info("compile_threads set to %d", compile_threads)

    return compile_threads


# TODO: Set directly after internal rollout.
compile_threads: Optional[int] = None if is_fbcode() else decide_compile_threads()

# gemm autotuning global cache dir
if is_fbcode():
    try:
        from libfb.py import parutil

        if __package__:
            global_cache_dir = parutil.get_dir_path(
                os.path.join(__package__.replace(".", os.sep), "fb/cache")
            )
        else:
            global_cache_dir = parutil.get_dir_path("fb/cache")
    except (ValueError, ImportError):
        global_cache_dir = None

else:
    global_cache_dir = None

# If kernel is fused, the name is generated from the origin node op names
# for larger kernels limit this
kernel_name_max_ops = 10

# Pad input tensors of matmul/bmm/addmm to leverage Tensor Cores in NVIDIA GPUs
shape_padding = os.environ.get("TORCHINDUCTOR_SHAPE_PADDING", "1") == "1"

# Control if we will do padding for pointwise/reductions
comprehensive_padding = (
    os.environ.get("TORCHINDUCTOR_COMPREHENSIVE_PADDING", "1") == "1"
)
pad_channels_last = False

# Disable comprehensive padding on the CPU
disable_padding_cpu = True

# The width of comprehensive padding, in bytes.
# CUDA max memory transaction size is 128 bytes for a warp.
padding_alignment_bytes = 128

# Threshold on the minimum stride that will be padded.
#
# Don't align a too small stride since that causes too much memory increase.
# Pad too small stride may also cause perf loss. We may result in many tiny data blocks
# with gaps in between. That causes less coalesced GPU memory access!
#
# Initially we pick 320 as the threshold since for alignement=16,
# that results in at most 5% memory cost.
#
# But later on we raise the threshold to 1024 to avoid interfere with persistent reduction.
# Let's say an inner reduction has a row size 513. Inductor will generate
# persistent reduction code.
# If we do padding, the strides are not contiguous any more. Inductor
# uses a much smaller threshold for persistent reduction in this case and
# generates potentially worse non-persistent reduction code.
#
# This change turns HF AllenaiLongformerBase amp training from a loss of 1.09x to a win of 1.05x.
# (baseline: 71.09ms, padding w/o this change: 77.38ms, padding with this change: 67.77ms)
padding_stride_threshold = 1024

# Enable padding outputs, even if they would not be padded in eager mode.
# By default, we use the same strides as eager mode.
pad_outputs = False

# Whether to treat output of the backward graph as user visible.
# For user visible outputs, inductor will make sure the stride matches with eager.
bw_outputs_user_visible = True

# Whether to always use shape padding if it is enabled and possible
force_shape_pad: bool = False

# Fx-based linear/matmul/bmm + permute/transpose vertical fusion
permute_fusion = os.environ.get("TORCHINDUCTOR_PERMUTE_FUSION", "0") == "1"

# Mark the wrapper call in PyTorch profiler
profiler_mark_wrapper_call = False

# Generate hook calls to torch._inductor.hooks.run_intermediate_hooks for
# every intermediate for which we can correlate it with an intermediate
# from the original FX graph
generate_intermediate_hooks = False

# Populate traceback field on IRNode; good for debugging why origin_node is
# not populated, or finding out where an IRNode was constructed
debug_ir_traceback = False

# used for debugging to make sure config is properly set
_raise_error_for_testing = False

_profile_var = os.environ.get("TORCHINDUCTOR_PROFILE", "")
profile_bandwidth = _profile_var != ""
profile_bandwidth_regex = "" if _profile_var == "1" else _profile_var
# Specify a file where we print out the profiling results.
# None means we do not dump results to a file.
profile_bandwidth_output = os.environ.get("TORCHINDUCTOR_PROFILE_OUTPUT", None)
# Switch to do_bench_using_profiling to exclude the CPU overheads
profile_bandwidth_with_do_bench_using_profiling = (
    os.environ.get("TORCHINDUCTOR_PROFILE_WITH_DO_BENCH_USING_PROFILING") == "1"
)


# TODO: remove later
disable_cpp_codegen = False


# Freezing will attempt to inline weights as constants in optimization
# and run constant folding and other optimizations on them. After freezing, weights
# can no longer be updated.
freezing: bool = os.environ.get("TORCHINDUCTOR_FREEZING", "0") == "1"

# Make freezing invalidate the eager Parameters of nn modules, to avoid memory overhead
# of potentially keeping multiple copies of weights.
freezing_discard_parameters: bool = False

# decompose some memory bound matmul/bmm to mul
decompose_mem_bound_mm: bool = False

# assume_aligned_inputs means that we assume that inputs will be aligned; we generate
# code using this assumption, and clone tensors before use if they aren't aligned.
# In the common case, most inputs will be aligned.
assume_aligned_inputs: bool = False

# For the user-written Triton kernels compiled with the model, ignore the unsupported
# arguments passed to the @triton.autotune in the user's code; this is unsafe, as
# ignoring the unsupported args may lead to unexpected autotuning behavior: don't
# set unless you know what you're doing.
unsafe_ignore_unsupported_triton_autotune_args: bool = False

# When True, we will check in scheduler.py _codegen that there are no "loops"
# in the call stack; that is to say, the same frame multiple times.  This
# ensures that a cProfile trace to this frame will be a straight line without
# any cycles.
check_stack_no_cycles_TESTING_ONLY: bool = False

# When True, complex_memory_overlap always reports True
always_complex_memory_overlap_TESTING_ONLY: bool = False

# enable linear binary folding
enable_linear_binary_folding = (
    os.environ.get("TORCHINDUCTOR_ENABLE_LINEAR_BINARY_FOLDING", "0") == "1"
)


# Adds NVTX annotations aroung training phases
annotate_training: bool = os.environ.get("TORCHINDUCTOR_ANNOTATE_TRAINING", "0") == "1"


# config specific to codegen/cpp.py
class cpp:
    # set to torch.get_num_threads()
    threads = -1

    # Do not generate loops when the condition doesn't hold, like:
    # for(long i0=4096; i0<4096; i0+=1)
    no_redundant_loops = (
        os.environ.get("TORCHINDUCTOR_CPP_NO_REDUNDANT_LOOPS", "1") == "1"
    )

    # Assume number of threads is dynamic, don't specialize thread number.
    # Kernels don't recompile on thread number changes with this flag on.
    # For single-threaded workload, turning it on would incur a slight
    # performance degradation.
    dynamic_threads = os.environ.get("TORCHINDUCTOR_CPP_DYNAMIC_THREADS", "0") == "1"

    simdlen: Optional[int] = None
    min_chunk_size = int(os.environ.get("TORCHINDUCTOR_CPP_MIN_CHUNK_SIZE", "4096"))
    cxx = (
        None,  # download gcc12 from conda-forge if conda is installed
        # "g++-12",
        # "g++-11",
        # "g++-10",
        # "clang++",
        os.environ.get("CXX", "clang++" if sys.platform == "darwin" else "g++"),
        # "g++.par",
    )
    # Allow kernel performance profiling via PyTorch profiler
    enable_kernel_profile = (
        os.environ.get("TORCHINDUCTOR_CPP_ENABLE_KERNEL_PROFILE", "0") == "1"
    )

    # enable weight prepacking to get a better performance; may lead to large memory footprint
    weight_prepack = os.environ.get("TORCHINDUCTOR_CPP_WEIGHT_PREPACK", "1") == "1"

    # Inject a bug into our relu implementation; useful for testing our repro
    # extraction and minification functionality.
    # Valid values: "compile_error", "runtime_error", "accuracy"
    inject_relu_bug_TESTING_ONLY: Optional[str] = None
    inject_log1p_bug_TESTING_ONLY: Optional[str] = None

    # If None, autodetect whether or not AVX512/AVX2 can be used.  Otherwise,
    # force usage as specified, without testing.
    vec_isa_ok: Optional[bool] = None

    # similar to config.triton.descriptive_names
    descriptive_names = "original_aten"

    # how many nodes to allow into a single horizontal fusion
    max_horizontal_fusion_size = int(
        os.environ.get("TORCHINDUCTOR_CPP_MAX_HORIZONTAL_FUSION_SIZE", "16")
    )

    # Make scatter_reduce fallback when reduce is sum to avoid performance regression
    # using atomic_add.
    fallback_scatter_reduce_sum = (
        os.environ.get("TORCHINDUCTOR_CPP_FALLBACK_SCATTER_REDUCE_SUM", "1") == "1"
    )

    # Use funsafe-math-optimizations when compiling
    enable_unsafe_math_opt_flag = (
        os.environ.get("TORCHINDUCTOR_CPP_ENABLE_UNSAFE_MATH_OPT_FLAG", "0") == "1"
    )

    # Use ffp-contract when compiling
    # Options: "off" (default), "on", "fast"
    # Per https://godbolt.org/z/bf4bvfc9r , clang/gcc has different behavior for "fast"
    enable_floating_point_contract_flag = os.environ.get(
        "TORCHINDUCTOR_CPP_ENABLE_FLOATING_POINT_CONTRACT_FLAG", "off"
    )

    # Disable the tiling select heuristic
    enable_tiling_heuristics = (
        os.environ.get("TORCHINDUCTOR_CPP_ENABLE_TILING_HEURISTIC", "1") == "1"
    )

    # Maximal allowed number of slices on K-dim for a GEMM kernel. This controls
    # the maximal parallelism of K-slicing. Since K-slicing requires extra thread
    # synchronization and buffers,  the maximal number of slices is limited to
    # mitigate the sync overhead and memory usage.
    # When set to 0, the number of slices is unlimited.
    gemm_max_k_slices = int(os.environ.get("TORCHINDUCTOR_CPP_GEMM_MAX_K_SLICES", "1"))

    # For perf tuning and debugging purpose, configure the pre-defined cache blocking for
    # MxNxK dims respectively. The blockings are separated by comma and the unit is
    # the number of register blocks.
    # For example, "4,1,10" means 4 register blocks on M, 1 on N and 10 on K respectively.
    gemm_cache_blocking = os.environ.get("TORCHINDUCTOR_CPP_GEMM_CACHE_BLOCKING", None)

    # For perf tuning and debugging purpose, configure the pre-defined thread blocking factors for
    # MxNxK dims respectively. The factors are separated by comma and their product
    # should be the same as the total number of threads.
    # For example, if the total number of threads is 56, "7,4,2" means the work is
    # decomposed into 7x4x2 thread blocks along MxNxK of a GEMM.
    gemm_thread_factors = os.environ.get("TORCHINDUCTOR_CPP_GEMM_THREAD_FACTORS", None)

    # Whether to enable masked vectorization for the tail_loop.
    enable_loop_tail_vec = True

    # Whether to enable concat linear for cpu device
    # Currently concat linear on CPU not always have benefit, depends on linear'shape or
    # computing resource. We set this default to False to avoid regressions. User and
    # enable this feature by their need.
    enable_concat_linear = False


# config specific to codegen/triton.py
class triton:
    # Use cudagraphs on output code
    cudagraphs = os.environ.get("TORCHINDUCTOR_CUDAGRAPHS") == "1"

    # Use cudagraph trees for memory pooling if `cudagraphs` is True
    cudagraph_trees = True

    # Should we skip cudagraphing graphs with dynamic shape inputs
    # If False, we will re-record a graph for each unique set of shape inputs
    cudagraph_skip_dynamic_graphs = False

    # assertions not on the fast path, steady state
    slow_path_cudagraph_asserts = True

    # TODO - need to debug why this prevents cleanup
    cudagraph_trees_history_recording = False

    # Enable cudagraph support for mutated inputs from prior cudagraph pool
    cudagraph_support_input_mutation = False if is_fbcode() else True

    # Maximal number of allowed cudagraph re-record for a function and
    # a cudagraph node due to static input tensor address changes or
    # cudagraph managed tensor data pointer changed.
    # i.e., allow num_recording <= cudagraph_unexpected_rerecord_limit
    # note: we are conservative here and choose a large limit.
    cudagraph_unexpected_rerecord_limit = 128

    # Warn loudly when the number of cudagraphs due to dynamic shape
    # exceeds this limit
    cudagraph_dynamic_shape_warn_limit: Optional[int] = 50

    # synchronize after cudagraph invocation
    force_cudagraph_sync = False

    # always run cudagraphs in the eager warmup stage
    # instead of recording and executing cudagraphs
    force_cudagraphs_warmup = False

    # assertions on the fast path
    fast_path_cudagraph_asserts = False

    # skip warmup for cudagraph trees
    skip_cudagraph_warmup = False

    # Synchronize before and after every compiled graph.
    debug_sync_graph = False

    # Synchronize after every kernel launch, to help pinpoint bugs
    debug_sync_kernel = False

    # Always load full blocks (rather than broadcasting inside the block)
    dense_indexing = False

    # limit tiling dimensions
    #   - max_tiles=1 disables tiling
    #   - max_tiles=2 is the default
    #   - max_tiles=3 is experimental and may have bugs
    # higher values are unsupported
    max_tiles = 2

    # Prefer higher dimensional tilings. This simplifies indexing expressions, making
    # it easier to identify block pointers.
    prefer_nd_tiling: bool = False

    # use triton.autotune for pointwise ops with complex layouts
    # this should only be disabled for debugging/testing
    autotune_pointwise = True

    # max autotune gemm with cublasLt
    autotune_cublasLt = True

    # Tune the generated Triton kernels at compile time instead of first time they run
    # Setting to None means uninitialized
    autotune_at_compile_time: Optional[bool] = None

    # Allows tiling reductions into multiple dimensions.
    # For best results, this should be used with prefer_nd_tiling.
    tile_reductions: bool = False

    # should we stop a fusion to allow better tiling?
    tiling_prevents_pointwise_fusion = True
    tiling_prevents_reduction_fusion = True

    # should we give different names to kernels
    # Note: This is orthogonal to descriptive_names - this is deciding whether
    # our triton kernel names should all be `triton_` (to maximize caching) or
    # whether they should be unique.
    unique_kernel_names = (
        os.environ.get("TORCHINDUCTOR_UNIQUE_KERNEL_NAMES", "1") == "1"
    )

    # should we put op names in kernel names
    # False: No special names (just triton__1, triton__2, etc.)
    # "torch": Maps to the fx op in the Dynamo graph (module name, method name, etc.)
    # "original_aten": Maps to the highest-level aten op (i.e. pre-decompositions)
    # "inductor_node": Maps to the node name in the FX graph passed to Inductor
    descriptive_names = "original_aten"

    # use alternate codegen for smaller reductions
    persistent_reductions = (
        os.environ.get("TORCHINDUCTOR_PERSISTENT_REDUCTIONS", "1") == "1"
    )

    # For small output size reductions uses cross thread-block synchronization to gain more parallelism
    cooperative_reductions = (
        os.environ.get("TORCHINDUCTOR_COOPERATIVE_REDUCTIONS", "0") == "1"
    )

    # used for debugging cooperative reduction codegen, always generate cooperative_reductions
    force_cooperative_reductions = False

    # 0/False: disable
    # 1/True: enable, use tuning to pick between different subkernels
    # 2: enable, force using persistent reduction (for debugging)
    # 3: enable, force using non-persistent reduction (for debugging)
    multi_kernel = int(os.environ.get("TORCHINDUCTOR_MULTI_KERNEL", "0"))

    # hint to Triton when arguments are divisible by 16
    divisible_by_16 = True

    # Minimum R0_BLOCK to be used for a TritonSplitScanKernel
    # NOTE: This also indirectly controls the size of workspace buffer required
    min_split_scan_rblock = 256

    # Store the generated cubin files for cpp wrapper code to load
    store_cubin = False

    # the max number of spills we allow for the configs we benchmark.
    # Setting this to 0 means we skip a config if it spills even a single
    # register.
    # Setting it to a larger value allows a config spilling a small amount
    # of registers being benchmarked.
    #
    # NOTE: triton will always report >0 register spills for kernels using sin/cos.
    # (check this issue https://github.com/openai/triton/issues/1756 )
    # So far we see a fixed 8 spilled registers for kernels using sin/cos.
    # Raise the threshold to 16 to be safe.
    # We should revisit this once we understand more of the source of register spills.
    spill_threshold: int = 16

    # Generate code containing the newer tl.make_block_ptr() API for loads/store
    use_block_ptr = False

    # Inject a bug into our relu implementation; useful for testing our repro
    # extraction and minification functionality.
    # Valid values: "compile_error", "runtime_error", "accuracy"
    inject_relu_bug_TESTING_ONLY: Optional[str] = None

    # Whether to upcast float16 / bfloat16 to float32 in triton codegen (Experimental)
    codegen_upcast_to_fp32 = True

    # Whether persistent matmul kernels should be enabled this flag only has effect when on h100
    # with a verison of triton new enough to support TMA
    enable_persistent_tma_matmul = (
        os.environ.get("ENABLE_PERSISTENT_TMA_MATMUL", "0") == "1"
    )
    # Skip L1 cache for buffers that are used only once.  Disabled by default
    skip_l1_cache = os.environ.get("TORCHINDUCTOR_SKIP_L1", "0") == "1"


class aot_inductor:
    # AOTInductor output path
    # If an absolute path is specified, the generated lib files will be stored under the directory;
    # If a relative path is specified, it will be used as a subdirectory under the default caching path;
    # If not specified, a temp directory will be created under the default caching path.
    # If the specified path contains something like "model.so", the sub-string will be used
    # to name the generated library.
    output_path = ""

    debug_compile = os.environ.get("AOT_INDUCTOR_DEBUG_COMPILE", "0") == "1"

    # option for debug printing/saving for intermediate tensor values for aot inductor
    # 0: disable debug dumping
    # 1: enable saving intermediate tensor values
    # 2: enable printing intermediate tensor values
    # 3: enable printing kernel names only (useful for pinpointing troublesome kernels)
    debug_intermediate_value_printer = os.environ.get(
        "AOT_INDUCTOR_DEBUG_INTERMEDIATE_VALUE_PRINTER", "0"
    )

    # filtered nodes to be printed for debug values. Specify this option when debug_intermediate_value_printer is set to 2
    filtered_kernel_names = os.environ.get(
        "AOT_INDUCTOR_FILTERED_KERNELS_TO_PRINT", None
    )

    # Serialized tree spec for flattening inputs
    # TODO: Move this into metadata
    serialized_in_spec = ""

    # Serialized tree spec for flattening outputs
    # TODO: Move this into metadata
    serialized_out_spec = ""

    # flag to decide whether to create a submodule for constant graph.
    use_runtime_constant_folding: bool = False

    # flag to force weight to be appened to the shared library and mmaped  by the runtime
    # rather than embedded into the data section. Needed to support 1B+ parameter models
    force_mmap_weights: bool = False

    package: bool = False
    package_cpp_only: bool = False

    # Dictionary of metadata users might want to save to pass to the runtime.
    # TODO: Move this somewhere else, since it's no longer really a config
    metadata: Dict[str, str] = {}

    # fbcode only. Whether to raise error if C++ codegen is too big to optimize
    raise_error_on_ignored_optimization: bool = (
        os.environ.get("AOTINDUCTOR_RAISE_ERROR_ON_IGNORED_OPTIMIZATION", "1") == "1"
    )

    # dump an aoti minifier if program errors
    dump_aoti_minifier: bool = os.environ.get("DUMP_AOTI_MINIFIER", "0") == "1"

    # Dictionary of presets that can be passed in
    presets: Dict[str, Any] = {}

    # Kill switch for allowing temporary tensors to be allocated as stack arrays. Tests
    # should be run with this flag both on and off to make sure we have coverage.
    allow_stack_allocation: bool = False

    # Enables an alternate DSO interface (the "minimal ArrayRef interface") intended
    # to maximize performance for use cases that it can accommodate at the expense of
    # generality. In brief:
    # - inputs and outputs are ArrayRefTensor<T> (note that strides are required, but the
    #   tensor must be contiguous)
    # - constant handling is unchanged because it is not a per-inference-iteration bottleneck
    #
    # When the DSO is generated in this mode, the usual interface will also be supported,
    # but performance for that interface may be degraded.
    use_minimal_arrayref_interface: bool = False

    # Experimental. Flag to control whether to include weight in .so
    package_constants_in_so: bool = True


class cuda:
    # CUDA arch to use for CUDA template kernel compilation.
    # e.g. "70", "75", "80", "90", etc.
    # When arch is None, Inductor uses torch.cuda.get_device_capability(0).
    arch: Optional[str] = None

    # CUDA version to use for CUDA template kernel compilation.
    # e.g. "11.4", "12.1", etc.
    # When version is None, Inductor uses torch.version.cuda.
    version: Optional[str] = None

    # Optimization level for the host compiler.
    compile_opt_level = "-O1"

    # Whether to enable device LTO (link-time-optimization).
    enable_cuda_lto = False

    # Whether to keep intermediate files dring compilation.
    enable_ptxas_info = False

    # Whether to enable debug info, e.g. line number, cutlass debug info.
    enable_debug_info = False

    # Whether to use fast math.
    use_fast_math = False

    # Path to the CUTLASS repo root directory.
    # The default path only works under PyTorch local development environment.
    cutlass_dir = os.environ.get(
        "TORCHINDUCTOR_CUTLASS_DIR",
        os.path.abspath(
            os.path.join(os.path.dirname(torch.__file__), "../third_party/cutlass/")
        ),
    )

    # Configures the maximum number of CUTLASS configs to profile in max_autotune.
    # By default it's None, so that all CUTLASS configs are tuned.
    # This is mainly used to reduce test time in CI.
    cutlass_max_profiling_configs: Optional[int] = None

    # Path to CUDA NVCC.
    # NVCC search order:
    # 1) cuda_cxx set in this config
    # 2) CUDACXX environment variable
    # 3) CUDA_HOME environment variable
    # 4) default system search PATH.
    cuda_cxx: Optional[str] = None

    # Minimum value of M*N*K to consider the CUTLASS backend for GEMM ops.
    cutlass_backend_min_gemm_size: int = 1

    # enable generation of inline standalone runner in CUDA CPP generated code
    # which allows to compile the generated code into a standalone executable.
    generate_test_runner: bool = (
        os.environ.get("INDUCTOR_CUDA_BACKEND_GENERATE_TEST_RUNNER_CODE", "0") == "1"
    )

    # Keep only Cutlass op configs which contain this regular expression pattern
    # Set this to "warpspecialized_cooperative_epi_tma" to enable only SM90 TMA Cutlass Kernels for large GEMMs
    cutlass_op_allowlist_regex: Optional[str] = None

    # Note: Names of Cutlass ops names can be obtained by calling
    # op.configuration_name() on a Cutlass op instance, for example those
    # returned from cutlass_utils.gen_ops() or the op argument passed to
    # CUTLASSGemmTemplate.render(...)

    # Filter Cutlass configs which contain this regular expression pattern
    # Set this to "pingpong" to avoid numerical issues
    # caused by the op ordering of the "pingpong" memory access
    # pattern used by some Cutlass Kernels.
    cutlass_op_denylist_regex: Optional[str] = "pingpong"


class rocm:
    # Offload arch list for device code compilation, e.g. ["gfx941", "gfx942"].
    # If empty, the `native` arch is used
    arch: List[str] = []

    # Enable the CK backend for CDNA2 and CDNA3 only (for now)
    # Processor name reference: https://llvm.org/docs/AMDGPUUsage.html#processors
    ck_supported_arch: List[str] = ["gfx90a", "gfx940", "gfx941", "gfx942"]

    # Optimization level, use to balance compilation speed and runtime performance
    compile_opt_level = "-O2"

    # Flag to keep debug information in compiled objects
    is_debug = False

    # Flag to keep intermediate files (assembly listings, preprocessed sources, etc.)
    save_temps = False

    # Flag to add `-ffast-math`` to compile flags
    use_fast_math = True

    # Flag to add `-fgpu-flush-denormals-to-zero` to compile flags
    flush_denormals = True

    # Flag to print register and LDS usage during compilation
    print_kernel_resource_usage = False

    # Path to ROCm installation, if None, use env variable ROCM_HOME.
    # In fbcode see triton/fb/TARGETS for how ROCM_HOME gets set.
    rocm_home: Optional[str] = None

    # Path to Composable Kernel library.
    # Install with `pip install git+https://github.com/rocm/composable_kernel@develop`.
    ck_dir = os.environ.get("TORCHINDUCTOR_CK_DIR")

    # generate standalone executables for instances generated with the CK backend
    generate_test_runner: bool = (
        os.environ.get("INDUCTOR_CK_BACKEND_GENERATE_TEST_RUNNER_CODE", "0") == "1"
    )

    # Number of op instance choices to trade off between runtime perf and compilation time
    n_max_profiling_configs: Optional[int] = None

    # Flag to use a short list of CK instances which perform well across a variety of shapes.
    # Currently RCR and F16 only
    use_preselected_instances: bool = False


# Backend to use for CPU codegen either "cpp" or "triton" (experimental) or "halide" (experimental)
cpu_backend = "cpp"

# Backend to use for CUDA codegen either "triton" or "halide" (experimental)
cuda_backend = "triton"


class halide:
    # Base halide target to use for CPU devices
    cpu_target = "host"

    # Base halide target to use for CUDA devices
    gpu_target = "host-cuda"

    # Halide autoscheduler to use, choices are:
    # "Anderson2021" (gpu-only), "Li2018", "Adams2019" (cpu-only), or "Mullapudi2016" (cpu-only)
    scheduler_cuda = "Anderson2021"
    scheduler_cpu = "Adams2019"

    # Controls `no_asserts` flag passed to Halide target (warning: can false positive)
    asserts = False

    # Controls `debug` flag passed to Halide target
    debug = False

    # Enable (or fallback on) scan kernels such as cumsum
    # Halide autoschedulers struggle with these kernels
    scan_kernels = False


# create a directory containing lots of debug information
class trace:
    # master switch for all debugging flags below
    enabled = os.environ.get("TORCH_COMPILE_DEBUG", "0") == "1"

    # save real tensors
    save_real_tensors = os.environ.get("TORCH_COMPILE_DEBUG_SAVE_REAL", "0") == "1"

    # Save debug information to a temporary directory
    # If not specified, a temp directory will be created by system
    debug_dir: Optional[str] = None

    # Save python logger call >=logging.DEBUG
    debug_log = False

    # Save python logger call >=logging.INFO
    info_log = False

    # Save input FX graph (post decomps, pre optimization)
    fx_graph = True

    # Save FX graph after transformations
    fx_graph_transformed = True

    # Save TorchInductor IR before fusion pass
    ir_pre_fusion = True

    # Save TorchInductor IR after fusion pass
    ir_post_fusion = True

    # Copy generated code to trace dir
    output_code = True

    # SVG figure showing post-fusion graph
    graph_diagram = os.environ.get("INDUCTOR_POST_FUSION_SVG", "0") == "1"

    # SVG figure showing fx with fusion
    draw_orig_fx_graph = os.environ.get("INDUCTOR_ORIG_FX_SVG", "0") == "1"

    # We draw our fx graphs with the "record" shape attribute by default.
    # Sometimes, when the graph is very complex, we may hit dot errors like below:
    #   "flat edge between adjacent nodes one of which has a record shape -
    #    replace records with HTML-like labels"
    # and thus fail to generate a graph. So, let's give the user an option
    # to specify the shape attribute for the dot graph. For example, passing
    # INDUCTOR_DOT_GRAPH_SHAPE_SVG = "none" would let us generate HTML-like lables
    # to workaround the above failure.
    dot_graph_shape = os.environ.get("INDUCTOR_DOT_GRAPH_SHAPE_SVG", None)

    # If not None, this is the URL that saves the SVG files of the input/output
    # graph of each pass that changed the graph
    # The nodes that are being transformed in each pass will be colored in yellow
    # URL only supports local directory for now
    log_url_for_graph_xform = os.environ.get("INDUCTOR_LOG_URL_FOR_GRAPH_XFORM", None)

    # Store cProfile (see snakeviz to view)
    compile_profile = False

    # Upload the .tar.gz file
    # Needs to be overriden based on specific environment needs
    upload_tar: Optional[Callable[[str], None]] = None

    log_autotuning_results: bool = False

<<<<<<< HEAD

def get_feature_local_version(feature_name: str) -> Optional[int]:
    """Get the local version of a benchmarking feature. A feature's local version
    is hardcoded like `torch._inductor.fb.FEATURE_FOO_VERSION`, where `feature_foo`
    is the feature name.
    """
    try:
        from torch._inductor.fb import benchmarking
    except ImportError:
        return None
    return getattr(benchmarking, feature_name.upper() + "_VERSION", None)


class benchmarking:
    """Class containing all configurations relating to benchmarking, specifically
    the various features of benchmarking. Feature enablement is controlled differently
    depending on whether we are running in OSS or fbcode, and adheres to the following
    formula:

    [OSS]
        1. Check if the corresponding environment variable, which follows the format
        `TORCHINDUCTOR_BENCHMARKING_FEATURE_FOO=...`, where `feature_foo` is the feature,
        is set; this value is stored in `benchmarking.feature_foo.env_val`. If the environment
        variable is set and `env_val == "1"`, the feature is force-enabled; if the environment
        variable is set and `env_val == "0"`, the feature is force-disabled.
        2. If the corresponding environment variable is un-set, we return the OSS default; the
        OSS default is stored in `benchmarking.feature_foo.oss_default`.

    [fbcode]
        1. Same as [OSS #1].
        2. We compare the feature's local version, see `get_feature_local_version(...)`, with
        the fetched JK version of the same name, like `"pytorch/benchmarking:FEATURE_FOO_VERSION"`.
        If the feature's local version is greater than or equal to the JK version we consider the
        feature to be enabled; if the feature's local version is less than the JK version we consider
        the feature to be disabled. Intuitively, one can reason about this by taking the JK version,
        let's call this X, and saying "this feature works at and after version X". If, for whatever
        reason, we are unable to get a feature's local version we will automatically default to
        disabling the feature.
    """

    class inductor_benchmarker:
        env_val: Optional[str] = os.environ.get(
            "TORCHINDUCTOR_BENCHMARKING_INDUCTOR_BENCHMARKER"
        )
        oss_default: bool = True
        local_version: Optional[int] = get_feature_local_version("inductor_benchmarker")

    class inductor_grouped_benchmarker:
        env_val: Optional[str] = os.environ.get(
            "TORCHINDUCTOR_BENCHMARKING_INDUCTOR_GROUPED_BENCHMARKER"
        )
        oss_default: bool = True
        local_version: Optional[int] = get_feature_local_version(
            "inductor_grouped_benchmarker"
        )
    
    class inductor_grouped_benchmarker_ranking:
        env_val: Optional[str] = os.environ.get(
            "TORCHINDUCTOR_BENCHMARKING_INDUCTOR_GROUPED_BENCHMARKER_RANKING"
        )
        oss_default: bool = False
        local_version: Optional[int] = get_feature_local_version("inductor_grouped_benchmarker_ranking")
=======
    # Save mapping info from inductor generated triton kernel to post_grad fx nodes
    log_inductor_triton_kernel_to_post_grad_node_info: bool = True
>>>>>>> 6b01ac9f


_save_config_ignore = [
    # workaround: "Can't pickle <function ...>"
    "trace.upload_tar",
    "joint_custom_pre_pass",
    "joint_custom_post_pass",
    "pre_grad_custom_pass",
]

_cache_config_ignore_prefix = [
    # trace functions are not relevant to config caching
    "trace",
    # uses absolute path
    "cuda.cutlass_dir",
    # not relevant
    "worker_start_method",
    "compile_threads",
    # see CustomGraphPass; these are handled specially
    "post_grad_custom_post_pass",
    "post_grad_custom_pre_pass",
    # tests assume that changes here don't invalidate cache
    "always_complex_memory_overlap_TESTING_ONLY",
]

# External callable for matmul tuning candidates
external_matmul: List[Callable[[torch.Tensor, torch.Tensor, torch.Tensor], None]] = []


class test_configs:
    force_extern_kernel_in_multi_template: bool = False

    max_mm_configs: Optional[int] = None

    runtime_triton_dtype_assert = False

    # regex to control the set of considered autotuning
    # choices (aka configs) by name and / or description
    autotune_choice_name_regex: Optional[str] = None
    autotune_choice_desc_regex: Optional[str] = None


if TYPE_CHECKING:
    from torch.utils._config_typing import *  # noqa: F401, F403


# adds patch, save_config, etc
install_config_module(sys.modules[__name__])<|MERGE_RESOLUTION|>--- conflicted
+++ resolved
@@ -1346,73 +1346,8 @@
 
     log_autotuning_results: bool = False
 
-<<<<<<< HEAD
-
-def get_feature_local_version(feature_name: str) -> Optional[int]:
-    """Get the local version of a benchmarking feature. A feature's local version
-    is hardcoded like `torch._inductor.fb.FEATURE_FOO_VERSION`, where `feature_foo`
-    is the feature name.
-    """
-    try:
-        from torch._inductor.fb import benchmarking
-    except ImportError:
-        return None
-    return getattr(benchmarking, feature_name.upper() + "_VERSION", None)
-
-
-class benchmarking:
-    """Class containing all configurations relating to benchmarking, specifically
-    the various features of benchmarking. Feature enablement is controlled differently
-    depending on whether we are running in OSS or fbcode, and adheres to the following
-    formula:
-
-    [OSS]
-        1. Check if the corresponding environment variable, which follows the format
-        `TORCHINDUCTOR_BENCHMARKING_FEATURE_FOO=...`, where `feature_foo` is the feature,
-        is set; this value is stored in `benchmarking.feature_foo.env_val`. If the environment
-        variable is set and `env_val == "1"`, the feature is force-enabled; if the environment
-        variable is set and `env_val == "0"`, the feature is force-disabled.
-        2. If the corresponding environment variable is un-set, we return the OSS default; the
-        OSS default is stored in `benchmarking.feature_foo.oss_default`.
-
-    [fbcode]
-        1. Same as [OSS #1].
-        2. We compare the feature's local version, see `get_feature_local_version(...)`, with
-        the fetched JK version of the same name, like `"pytorch/benchmarking:FEATURE_FOO_VERSION"`.
-        If the feature's local version is greater than or equal to the JK version we consider the
-        feature to be enabled; if the feature's local version is less than the JK version we consider
-        the feature to be disabled. Intuitively, one can reason about this by taking the JK version,
-        let's call this X, and saying "this feature works at and after version X". If, for whatever
-        reason, we are unable to get a feature's local version we will automatically default to
-        disabling the feature.
-    """
-
-    class inductor_benchmarker:
-        env_val: Optional[str] = os.environ.get(
-            "TORCHINDUCTOR_BENCHMARKING_INDUCTOR_BENCHMARKER"
-        )
-        oss_default: bool = True
-        local_version: Optional[int] = get_feature_local_version("inductor_benchmarker")
-
-    class inductor_grouped_benchmarker:
-        env_val: Optional[str] = os.environ.get(
-            "TORCHINDUCTOR_BENCHMARKING_INDUCTOR_GROUPED_BENCHMARKER"
-        )
-        oss_default: bool = True
-        local_version: Optional[int] = get_feature_local_version(
-            "inductor_grouped_benchmarker"
-        )
-    
-    class inductor_grouped_benchmarker_ranking:
-        env_val: Optional[str] = os.environ.get(
-            "TORCHINDUCTOR_BENCHMARKING_INDUCTOR_GROUPED_BENCHMARKER_RANKING"
-        )
-        oss_default: bool = False
-        local_version: Optional[int] = get_feature_local_version("inductor_grouped_benchmarker_ranking")
-=======
     # Save mapping info from inductor generated triton kernel to post_grad fx nodes
     log_inductor_triton_kernel_to_post_grad_node_info: bool = True
->>>>>>> 6b01ac9f
 
 
 _save_config_ignore = [
