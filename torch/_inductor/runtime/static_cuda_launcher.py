import functools
from typing import Any, Optional
from typing_extensions import Unpack

from .triton_compat import ASTSource, CompiledKernel


MAX_SHARED_MEMORY = 49152
MAX_ARGS = 120


class StaticallyLaunchedCudaKernel:
    """
    Parses the metadata of a CompiledKernel from Triton into a structure that can
    launch the cuda kernel directly. Only works for triton kernels compiled to cubin.

    Doing this avoids C++ codegen and compilation during compile, since we can use a
    statically compiled library to launch the kernel. To avoid mallocing for the arguments,
    we have a launcher for different numbers of arguments up to a max. StaticCudaLauncher
    only supports # of arguments up until 10 for now.

    Workflow:
    Compile time:
    1. Compile a kernel with triton and get a CompiledKernel
    2. Instantiate kernel = StaticallyLaunchedCudaKernel(triton_kernel)
    3. Write to a cubin file: kernel.write_cubin_to_file(filepath)
    4. Call kernel.load_kernel() (CUDA should be initialized by this point) to load the cubin
    Runtime:
    5. Call kernel.run(grid, stream, args) to launch the kernel

    Note that after step 3, StaticallyLaunchedCudaKernel is fully pickleable/serializable.
    This allows it to be cached by FXGraphCache/TritonBundler, as well as sent from the worker
    to the parent process in inductor.

    There are two main versions of triton that we wish to support: 3.3 and 3.2. Triton makes considerable changes
    to how it handles constants in 3.3, so there's some special logic necessary to handle both versions.
    """

    def __init__(self, kernel: CompiledKernel) -> None:
        self.name = kernel.src.fn.__name__
        self.cubin_path = kernel._cubin_path

        # Used by torch.compile to filter constants in older triton versions
        self.arg_names = kernel.src.fn.arg_names

        # Const exprs that are declared by the triton kernel directly
        # Used to generate the kernel launcher's def args
        self.declared_constexprs = kernel.src.fn.constexprs

        self.hash = kernel.hash
        if (
            kernel.__class__.launch_enter_hook is not None
            or kernel.__class__.launch_exit_hook is not None
        ):
            raise NotImplementedError(
                "We don't support launch enter or launch exit hooks"
            )
        self.num_warps = kernel.metadata.num_warps
        self.shared = (
            kernel.shared if hasattr(kernel, "shared") else kernel.metadata.shared
        )
        # When shared memory > 48 KB, triton allocates CUDA memory via both static and dynamic
        # memory allocation, which gets really complicated. We'll handle it later.
        # See triton/third-party/nvidia/driver.c in loadBinary
        if self.shared > MAX_SHARED_MEMORY:
            raise NotImplementedError(
                "Shared memory size > 48KB requires special triton handling"
            )

        # Newer triton versions pass an extra global scratch parameter to the compiled cuda kernel.
        # Inductor never uses this field or enables it, but we still have to pass
        # an extra None into the set of params if its enabled
        if hasattr(kernel.metadata, "global_scratch_size"):
            if kernel.metadata.global_scratch_size > 0:
                raise NotImplementedError("Global scratch not yet supported")
            else:
                self.has_global_scratch = True
        else:
            self.has_global_scratch = False

        self.arg_tys = self.arg_ty_from_signature(kernel.src)
        self.function: Optional[int] = (
            None  # Loaded by load_kernel(on the parent process)
        )
        num_args = len(self.arg_tys)
        num_ctas = 1
        if hasattr(kernel, "num_ctas"):
            num_ctas = kernel.num_ctas
        elif hasattr(kernel, "metadata"):
            num_ctas = kernel.metadata.num_ctas

        if num_ctas != 1:
            raise NotImplementedError(
                "Static cuda launcher only supports num_ctas == 1"
            )

        if num_args > MAX_ARGS or num_args == 0:
            raise NotImplementedError(
                "No static cuda launcher available for %d arguments", num_args
            )

    def load_kernel(self) -> None:
        from torch._C import _StaticCudaLauncher

        if self.function is not None:
            return

        assert hasattr(self, "cubin_path")
        assert self.cubin_path is not None

        (self.function, self.n_regs, self.n_spills) = _StaticCudaLauncher._load_kernel(
            self.cubin_path, self.name, self.shared
        )
<<<<<<< HEAD
        # Don't need the cubin path anymore now that we've loaded
        self.cubin_path = None
=======
>>>>>>> 0692301e

    @staticmethod
    @functools.lru_cache
    def type_mappings() -> dict[str, str]:
        return {
            "i1": "i",
            "i8": "b",
            "i16": "h",
            "i32": "i",
            "i64": "l",
            "u1": "I",
            "u8": "B",
            "u16": "H",
            "u32": "I",
            "u64": "K",
            "fp16": "f",
            "bf16": "f",
            "fp32": "f",
            "f32": "f",
            "fp64": "d",
            # TODO handle nvTmaDesc/CUtensormap
        }

    def extract_type(self, ty: str) -> str:
        """
        Takes a triton type from CompiledKernel.signature and
        converts it into a single char encoding. _StaticCudaLauncher
        will switch on this char to figure out what type the underlying
        value should be passed to the triton kernel as.
        """
        if ty[0] == "*":
            return "O"
        elif ty == "nvTmaDesc":
            raise NotImplementedError("nvTmaDesc kernels are not yet supported")
        return StaticallyLaunchedCudaKernel.type_mappings()[ty]

    def arg_ty_from_signature(self, src: ASTSource) -> str:
        def index_key(i: Any) -> int:
            if isinstance(i, str):
                return src.fn.arg_names.index(i)
            elif isinstance(i, tuple):
                # In triton 3.3, src.fn.constants has tuples as a key
                return i[0]
            else:
                return i

        signature = {index_key(key): value for key, value in src.signature.items()}
        # Triton uses these as the main way to filter out constants passed to their cubin
        constants = [index_key(key) for key in getattr(src, "constants", dict())]
        # This value is always a superset of kernel.fn.constexprs: kernel.fn.constexprs are
        # constants declared by the triton kernel directly, whereas this list can have
        # constants that are unused by the triton kernel that triton figured out during
        # compilation.
        self.full_constexprs = constants
        # Despite requiring them to be passed in, the triton CUDA launcher
        # completely ignores the constexprs passed into it when generating code.
        # So we can ignore them here too
        params = []

        for i in sorted(signature.keys()):
            ty = signature[i]
            # In newer triton versions, constants are passed in to signature with type `constexpr`
            # In older triton versions, there can be constants in src.constants that are not `constexpr` in signature
            # so we check both here
            if ty == "constexpr" or i in constants:
                pass
            else:
                params.append(self.extract_type(ty))
        return "".join(params)
<<<<<<< HEAD

    def __getstate__(self) -> dict[str, Any]:
        # Remove objects that are no longer valid for pickling
        state = self.__dict__.copy()
        state["function"] = None
        return state
=======
>>>>>>> 0692301e

    def run(
        self,
        grid_x: int,
        grid_y: int,
        grid_z: int,
        stream: int,
        *args: Unpack[tuple[object, ...]],
    ) -> None:
        """Actually run the kernel at runtime. This function is the hot codepath."""
        from torch._C import _StaticCudaLauncher

        # Assert load_kernel() has been called and args match
        assert self.function is not None

        # TODO: actually, if the args *don't* match, we probably should
        # throw an exception. But if inductor is the only one calling this
        # thing, it should always match.
        # Get rid of constants before passing to cubin launcher

        # Add a None if triton wants an extra parameter to the cubin
        if self.has_global_scratch:
            arg_tys = self.arg_tys + "O"
            args = (*args, None)
        else:
            arg_tys = self.arg_tys

        assert len(args) == len(arg_tys)

        # TODO: can handle grid functions here or in C++, so
        # that we don't need the grid handler above.
<<<<<<< HEAD

=======
>>>>>>> 0692301e
        _StaticCudaLauncher._launch_kernel(
            self.function,
            grid_x,
            grid_y,
            grid_z,
            self.num_warps,
            self.shared,
            arg_tys,
            args,
            stream,
        )<|MERGE_RESOLUTION|>--- conflicted
+++ resolved
@@ -102,20 +102,12 @@
     def load_kernel(self) -> None:
         from torch._C import _StaticCudaLauncher
 
+        assert hasattr(self, "cubin_path")
         if self.function is not None:
             return
-
-        assert hasattr(self, "cubin_path")
-        assert self.cubin_path is not None
-
         (self.function, self.n_regs, self.n_spills) = _StaticCudaLauncher._load_kernel(
             self.cubin_path, self.name, self.shared
         )
-<<<<<<< HEAD
-        # Don't need the cubin path anymore now that we've loaded
-        self.cubin_path = None
-=======
->>>>>>> 0692301e
 
     @staticmethod
     @functools.lru_cache
@@ -185,15 +177,6 @@
             else:
                 params.append(self.extract_type(ty))
         return "".join(params)
-<<<<<<< HEAD
-
-    def __getstate__(self) -> dict[str, Any]:
-        # Remove objects that are no longer valid for pickling
-        state = self.__dict__.copy()
-        state["function"] = None
-        return state
-=======
->>>>>>> 0692301e
 
     def run(
         self,
@@ -225,10 +208,6 @@
 
         # TODO: can handle grid functions here or in C++, so
         # that we don't need the grid handler above.
-<<<<<<< HEAD
-
-=======
->>>>>>> 0692301e
         _StaticCudaLauncher._launch_kernel(
             self.function,
             grid_x,
