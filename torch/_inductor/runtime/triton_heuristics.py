# mypy: allow-untyped-defs
from __future__ import annotations

import builtins
import collections
import copy
import functools
import hashlib
import inspect
import logging
import math
import operator
import os
import os.path
import re
import sys
import threading
import time
from typing import Any, Container, Dict, Iterable, List, Optional, Sequence, Set, Tuple

import torch

from ..triton_bundler import TritonBundler
from .autotune_cache import AutotuneCache
from .benchmarking import benchmarker
from .coordinate_descent_tuner import CoordescTuner
from .hints import (
    _NUM_THREADS_PER_WARP,
    AutotuneHint,
    DeviceProperties,
    HeuristicType,
    ReductionHint,
    TileHint,
    TRITON_MAX_BLOCK,
    TRITON_MAX_RSPLIT,
)
from .runtime_utils import (
    ceildiv,
    conditional_product,
    create_bandwidth_info_str,
    dynamo_timed,
    get_first_attr,
    get_max_y_grid,
    get_num_bytes,
    next_power_of_2,
    triton_cache_dir,
    triton_config_to_hashable,
    triton_hash_to_path_key,
    validate_triton_config,
)


try:
    import triton
except ImportError:
    triton = None

if triton is not None:
    from triton import Config
    from triton.compiler import CompiledKernel
    from triton.runtime.autotuner import OutOfResources
    from triton.runtime.jit import KernelInterface

    from . import triton_helpers

    try:
        from triton.runtime.autotuner import PTXASError
    except ImportError:

        class PTXASError(Exception):  # type: ignore[no-redef]
            pass

    try:
        from triton.compiler.compiler import ASTSource
    except ImportError:
        ASTSource = None

    try:
        from triton.backends.compiler import GPUTarget
    except ImportError:
        GPUTarget = None
else:
    from types import ModuleType

    class OutOfResources(Exception):  # type: ignore[no-redef]
        pass

    class PTXASError(Exception):  # type: ignore[no-redef]
        pass

    Config = object
    KernelInterface = object
    ASTSource = None
    GPUTarget = None
    triton_helpers = ModuleType("triton_helpers")

try:
    autograd_profiler = torch.autograd.profiler
except AttributeError:  # Compile workers only have a mock version of torch

    class autograd_profiler:  # type: ignore[no-redef]
        _is_profiler_enabled = False


log = logging.getLogger(__name__)


def autotune_hints_to_configs(
    hints: Set[AutotuneHint],
    size_hints,
    block_size: int,
    device_props: DeviceProperties,
) -> List[Config]:
    """
    AutotuneHints can be attached to the metadata of triton kernels for providing
    suggestions about what to try for autotuning. One reason to do this is if there are
    some configs that are only useful in specific scenarios, in which case we can avoid
    wasting compile time on autotuning unless we know we are in one of those scenarios.

    Based on those hints, this function will generate a list of additional autotuning
    configs to try.
    """
    xyz_options: Tuple[Tuple[int, Optional[int], Optional[int]], ...]
    configs: List[Config] = []
    warp_size = device_props.warp_size
    # CPU target has no concept of "warp"
    if warp_size is None:
        warp_size = 32

    for hint in hints:
        if hint == AutotuneHint.ONE_ELEMENT_PER_THREAD:
            if len(size_hints) == 1:
                xyz_options = ((block_size // 4, None, None),)
            elif len(size_hints) == 2:
                xyz_options = ((block_size // 4, 1, None), (1, block_size // 4, None))
            elif len(size_hints) == 3:
                xyz_options = (
                    (block_size // 4, 1, 1),
                    (1, block_size // 4, 1),
                    (1, 1, block_size // 4),
                )
            configs.extend(
                triton_config(
                    size_hints,
                    *xyz,
                    num_elements_per_warp=(
                        device_props.warp_size if device_props.warp_size else 32
                    ),
                )
                for xyz in xyz_options
            )

    return configs


def disable_pointwise_autotuning(inductor_meta):
    # Autotuning can give different benchmarking results from run to run, and
    # therefore we disable autotuning when use_deterministic flag is on.
    if inductor_meta.get("are_deterministic_algorithms_enabled"):
        return True
    return not inductor_meta.get("autotune_pointwise", True)


def _dump_launch_params(args, kwargs, launcher, kernel_name):
    call_args = []
    call_kwargs = {}
    for arg in args:
        if isinstance(arg, (int, bool)):
            call_args.append(str(arg))
        else:
            call_args.append("T")
    for k, v in kwargs.items():
        if isinstance(arg, (int, bool)):
            call_kwargs[k] = v
        else:
            call_kwargs[k] = v
    for k, v in launcher.config.kwargs.items():
        call_kwargs[k] = v
    call_kwargs["num_warps"] = launcher.config.num_warps
    call_kwargs["num_stages"] = launcher.config.num_stages
    args_str = ""
    args_str += ", ".join(call_args)
    for k, v in call_kwargs.items():
        args_str += f", {k}={v}"

    abs_path = os.path.abspath(sys.argv[0])
    with open(f"{abs_path}.launch_params", "a") as f:
        f.write(f"{kernel_name} | {args_str}\n")


class CachingAutotuner(KernelInterface):
    """
    Simplified version of Triton autotuner that has no invalidation
    key and caches the best config to disk to improve cold start times.
    Unlike the main triton Autotuner, this version can precompile all
    configs, and does not rely on the Triton JIT.
    """

    def __init__(
        self,
        fn,
        triton_meta,  # passed directly to triton
        configs,
        save_cache_hook,
        mutated_arg_names: List[str],  # see [Note: clone mutated buffers]
        optimize_mem,
        heuristic_type,
        size_hints=None,
        inductor_meta=None,  # metadata not relevant to triton
        custom_kernel=False,  # whether the kernel is inductor-generated or custom
        filename: Optional[str] = None,
        reset_to_zero_arg_names: Optional[List[str]] = None,
    ):
        super().__init__()

        assert len(configs) > 0, "Non-empty TritonConfig list required for compiling"
        # makes sure there are no pre-hooks on any of the triton configs
        for cfg in configs:
            validate_triton_config(cfg)

        self.fn = fn
        self.device_props: DeviceProperties = triton_meta["device"]
        self.triton_meta = {
            **triton_meta,
            "device": self.device_props.index,
            "device_type": self.device_props.type,
        }
        self.inductor_meta = {} if inductor_meta is None else inductor_meta
        self.save_cache_hook = save_cache_hook
        self.mutated_arg_names = mutated_arg_names
        self.reset_to_zero_arg_names = (
            [] if reset_to_zero_arg_names is None else reset_to_zero_arg_names
        )
        self.optimize_mem = optimize_mem
        self.configs = configs
        self.heuristic_type = heuristic_type
        self.custom_kernel = custom_kernel
        self.cuda_kernel_saved = False
        if log.isEnabledFor(logging.DEBUG):
            log.debug(
                "CachingAutotuner gets %d configs for %s",
                len(self.configs),
                self.fn.__name__,
            )
            for c in self.configs:
                log.debug(c)

        self.launchers = []  # type: ignore[var-annotated]
        self.lock = threading.Lock()
        if os.getenv("TRITON_CACHE_DIR") is None:
            os.environ["TRITON_CACHE_DIR"] = triton_cache_dir(
                self.triton_meta.get("device", 0)
            )
        log.debug("Triton cache dir: %s", os.environ["TRITON_CACHE_DIR"])

        self.size_hints = size_hints
        self.coordesc_tuner = CoordescTuner(
            is_mm=False,
            name=self.fn.__name__,
            size_hints=size_hints,
            inductor_meta=self.inductor_meta,
        )
        self.filename = filename

        # used for profiling
        self.kernel_hash: str = ""

        # Kernels are stored in the codecache with the filename as a hash of the code.
        # We rely on this to obtain the kernel hash
        if self.filename is not None:
            base_name = os.path.basename(self.filename)
            if ".py" in base_name:
                self.kernel_hash = os.path.splitext(base_name)[0]

        self.precompile_time_taken_ns = 0
        self.autotune_time_taken_ns = 0
        # Dumps the launch configs after autotuning.
        self.dump_launch_params = (
            os.environ.get("TORCHINDUCTOR_DUMP_LAUNCH_PARAMS", "0") == "1"
        )

        self.triton_interpret = os.environ.get("TRITON_INTERPRET", "0") == "1"

    def precompile(self, warm_cache_only=False):
        with self.lock:
            if self.launchers:
                return
            self.launchers = []
            compiled_binaries = []
            if not self.configs:
                raise RuntimeError("No triton configs are available")
            for c in self.configs:
                try:
                    compiled_binary, launcher = self._precompile_config(
                        c, warm_cache_only
                    )
                except (OutOfResources, PTXASError) as e:
                    if len(self.configs) == 1:
                        # There are no valid Triton configs
                        raise e
                    # Skip the config if we run out of
                    # resources or into a ptxas error
                    continue
                self.launchers.append(launcher)
                compiled_binaries.append(compiled_binary)

            if len(self.launchers) == 0:
                raise RuntimeError(
                    "No valid triton configs. Report a fatal compilation error"
                )

            seen_configs = set(self.configs)

            device_prop = self.device_props
            warp_size = device_prop.warp_size
            # CPU target has no concept of "warp"
            if warp_size is None:
                warp_size = 32

            if (
                self.inductor_meta.get("dynamic_scale_rblock", True)
                and not self.inductor_meta.get("persistent_reduction")
                and self.heuristic_type == HeuristicType.REDUCTION
                and self.size_hints is not None
                # Disable for Intel as Triton is not ready to return n_regs for a compiled_binary.
                and device_prop.type in ["cuda", "hip"]
                and device_prop.major
                and (device_prop.major >= 8 or torch.version.hip)
                and device_prop.regs_per_multiprocessor is not None
            ):
                assert device_prop.regs_per_multiprocessor
                assert device_prop.max_threads_per_multi_processor
                assert device_prop.multi_processor_count
                for triton_config, compiled_binary in zip(
                    self.configs, compiled_binaries
                ):
                    assert len(self.size_hints) >= 2
                    xblock = triton_config.kwargs.get("XBLOCK", 1)
<<<<<<< HEAD
                    reduction_kwargs = [
                        kwarg for kwarg in triton_config.kwargs if kwarg.startswith("R")
                    ]
                    rblocks = [
                        triton_config.kwargs[kwarg] for kwarg in reduction_kwargs
                    ]
                    total_block = (self.size_hints[0] + xblock - 1) // xblock
=======
                    rblock = triton_config.kwargs["RBLOCK"]
                    total_block = (self.size_hints["x"] + xblock - 1) // xblock
>>>>>>> 3faed8da
                    nreg = getattr(compiled_binary, "n_regs", None)
                    if nreg is None:
                        continue

                    # make sure rblocks are not too small
                    if conditional_product(*rblocks) <= 64:
                        continue

                    # each SM of A100 has 65536 32-bit registers. To maximize
                    # the theoretical occupancy, we need run 2048 threads on each
                    # SM. So each thread should use no more than 65536 / 2048
                    # = 32 registers. In cases where occupancy matters, and each
                    # thread uses too many registers, reduce R0_BLOCK to reduce
                    # the register usage.
                    # For kernel https://gist.github.com/shunting314/e4cccc031fe30d378b9b23c08c238cbd
                    # from PLBartForCausalLM, latency improve from
                    # 7.795ms to 4.883ms.
                    #
                    if (
                        nreg
                        <= device_prop.regs_per_multiprocessor
                        // device_prop.max_threads_per_multi_processor
                    ):
                        continue

                    nreg_per_warp = nreg * warp_size
                    nreg_per_block = nreg_per_warp * triton_config.num_warps

                    # Previously we set max_blocks_per_sm to 'max_threads_per_multi_processo / (32 * num_warps)'
                    # The formula below is a tighter upper bound since we have the assumption that
                    #   nreg > device_prop.regs_per_multiprocessor // device_prop.max_threads_per_multi_processor
                    # due to the if condition above and:
                    #   regs_per_multiprocessor / nreg_per_block
                    #   = regs_per_multiprocessor / (nreg * 32 * num_warps)
                    #   < regs_per_multiprocessor / ((regs_per_multiprocessor / max_threads_per_multi_processor) * 32 * num_warps)
                    #   = max_threads_per_multi_processor / (32 * num_warps)
                    # Using a tigher upper bound can reveal more optimization opportunities.
                    max_blocks_per_sm = max(
                        device_prop.regs_per_multiprocessor // nreg_per_block, 1
                    )

                    if (
                        total_block
                        <= max_blocks_per_sm * device_prop.multi_processor_count
                    ):
                        # no need to improve occupancy
                        continue
                    new_config = copy.deepcopy(triton_config)

                    # Reduce the largest Rn_BLOCK by a factor of 2.
                    largest_rkwarg: str = max(
                        reduction_kwargs, key=triton_config.kwargs.__getitem__
                    )
                    new_config.kwargs[largest_rkwarg] //= 2

                    if new_config in seen_configs:
                        continue
                    seen_configs.add(new_config)
                    log.debug(
                        "Dynamically scale down %s from TritonConfig(%s) and get a new TritonConfig(%s)",
                        largest_rkwarg,
                        triton_config,
                        new_config,
                    )
                    self.launchers.append(
                        self._precompile_config(new_config, warm_cache_only)[1]
                    )
            self.configs = None

    def get_device_interface(self):
        # this code cannot run in compile workers, because it imports from torch
        from torch._dynamo.device_interface import get_interface_for_device

        return get_interface_for_device(self.device_props.type.replace("hip", "cuda"))

    def _precompile_config(self, cfg: Config, warm_cache_only: bool):
        """Ahead of time compile a given autotuner config."""
        compile_meta = copy.deepcopy(self.triton_meta)
        for k, v in cfg.kwargs.items():
            if self.device_props.type == "hip":
                if k == "matrix_instr_nonkdim":
                    compile_meta["matrix_instr_nonkdim"] = v
                    continue
                if k == "waves_per_eu":
                    compile_meta["waves_per_eu"] = v
                    continue
                if k == "kpack":
                    compile_meta["kpack"] = v
                    continue
            compile_meta["constants"][k] = v
        compile_meta["num_warps"] = cfg.num_warps
        compile_meta["num_stages"] = cfg.num_stages
        compile_meta["debug"] = self.inductor_meta.get(
            "assert_indirect_indexing", True
        ) and not self.inductor_meta.get("is_hip", False)

        # device type will be "hip" rather than "cuda" here
        compile_meta["device_type"] = self.device_props.type
        compile_meta["cc"] = self.device_props.cc

        if self.device_props.type == "cpu":
            triton_helpers.set_driver_to_cpu()
        else:
            triton_helpers.set_driver_to_gpu()

        if ASTSource:
            compile_args = (
                ASTSource(
                    self.fn,
                    compile_meta["signature"],
                    compile_meta["constants"],
                    compile_meta["configs"][0],
                ),
            )

            cc_str = str(compile_meta["cc"])
            if "gfx10" in cc_str or "gfx11" in cc_str:
                rocm_warp_size = 32
            else:
                rocm_warp_size = 64

            if GPUTarget:
                target = GPUTarget(
                    compile_meta["device_type"],
                    compile_meta["cc"],
                    rocm_warp_size if torch.version.hip else 32,
                )
            else:
                target = (
                    (compile_meta["device_type"], compile_meta["cc"])
                    if not torch.version.hip
                    else [
                        compile_meta["device_type"],
                        compile_meta["cc"],
                        rocm_warp_size,
                    ]
                )

            options = {
                "num_warps": compile_meta["num_warps"],
                "num_stages": compile_meta["num_stages"],
                "debug": compile_meta["debug"],
                "sanitize_overflow": False,  # turn off additional asserts added for overflow checks
            }
            if self.device_props.type == "hip":
                if "waves_per_eu" in compile_meta:
                    options["waves_per_eu"] = compile_meta["waves_per_eu"]
                if "matrix_instr_nonkdim" in compile_meta:
                    options["matrix_instr_nonkdim"] = compile_meta[
                        "matrix_instr_nonkdim"
                    ]
            compile_kwargs = {
                "target": target,
                "options": options,
            }
        else:
            compile_args = (self.fn,)
            compile_kwargs = compile_meta

        if warm_cache_only:
            binary = triton.compile(*compile_args, **compile_kwargs)
            launcher = None
            TritonBundler.put(
                triton_hash_to_path_key(binary.hash), self.triton_meta.get("device", 0)
            )
            return binary, launcher

        # importing from torch is safe now that precompile has returned
        from torch._dynamo.device_interface import DeviceGuard

        device_interface = self.get_device_interface()

        # load binary to the correct device
        with DeviceGuard(device_interface, compile_meta["device"]):  # type: ignore[attr-defined]
            # need to initialize context
            device_interface.synchronize(device_interface.current_device())

            try:
                binary = triton.compile(*compile_args, **compile_kwargs)
            except Exception:
                log.exception(
                    "Triton compilation failed: %s\n%s\nmetadata: %s",
                    self.inductor_meta.get("kernel_name", "triton_"),
                    self.fn.src,
                    compile_meta,
                )
                raise
            binary._init_handles()

        """
        https://github.com/pytorch/pytorch/issues/115344

        self.fn.constexprs doesn't properly deal with None args, so when we filter out
        an arg in UserDefinedTritonKernel.codegen, we need to filter it here as well.
        We also don't want to modify self.fn.

        We know that we removed something from the signature if:
            1. It's in compile_meta["constants"]
            2. It isn't a constant we already know about
                Note: The value of interest has already been added to compile_meta['constants'],
                    so we use self.fn.constexprs instead.
            3. It isn't in the compile_meta signature
        """
        known_constants = {
            arg for i, arg in enumerate(self.fn.arg_names) if i in self.fn.constexprs
        }
        none_args = {
            k
            for k, v in compile_meta["constants"].items()
            if v is None and k not in known_constants
        }
        none_args = none_args.difference(set(compile_meta["signature"].keys()))

        call_args = [
            arg
            for i, arg in enumerate(self.fn.arg_names)
            if i not in self.fn.constexprs and arg not in none_args
        ]

        def_args = [
            name
            for name in self.fn.arg_names
            if name not in cfg.kwargs and name not in none_args
        ]
        binary_shared = (
            binary.shared if hasattr(binary, "shared") else binary.metadata.shared
        )

        scope = {
            "grid_meta": cfg.kwargs,
            "bin": binary,
            "launch_enter_hook": CompiledKernel.launch_enter_hook,
            "launch_exit_hook": CompiledKernel.launch_exit_hook,
            "metadata": (
                binary.packed_metadata
                if hasattr(binary, "packed_metadata")
                else binary.metadata
            ),
            "shared": binary_shared,
        }

        scope["num_warps"] = (
            binary.num_warps
            if hasattr(binary, "num_warps")
            else binary.metadata.num_warps
        )

        scope["cta_args"] = (
            (binary.num_ctas, *get_first_attr(binary, "cluster_dims", "clusterDims"))
            if hasattr(binary, "num_ctas")
            else (
                (binary.metadata.num_ctas, *binary.metadata.cluster_dims)
                if hasattr(binary, "metadata")
                else ()
            )
        )

        scope["function"] = get_first_attr(binary, "function", "cu_function")

        def get_launch_args_without_kernel_launch_metadata(
            grid,
            grid_0,
            grid_1,
            grid_2,
            stream,
            function,
            metadata,
            bin,
            launch_enter_hook,
            launch_exit_hook,
            num_warps,
            shared,
            cta_args,
            args,
        ):
            """
            Construct launch args before CompiledKernel.launch_metadata is added.
            """
            return (
                grid_0,
                grid_1,
                grid_2,
                num_warps,
                *cta_args,
                shared,
                stream,
                function,
                launch_enter_hook,
                launch_exit_hook,
                metadata,
            )

        # Getting the kernel launch args is extremely perf-sensitive.  Evaluating
        # `bin.launch_metadata` is relatively expensive, and returns None unless a
        # `launch_enter_hook` is installed.  So if we don't have that hook installed,
        # we want to burn None in to the launch args with zero overhead.
        # See https://github.com/pytorch/pytorch/issues/123597
        if binary.launch_enter_hook:

            def get_launch_args_with_kernel_launch_metadata(
                grid,
                grid_0,
                grid_1,
                grid_2,
                stream,
                function,
                metadata,
                bin,
                launch_enter_hook,
                launch_exit_hook,
                num_warps,
                shared,
                cta_args,
                args,
            ):
                """
                Construct launch args after CompiledKernel.launch_metadata is added
                by https://github.com/openai/triton/pull/3492 .
                """
                return (
                    grid_0,
                    grid_1,
                    grid_2,
                    stream,
                    function,
                    metadata,
                    bin.launch_metadata(grid, stream, *args),
                    launch_enter_hook,
                    launch_exit_hook,
                )

        else:

            def get_launch_args_with_kernel_launch_metadata(
                grid,
                grid_0,
                grid_1,
                grid_2,
                stream,
                function,
                metadata,
                bin,
                launch_enter_hook,
                launch_exit_hook,
                num_warps,
                shared,
                cta_args,
                args,
            ):
                """
                Construct launch args after CompiledKernel.launch_metadata is added
                by https://github.com/openai/triton/pull/3492 .
                """
                return (
                    grid_0,
                    grid_1,
                    grid_2,
                    stream,
                    function,
                    metadata,
                    None,
                    launch_enter_hook,
                    launch_exit_hook,
                )

        scope["get_launch_args"] = (
            get_launch_args_with_kernel_launch_metadata
            if hasattr(binary, "launch_metadata")
            else get_launch_args_without_kernel_launch_metadata
        )

        scope["runner"] = get_first_attr(binary, "run", "c_wrapper")

        exec(
            f"""
            def launcher({', '.join(def_args)}, grid, stream):
                if callable(grid):
                    grid_0, grid_1, grid_2 = grid(grid_meta)
                else:
                    grid_0, grid_1, grid_2 = grid

                args = {', '.join(call_args)},
                launch_args = get_launch_args(
                    grid, grid_0, grid_1, grid_2, stream, function,
                    metadata, bin, launch_enter_hook, launch_exit_hook,
                    num_warps, shared, cta_args, args
                )
                runner(*launch_args, *args)
                return bin
            """.lstrip(),
            scope,
        )

        launcher = scope["launcher"]
        launcher.config = cfg
        launcher.n_regs = getattr(binary, "n_regs", None)
        launcher.n_spills = getattr(binary, "n_spills", None)
        launcher.shared = binary_shared
        launcher.store_cubin = self.inductor_meta.get("store_cubin", False)
        # store this global variable to avoid the high overhead of reading it when calling run
        if launcher.store_cubin:
            launcher.fn = self.fn
            launcher.bin = binary

        TritonBundler.put(
            triton_hash_to_path_key(binary.hash), self.triton_meta.get("device", 0)
        )

        return binary, launcher

    def bench(self, launcher, *args, grid, with_profiler=False, **kwargs):
        """Measure the performance of a given launcher"""
        # we don't skip configs with spilled registers when auto-tuning custom
        # (user-written) Triton kernels, as (i) we don't have any knowledge or
        # control over the kernel code; (ii) there is empirical evidence that
        # for some (complicated) custom Triton kernels, a register-spilling
        # config may yield the best latency.
        if not self.custom_kernel and launcher.n_spills > self.inductor_meta.get(
            "spill_threshold", 16
        ):
            log.debug(
                "Skip config %s because of register spilling: %d",
                launcher.config,
                launcher.n_spills,
            )
            return float("inf")

        device_interface = self.get_device_interface()
        stream = device_interface.get_raw_stream(device_interface.current_device())

        cpu_copies = self.copy_args_to_cpu_if_needed(*args, **kwargs)

        def kernel_call():
            cloned_args, cloned_kwargs = self.maybe_clone_args(
                cpu_copies, *args, **kwargs
            )
            # reset to zero before evaluating any config
            self.reset_to_zero_args(*args, **kwargs)
            launcher(
                *cloned_args,
                **cloned_kwargs,
                grid=grid,
                stream=stream,
            )
            self.restore_args_from_cpu(cpu_copies)

        if with_profiler:
            from torch._inductor.utils import do_bench_using_profiling

            return do_bench_using_profiling(kernel_call, warmup=10, rep=40)

        if self.device_props.type == "cpu":
            return benchmarker.benchmark_cpu(kernel_call)

        return benchmarker.benchmark_gpu(kernel_call, rep=40)

    def copy_args_to_cpu_if_needed(self, *args, **kwargs):
        """
        To support benchmarking in the presence of mutated args, we need to avoid
        autotuning contanminating them. We try to pass cloned args to the kernel.
        If those clones would increase the peak memory usage, however, we instead
        copy to cpu and restore them after each iteratrion. Figure out the args
        to be copied and do the copying.
        """
        if not self.optimize_mem:
            return {}

        copies = {}
        budget = torch.cuda.max_memory_allocated() - torch.cuda.memory_allocated()

        def maybe_copy(name, arg):
            if name in self.mutated_arg_names and arg.is_cuda:
                nonlocal budget
                assert isinstance(arg, torch.Tensor)
                size = arg.numel() * arg.element_size()
                if size > budget:
                    cpu_arg = torch.empty_strided(
                        arg.size(),
                        arg.stride(),
                        dtype=arg.dtype,
                        device="cpu",
                        pin_memory=True,
                    )
                    cpu_arg.copy_(arg, non_blocking=True)
                    copies[name] = (arg, cpu_arg)
                else:
                    budget -= size

        for i, arg in enumerate(args):
            maybe_copy(self.fn.arg_names[i], arg)

        for name, arg in kwargs.items():
            maybe_copy(name, arg)

        return copies

    def restore_args_from_cpu(self, cpu_copies):
        for pair in cpu_copies.values():
            arg, cpu_arg = pair
            arg.copy_(cpu_arg, non_blocking=True)

    def reset_to_zero_args(self, *args, **kwargs):
        if not self.reset_to_zero_arg_names:
            return
        for i, arg in enumerate(args):
            if self.fn.arg_names[i] in self.reset_to_zero_arg_names:
                assert isinstance(
                    arg,
                    torch.Tensor,
                ), "self.reset_to_zero_arg_names should only contain valid argument names"
                arg.zero_()

        for name, arg in kwargs.items():
            if name in self.reset_to_zero_arg_names:
                assert isinstance(
                    arg,
                    torch.Tensor,
                ), "self.reset_to_zero_arg_names should only contain valid argument names"
                arg.zero_()

    def maybe_clone_args(
        self, exclude: Container[str], *args, **kwargs
    ) -> Tuple[List[Any], Dict[str, Any]]:
        """
        Prepare new args and kwargs by cloning any in-place buffers
        (that are not in the provided exclusion list), to avoid autotune
        contaminating them. Avoid cloning the other buffers because it
        leads to increased memory usage.
        """
        from ..compile_fx import clone_preserve_strides

        def prepare_arg(name, arg):
            if name in self.mutated_arg_names and name not in exclude:
                assert isinstance(arg, torch.Tensor)
                return clone_preserve_strides(arg)
            else:
                return arg

        cloned_args = [
            prepare_arg(self.fn.arg_names[i], arg) for i, arg in enumerate(args)
        ]
        cloned_kwargs = {name: prepare_arg(name, arg) for name, arg in kwargs.items()}

        return cloned_args, cloned_kwargs

    def clone_args(self, *args, **kwargs) -> Tuple[List[Any], Dict[str, Any]]:
        return self.maybe_clone_args(set(), *args, **kwargs)

    def benchmark_all_configs(self, *args, **kwargs):
        with dynamo_timed(
            "CachingAutotuner.benchmark_all_configs", log_pt2_compile_event=True
        ):
            timings = {
                launcher: self.bench(launcher, *args, **kwargs)
                for launcher in self.launchers
            }

            for k, v in timings.items():
                self.coordesc_tuner.cache_benchmark_result(k.config, v)

            if log.isEnabledFor(logging.DEBUG):
                log.debug("Benchmark all input configs for %s, get:", self.fn.__name__)
                for k, v in timings.items():
                    log.debug(
                        "%s: %f, nreg %d, nspill %d, #shared-mem %s",
                        k.config,
                        v,
                        k.n_regs,
                        k.n_spills,
                        k.shared,
                    )

            self.reset_to_zero_args(*args, **kwargs)
            return timings

    def autotune_to_one_config(self, *args, **kwargs):
        """Do the actual autotuning"""
        start_time = time.time_ns()
        timings = self.benchmark_all_configs(*args, **kwargs)
        benchmark_time_taken_ns = time.time_ns() - start_time
        self.launchers = [builtins.min(timings, key=timings.get)]
        self.autotune_time_taken_ns = (
            self.precompile_time_taken_ns + benchmark_time_taken_ns
        )
        if self.save_cache_hook:
            self.save_cache_hook(self.launchers[0].config, self.autotune_time_taken_ns)

    def save_gpu_kernel(self, grid, stream, launcher):
        if callable(grid):
            grid_x, grid_y, grid_z = grid(launcher.config.kwargs)
        else:
            grid_x, grid_y, grid_z = grid

        key = self.inductor_meta.get("kernel_name", None)  # unique kernel name
        assert key is not None, "kernel_name can not be None"
        params = {
            "mangled_name": (
                launcher.bin.metadata.name
                if hasattr(launcher.bin.metadata, "name")
                else launcher.bin.metadata["name"]
            ),
            "grid_x": grid_x,
            "grid_y": grid_y,
            "grid_z": grid_z,
            "x_block": launcher.config.kwargs.get("XBLOCK", 1),
            "y_block": launcher.config.kwargs.get("YBLOCK", None),
            "z_block": launcher.config.kwargs.get("ZBLOCK", None),
            "r_block": launcher.config.kwargs.get("RBLOCK", None),
            "num_warps": (
                launcher.bin.num_warps
                if hasattr(launcher.bin, "num_warps")
                else launcher.bin.metadata.num_warps
            ),
            "shared_mem": (
                launcher.bin.shared
                if hasattr(launcher.bin, "shared")
                else launcher.bin.metadata.shared
            ),
            "stream": stream,
            # User defined triton kernels will have arbitrary kwarg names
            "meta": launcher.config.kwargs,
        }
        from torch._inductor.codecache import CudaKernelParamCache

        bin_type = {"hip": "hsaco", "xpu": "spv"}.get(self.device_props.type, "cubin")
        binary = launcher.bin.asm[bin_type]
        CudaKernelParamCache.set(key, params, binary, bin_type)

        self.cuda_kernel_saved = True

    def coordinate_descent_tuning(self, launcher, *args, **kwargs):
        """
        Coordinate descent tuning can be run with or without max-autotune.

        The only difference between these two is the starting config for coordinate_descent tuning.
        E.g., assuming regular autotune only get one config C1; while max-autotune get 4 configs C1, C2, C3, C4
        and max-autotune figure out C3 is the best.

        Then if coordinate desecnt tuning is run with max-autotune disabled, it will start from C1;
        while if coordinate descent tuning is run with max-autotune enabled, it will start from C3.
        """
        if (
            self.heuristic_type == HeuristicType.TEMPLATE
            or self.heuristic_type == HeuristicType.USER_AUTOTUNE
        ):
            # skip triton template
            return launcher

        config2launcher = {launcher.config: launcher}

        def benchmark_one_config(config):
            with self.lock:
                _, launcher = self._precompile_config(config, False)
            config2launcher[config] = launcher

            out = self.bench(launcher, *args, **kwargs)
            log.debug(
                "COORDESC: %s: %f, nreg %d, nspill %d, #shared-mem %d",
                launcher.config,
                out,
                launcher.n_regs,
                launcher.n_spills,
                launcher.shared,
            )
            return out

        assert not (
            self.heuristic_type == HeuristicType.PERSISTENT_REDUCTION
            and "R0_BLOCK" in launcher.config.kwargs
        ), "Coordinate descent tuner relies on the assumption that persistent reduction's triton config does not have R0_BLOCK"
        start_time = time.time_ns()
        best_config = self.coordesc_tuner.autotune(
            benchmark_one_config, launcher.config, None
        )
        coordesc_time_taken_ns = time.time_ns() - start_time
        best_config.found_by_coordesc = True

        if self.save_cache_hook:
            self.save_cache_hook(
                best_config,
                self.autotune_time_taken_ns + coordesc_time_taken_ns,
                found_by_coordesc=True,
            )
        return config2launcher.get(best_config)

    def run(
        self, *args, grid, stream, benchmark_run=False, **kwargs
    ):  # type:ignore[override]
        if self.triton_interpret:
            return self.fn[grid](
                *args,
                **kwargs,
                **self.configs[0].kwargs,
            )

        if len(self.launchers) != 1:
            if len(self.launchers) == 0:
                start_time = time.time_ns()
                self.precompile()
                self.precompile_time_taken_ns = time.time_ns() - start_time
            if len(self.launchers) > 1:
                self.autotune_to_one_config(*args, grid=grid, **kwargs)

        if not getattr(
            self.launchers[0].config, "found_by_coordesc", False
        ) and self.inductor_meta.get("coordinate_descent_tuning", False):
            self.launchers = [
                self.coordinate_descent_tuning(
                    self.launchers[0], *args, grid=grid, **kwargs
                )
            ]

        (launcher,) = self.launchers
        if launcher.store_cubin and (not benchmark_run or not self.cuda_kernel_saved):
            self.save_gpu_kernel(grid, stream, launcher)

        if self.dump_launch_params:
            _dump_launch_params(args, kwargs, launcher, self.fn.__name__)

        # it is faster than entering and exiting a context manager, even if the context
        # manager is a nullcontext.
        if autograd_profiler._is_profiler_enabled:
            # grid can be a tuple of ints or a string.
            if isinstance(grid, tuple):
                grid_info = str(grid)
            else:
                grid_info = getattr(grid, "grid_fn_str", "")

            with torch._C._profiler._RecordFunctionFast(
                self.inductor_meta.get("kernel_name", "triton kernel"),
                args,
                {
                    "kernel_file": (self.filename or ""),
                    "kernel_hash": self.kernel_hash,
                    "kernel_backend": "triton",
                    "grid": grid_info,
                    "stream": stream,
                },
            ):
                return launcher(
                    *args,
                    **kwargs,
                    grid=grid,
                    stream=stream,
                )
        else:
            return launcher(
                *args,
                **kwargs,
                grid=grid,
                stream=stream,
            )


def _find_names(obj):
    import gc
    import inspect

    frame = inspect.currentframe()
    while frame is not None:
        frame.f_locals
        frame = frame.f_back
    obj_names = []
    for referrer in gc.get_referrers(obj):
        if isinstance(referrer, dict):
            for k, v in referrer.items():
                if v is obj:
                    obj_names.append(k)
    return obj_names


collected_calls: List[Any] = []


def start_graph():
    collected_calls.clear()


def end_graph(output_file):
    if len(collected_calls) == 0:
        return
    overall_time = sum(call[0] for call in collected_calls)
    overall_gb = sum(call[1] for call in collected_calls)
    cur_file = inspect.stack()[1].filename
    summary_str = (
        f"SUMMARY ({cur_file})\n"
        f"{overall_time:.2f}ms   \t {overall_gb:.2f} GB\t {overall_gb / (overall_time / 1e3):.2f}GB/s"
    )
    log.info(
        "%s",
        summary_str,
    )
    if output_file is not None:
        # sort perf numbers in descending order, i.e. placing the
        # most runtime-heavy kernels at the top of the list
        sorted_calls = sorted(collected_calls, key=lambda c: float(c[0]), reverse=True)
        try:
            with open(output_file, "a") as file:
                log.info(
                    "Save profile bandwidth results to %s",
                    output_file,
                )
                file.write("====================\n")
                file.write(f"TRITON KERNELS BANDWIDTH INFO ({cur_file})\n")
                for ms, num_gb, gb_per_s, kernel_name in sorted_calls:
                    # also display the runtime percentage for each kernel
                    percentage = f"{ms / overall_time * 100:.2f}%"
                    suffix = f" \t {percentage} \t {kernel_name}"
                    bw_info_str = create_bandwidth_info_str(
                        ms,
                        num_gb,
                        gb_per_s,
                        suffix=suffix,
                        color=False,
                    )
                    file.write(bw_info_str + "\n")
                file.write(f"{summary_str}\n\n")
        except Exception as e:
            log.warning(
                "failed to write profile bandwidth result into %s: %s",
                output_file,
                e,
            )


class DebugAutotuner(CachingAutotuner):
    def __init__(
        self,
        *args,
        regex_filter="",
        with_profiler=False,
        with_bandwidth_info=True,
        **kwargs,
    ):
        self.regex_filter = regex_filter
        self.with_profiler = with_profiler
        self.with_bandwidth_info = with_bandwidth_info
        super().__init__(*args, **kwargs)
        self.cached = None

    def run(self, *args, grid, stream, **kwargs):
        if not self.with_bandwidth_info:
            super().run(*args, grid=grid, stream=stream, **kwargs, benchmark_run=True)
            return
        else:
            possible_names = _find_names(self)
            kernel_name = f"{max(possible_names, key=len)}"
            if not re.match(self.regex_filter, kernel_name):
                return

            if len(self.launchers) != 1:
                if len(self.launchers) == 0:
                    start_time = time.time_ns()
                    self.precompile()
                    self.precompile_time_taken_ns = time.time_ns() - start_time
                if len(self.launchers) > 1:
                    self.autotune_to_one_config(*args, grid=grid, **kwargs)
            (launcher,) = self.launchers

            if launcher.store_cubin:
                self.save_gpu_kernel(grid, stream, launcher)

            if self.cached is None:
                ms = self.bench(
                    launcher, *args, grid=grid, with_profiler=self.with_profiler
                )
                num_in_out_ptrs = len(
                    [
                        arg_name
                        for arg_name in self.fn.arg_names
                        if arg_name.startswith("in_out_ptr")
                    ]
                )
                num_gb = self.inductor_meta.get("kernel_num_gb", None)
                if num_gb is None:
                    num_gb = get_num_bytes(*args, num_in_out_args=num_in_out_ptrs) / 1e9
                gb_per_s = num_gb / (ms / 1e3)
                self.cached = ms, num_gb, gb_per_s, kernel_name
                collected_calls.append((ms, num_gb, gb_per_s, kernel_name))
                log.info(
                    "%s",
                    create_bandwidth_info_str(
                        ms, num_gb, gb_per_s, suffix=f" \t {kernel_name}"
                    ),
                )
            else:
                # in AOTI, we will call the kernel and its timing info has been cached already
                collected_calls.append(self.cached)


def hash_configs(configs: List[Config]):
    """
    Hash used to check for changes in configurations
    """
    hasher = hashlib.sha256()
    for cfg in configs:
        hasher.update(
            f"{sorted(cfg.kwargs.items())} {cfg.num_warps} {cfg.num_stages}\n".encode()
        )
    return hasher.hexdigest()


def cached_autotune(
    size_hints: Optional[List[int]],
    configs: List[Config],
    triton_meta,
    heuristic_type,
    filename=None,
    inductor_meta=None,
    custom_kernel=False,
):
    """
    A copy of triton.autotune that calls our subclass.  Our subclass
    has additional debugging, error handling, and on-disk caching.
    """
    configs = unique_configs(configs)
    assert len(configs) == 1 or filename
    inductor_meta = {} if inductor_meta is None else inductor_meta

    disabled = inductor_meta.get("force_disable_caches", False)

    # on disk caching logic and/or remote caching
    autotune_cache = None
    if (
        not disabled
        and filename is not None
        and (len(configs) > 1 or inductor_meta.get("coordinate_descent_tuning"))
        and not os.environ.get("TRITON_INTERPRET", "0") == "1"
    ):
        configs_hash = hash_configs(configs)

        autotune_cache = AutotuneCache.create(inductor_meta, filename, configs_hash)
        if autotune_cache:
            if best_config := autotune_cache.read_best(inductor_meta, configs):
                configs = [best_config]

    else:
        if disabled:
            log.debug("autotune caching is disabled by config.force_disable_caches")

    mutated_arg_names = inductor_meta.pop("mutated_arg_names", ())
    optimize_mem = inductor_meta.pop("optimize_mem", True)

    if "restore_value" in triton_meta:
        mutated_arg_names += triton_meta.pop("restore_value")

    reset_to_zero_arg_names: List[str] = []
    if "reset_to_zero" in triton_meta:
        reset_to_zero_arg_names.extend(triton_meta.pop("reset_to_zero"))

    def decorator(fn):
        # Remove XBLOCK from config if it's not a function argument.
        # This way, coordinate descent tuning will not try to tune it.
        #
        # Context: When TritonKernel.no_x_dim is True, we hardcode XBLOCK to 1.
        import inspect

        if "XBLOCK" not in inspect.signature(fn.fn).parameters:
            for tconfig in configs:
                if "XBLOCK" in tconfig.kwargs:
                    assert tconfig.kwargs["XBLOCK"] == 1
                    tconfig.kwargs.pop("XBLOCK")

        if inductor_meta.get("profile_bandwidth"):
            return DebugAutotuner(
                fn,
                triton_meta=triton_meta,
                inductor_meta=inductor_meta,
                regex_filter=inductor_meta["profile_bandwidth_regex"],
                with_profiler=inductor_meta[
                    "profile_bandwidth_with_do_bench_using_profiling"
                ],
                configs=configs,
                save_cache_hook=autotune_cache and autotune_cache.save,
                mutated_arg_names=mutated_arg_names,
                reset_to_zero_arg_names=reset_to_zero_arg_names,
                optimize_mem=optimize_mem,
                heuristic_type=heuristic_type,
                size_hints=size_hints,
                custom_kernel=custom_kernel,
                filename=filename,
                with_bandwidth_info=True,
            )
        return CachingAutotuner(
            fn,
            triton_meta=triton_meta,
            inductor_meta=inductor_meta,
            configs=configs,
            save_cache_hook=autotune_cache and autotune_cache.save,
            mutated_arg_names=mutated_arg_names,
            reset_to_zero_arg_names=reset_to_zero_arg_names,
            optimize_mem=optimize_mem,
            heuristic_type=heuristic_type,
            size_hints=size_hints,
            custom_kernel=custom_kernel,
            filename=filename,
        )

    return decorator


def unique_configs(configs: List[Config]):
    """Remove duplicate configurations"""
    seen = set()
    pruned_configs = []

    for cfg in configs:
        key = triton_config_to_hashable(cfg)
        if key not in seen:
            seen.add(key)
            pruned_configs.append(cfg)
    return pruned_configs


def check_config(cfg, *, xnumel=None, ynumel=None, znumel=None):
    for numel, label in zip((xnumel, ynumel, znumel), "XYZ"):
        if numel is None:
            continue
        block = cfg[f"{label}BLOCK"]
        if numel == 1:
            assert block == 1, (
                f"TritonKernel.indexing assumes numel == 1 => BLOCK == 1"
                f" but {label.lower()}numel=={numel} and {label}BLOCK={block} (cfg={cfg})."
            )
        max_block = TRITON_MAX_BLOCK[label]
        max_block_str = f'config.triton.max_block["{label}"]'
        assert max_block % block == 0, (
            f"TritonKernel.indexing assumes {label}BLOCK divides {max_block_str}"
            f" but {label}BLOCK={block} and {max_block_str}={max_block} (cfg={cfg})."
        )


def check_max_block(cfg: Dict[str, int]):
    """
    Check that block sizes are within the maximum allowed.
    """
    for var, val in cfg.items():
        block_suffix = "BLOCK"
        if block_suffix in var:
            prefix = var.removesuffix(block_suffix)
            max_block = TRITON_MAX_BLOCK[prefix]
            assert (
                val <= max_block
            ), f"'{var}' too large. Maximum: {max_block}. Actual: {val}."


def _num_warps(num_warps, max_num_warps=8, min_num_warps=2, register_intensive=False):
    # On AMD GPU each warp has 64 lanes which is double the size on NV GPU,
    # therefore using half the number of warps here correspondingly.
    if torch.version.hip:
        max_num_warps = (max_num_warps + 1) // 2
        min_num_warps = (min_num_warps + 1) // 2
    # persistent reduction is register intensive
    if register_intensive:
        max_num_warps = max_num_warps // 2
    return next_power_of_2(min(max(num_warps, min_num_warps), max_num_warps))


def _check_max_grid_x(size_hints, x, num_warps):
    # Check if maxGridSize is exceeded - if so then must scale XBLOCK further
    max_grid_x = 2147483647
    warp_size = (
        64 if torch.version.hip else 32
    )  # TODO: query warp size once #129663 is merged
    num_blocks = (size_hints["x"] + x - 1) // x

    while (num_blocks * num_warps * warp_size) > max_grid_x and x < size_hints["x"]:
        x *= 2  # Scale up XBLOCK if grid exceeds limits
        num_blocks = num_blocks // 2
    if (num_blocks * num_warps * warp_size) > max_grid_x:
        raise AssertionError(
            "Reduction config exceeds cudaDeviceProp maxGridSize. Please raise a pytorch issue"
        )
    return x, num_blocks


def triton_config(
    size_hints,
    x,
    y=None,
    z=None,
    num_stages=1,
    num_elements_per_warp=256,
    min_elem_per_thread=0,
) -> Config:
    """
    Construct a pointwise triton config with some adjustment heuristics
    based on size_hints. Size_hints is a tuple of numels in each tile
    dimension and will be rounded up to the nearest power of 2.

    num_elements_per_warp is a suggestion for controlling how many warps
    the triton config should contain. e.g.: if x=16, y=8, z=4 then
    num_elements = 16*8*4 = 512. Then if we set num_elements_per_warp=128,
    we'll launch 512 (elem) / 128 (elem/warp) = 4 warps. Note that it's
    just a suggestion, and sometimes other adjustment heuristics will
    override the num_elements_per_warp.

    min_elem_per_thread controls the minimum number of elements
    processed by each thread. It's always enforced.
    """
    # Ideally we want to read this from some device config

    maxGridSize = [2147483647, 65535, 65535]

    target = conditional_product(x, y, z)
    if conditional_product(*size_hints.values()) < target:
        target //= 8

    # shrink sizes to size hints
    x = min(x, size_hints["x"])
    if y:
        y = min(y, size_hints["y"])
    if z:
        z = min(z, size_hints["z"])

    # if we are below original block size, scale up where we can;
    # or if the calculated grid size is larger than the limit, we bump up the corresponding dimension
    while x < min(size_hints["x"], TRITON_MAX_BLOCK["X"]) and (
        x * maxGridSize[0] < size_hints["x"] or conditional_product(x, y, z) < target
    ):
        x *= 2
    while (
        y
        and y < min(size_hints["y"], TRITON_MAX_BLOCK["Y"])
        and (
            y * maxGridSize[1] < size_hints["y"]
            or conditional_product(x, y, z) < target
        )
    ):
        y *= 2
    while (
        z
        and z < min(size_hints["z"], TRITON_MAX_BLOCK["Z"])
        and (
            z * maxGridSize[2] < size_hints["z"]
            or conditional_product(x, y, z) < target
        )
    ):
        z *= 2

    num_warps = _num_warps(
        conditional_product(x, y, z) // num_elements_per_warp, min_num_warps=1
    )
    # we are going to arrive at 2 warps only if bs was too small due to
    # numel being too small. However to workaround some ptx bugs we still
    # want at least 4 warps if there's enough elements per thread
    # given that this is a rare situation, don't expect this to affect perf
    # in general
    # see https://github.com/pytorch/pytorch/pull/97950
    if conditional_product(x, y, z) >= 128 and not torch.version.hip:
        num_warps = max(num_warps, 4)
    xnumel = size_hints["x"]
    ynumel = size_hints.get("y")
    znumel = size_hints.get("z")

    # Increase x to satisfy min_elem_per_thread requirements.
    block_size = max(
        conditional_product(x, y, z),
        min_elem_per_thread * _NUM_THREADS_PER_WARP * num_warps,
    )
    x *= math.ceil(block_size / conditional_product(x, y, z))

    x, _num_blocks = _check_max_grid_x(size_hints, x, num_warps)
    x = min(x, size_hints["x"])

    cfg = {"XBLOCK": x}
    if y:
        cfg["YBLOCK"] = y
    if z:
        cfg["ZBLOCK"] = z
    check_max_block(cfg)
    check_config(cfg, xnumel=xnumel, ynumel=ynumel, znumel=znumel)
    return Config(cfg, num_warps=num_warps, num_stages=num_stages)


def _get_nd_reduction_numels(r: int, size_hints: Sequence[int]) -> List[int]:
    """
    Converts a linear reduction numel to ND, in row major order.
    This order is often desirable as it presents opportunities to coalesce memory
    accesses.
    For example, if r = 64 and size_hints = [32,32], this function returns [32, 2].
    This unraveling works because both r and size_hints are powers of 2.
    """
    # Shrink r to size_hints.
    r = min(r, conditional_product(*size_hints))

    remaining = r
    rnumels: collections.deque[int] = collections.deque()
    for idx, hint in reversed(list(enumerate(size_hints))):
        max_size = min(hint, TRITON_MAX_BLOCK[f"R{idx}_"])
        dim = min(max_size, remaining)
        assert (
            remaining % dim == 0
        ), f"Expected dimension '{dim}' to divide remaining size '{remaining}'"
        rnumels.appendleft(dim)
        remaining //= dim

    # Sanity check the results.
    final_numel = conditional_product(*rnumels)
    assert (
        r == final_numel
    ), f"Expected ND reduction size ({rnumels}) to have {r} elements."

    return [*rnumels]


def triton_config_reduction(
    size_hints,
    x: int,
    r: int,
    num_stages=1,
    num_warps=None,
    register_intensive=False,
) -> Config:
    """
    Construct a reduction triton config with some adjustment heuristics
    based on size_hints. Size_hints is a tuple of numels in each tile
    dimension and will be rounded up to the nearest power of 2.
    """
<<<<<<< HEAD
    # Convert the linear reduction numel into a multi-dimensional block.
    reduction_size_hints = size_hints[1:]
    rnumels = _get_nd_reduction_numels(r, reduction_size_hints)

    # shrink sizes to size hints
    x = min(x, size_hints[0])
    rnumels = [min(r, reduction_size_hints[axis]) for axis, r in enumerate(rnumels)]
    num_axes = len(rnumels)

    def total_numel() -> int:
        return conditional_product(x, *rnumels)

    target = total_numel()
    if conditional_product(*size_hints) < target:
        target //= 8

    # if we are below original block size, scale up where we can
    while x < size_hints[0] and total_numel() < target:
        x *= 2
    for axis in range(num_axes):
        while rnumels[axis] < size_hints[axis + 1] and total_numel() < target:
            rnumels[axis] *= 2
=======

    target = conditional_product(x, r)
    if conditional_product(*size_hints.values()) < target:
        target //= 8

    # shrink sizes to size hints
    x = min(x, size_hints["x"])
    r = min(r, size_hints["r"])

    # if we are below original block size, scale up where we can
    while x < size_hints["x"] and conditional_product(x, r) < target:
        x *= 2
    while r < size_hints["r"] and conditional_product(x, r) < target:
        r *= 2
>>>>>>> 3faed8da

    if num_warps is None:
        num_warps = total_numel() // 128
    num_warps = _num_warps(
        num_warps, max_num_warps=16, register_intensive=register_intensive
    )

    x, _num_blocks = _check_max_grid_x(size_hints, x, num_warps)

    for axis in range(num_axes):
        while total_numel() > target:
            if rnumels[axis] == 1:
                break
            rnumels[axis] = rnumels[axis] // 2

<<<<<<< HEAD
    cfg = get_config([x], rnumels)
    check_config(cfg, xnumel=size_hints[0])
    check_max_block(cfg)
=======
    cfg = {"XBLOCK": x, "RBLOCK": r}
    check_config(cfg, xnumel=size_hints["x"])
    assert x <= TRITON_MAX_BLOCK["X"], f"increase TRITON_MAX_BLOCK['X'] to {x}"
    assert r <= TRITON_MAX_BLOCK["R"], f"increase TRITON_MAX_BLOCK['r'] to {r}"
>>>>>>> 3faed8da
    return Config(cfg, num_warps=num_warps, num_stages=num_stages)


def get_config(xnumels: Sequence[int], rnumels: Sequence[int]) -> Dict[str, int]:
    """
    Return the config for spatial (X, Y, Z) and reduction (R0, R1) variables.
    """

    def make_cfg(vars_: Iterable[str], numels: Iterable[int]):
        return {var + "BLOCK": val for var, val in zip(vars_, numels)}

    xvars = ["X", "Y", "Z"][: len(xnumels)]
    rvars = [f"R{axis}_" for axis in range(len(rnumels))]
    return {
        **make_cfg(xvars, xnumels),
        **make_cfg(rvars, rnumels),
    }


def triton_config_tiled_reduction(size_hints, x, y, rnumels, num_stages=1):
    """
    Construct a tile reduction triton config with some adjustment
    heuristics based on size_hints. Size_hints is a tuple of numels in
    each tile dimension and will be rounded up to the nearest power of 2.
    """

    # shrink sizes to size hints
<<<<<<< HEAD
    x = min(x, size_hints[0])
    y = min(y, size_hints[1])
    rnumels = [min(r, size_hints[2:]) for r in rnumels]

    def total_numel() -> int:
        return conditional_product(x, y, *rnumels)

    target = total_numel()
    if conditional_product(*size_hints) < target:
        target //= 8

    # if we are below original block size, scale up where we can
    while x < size_hints[0] and total_numel() < target:
        x *= 2
    for axis in range(len(rnumels)):
        while rnumels[axis] < size_hints[2 + axis] and total_numel() < target:
            rnumels[axis] *= 2
    while y < size_hints[1] and total_numel() < target:
        y *= 2

    cfg = get_config((x, y), rnumels)
    num_warps = _num_warps(total_numel() // 256, min_num_warps=1)
    check_config(cfg, xnumel=size_hints[0], ynumel=size_hints[1])
    check_max_block(cfg)
=======
    x = min(x, size_hints["x"])
    y = min(y, size_hints["y"])
    r = min(r, size_hints["r"])

    # if we are below original block size, scale up where we can
    while x < size_hints["x"] and conditional_product(x, y, r) < target:
        x *= 2
    while r < size_hints["r"] and conditional_product(x, y, r) < target:
        r *= 2
    while y < size_hints["y"] and conditional_product(x, y, r) < target:
        y *= 2

    cfg = {"XBLOCK": x, "YBLOCK": y, "RBLOCK": r}
    num_warps = _num_warps(conditional_product(x, y, r) // 256, min_num_warps=1)
    check_config(cfg, xnumel=size_hints["x"], ynumel=size_hints["y"])
    assert r <= TRITON_MAX_BLOCK["R"], f"increase TRITON_MAX_BLOCK['r'] to {r}"
>>>>>>> 3faed8da
    return Config(cfg, num_warps=num_warps, num_stages=num_stages)


def pointwise(
    size_hints,
    triton_meta,
    tile_hint=None,
    filename=None,
    min_elem_per_thread=0,
    inductor_meta=None,
):
    """
    Construct @triton.heuristics() based on size_hints.
    """
    inductor_meta = {} if inductor_meta is None else inductor_meta
    assert not inductor_meta.get("no_x_dim")

    numel = functools.reduce(operator.mul, size_hints.values())
    bs = max(256, min(numel // 128, 1024))

    hinted_configs = autotune_hints_to_configs(
        inductor_meta.get("autotune_hints", set()),
        size_hints,
        bs,
        triton_meta["device"],
    )

    triton_config_with_settings = functools.partial(
        triton_config, min_elem_per_thread=min_elem_per_thread
    )

    configs = None
    if len(size_hints) == 1:
        if disable_pointwise_autotuning(inductor_meta) and not (
            inductor_meta.get("max_autotune")
            or inductor_meta.get("max_autotune_pointwise")
        ):
            configs = [triton_config_with_settings(size_hints, bs)]
        else:
            configs = [
                triton_config_with_settings(size_hints, bs, num_elements_per_warp=256),
                triton_config_with_settings(
                    size_hints, bs // 2, num_elements_per_warp=64
                ),
                *hinted_configs,
            ]
    if len(size_hints) == 2:
        if (
            disable_pointwise_autotuning(inductor_meta) or tile_hint == TileHint.SQUARE
        ) and not (
            inductor_meta.get("max_autotune")
            or inductor_meta.get("max_autotune_pointwise")
        ):
            configs = [triton_config_with_settings(size_hints, 32, 32)]
        else:
            configs = [
                triton_config_with_settings(size_hints, 32, 32),
                triton_config_with_settings(size_hints, 64, 64),  # ~8% better for fp16
                triton_config_with_settings(size_hints, 256, 16),
                triton_config_with_settings(size_hints, 16, 256),
                triton_config_with_settings(size_hints, bs, 1),
                triton_config_with_settings(size_hints, 1, bs),
                *hinted_configs,
            ]
    if len(size_hints) == 3:
        if disable_pointwise_autotuning(inductor_meta):
            configs = [triton_config_with_settings(size_hints, 16, 16, 16)]
        else:
            configs = [
                triton_config_with_settings(size_hints, 16, 16, 16),
                triton_config_with_settings(size_hints, 64, 8, 8),
                triton_config_with_settings(size_hints, 8, 64, 8),
                triton_config_with_settings(size_hints, 8, 8, 64),
                triton_config_with_settings(size_hints, bs, 1, 1),
                triton_config_with_settings(size_hints, 1, bs, 1),
                triton_config_with_settings(size_hints, 1, 1, bs),
                *hinted_configs,
            ]

    if not configs:
        raise NotImplementedError(f"size_hints: {size_hints}")
    return cached_autotune(
        size_hints,
        configs,
        triton_meta=triton_meta,
        inductor_meta=inductor_meta,
        heuristic_type=HeuristicType.POINTWISE,
        filename=filename,
    )


def _reduction_configs(
    *, size_hints: Dict[str, int], inductor_meta: Dict[str, Any]
) -> List[Config]:
    reduction_hint = inductor_meta.get("reduction_hint", None)
<<<<<<< HEAD

    # Convert reductions to 1D, to simplify heuristics.
    rnumels = size_hints[1:]
    rnumel = conditional_product(*rnumels)
=======
    assert len(size_hints) == 2
    rnumel = size_hints["r"]
>>>>>>> 3faed8da

    register_intensive = False
    MAX_R0_BLOCK = 2048
    if (
        size_hints["x"] >= 1024
        and inductor_meta.get("num_load", 0) + inductor_meta.get("num_reduction", 0)
        >= 10
    ):
        # A heuristics to reduce R0_BLOCK if a kernel potentially need many registers.
        # Consider load and reduction since load need move data into registers and
        # reduction needs an accumulator.
        #
        # The magic numbers are a bit arbitrary.
        #
        # We cannot rely on dynamically scaling down R0_BLOCK later, since sometimes
        # triton makes it to use less registers with worse perf. Check:
        # https://github.com/pytorch/pytorch/issues/126463
        #
        # The heuristic is a very simple one since registers can be reused. But
        # hopefully it can be a good enough indicator.
        MAX_R0_BLOCK = 1024
        register_intensive = True

    contiguous_config = triton_config_reduction(
        size_hints,
        1,
        rnumel if 256 <= rnumel < MAX_R0_BLOCK else MAX_R0_BLOCK,
        register_intensive=register_intensive,
    )
    outer_config = triton_config_reduction(
        size_hints, 64, 8, register_intensive=register_intensive
    )
    tiny_config = triton_config_reduction(
        size_hints,
        2 * (256 // rnumel) if rnumel <= 256 else 1,
        min(rnumel, MAX_R0_BLOCK),
        register_intensive=register_intensive,
    )
    if inductor_meta.get("max_autotune") or inductor_meta.get("max_autotune_pointwise"):
        pass  # skip all these cases
    elif reduction_hint == ReductionHint.INNER:
        return [contiguous_config]
    elif reduction_hint == ReductionHint.OUTER:
        return [outer_config]
    elif reduction_hint == ReductionHint.OUTER_TINY:
        return [tiny_config]
    if disable_pointwise_autotuning(inductor_meta):
        return [triton_config_reduction(size_hints, 32, 128)]
    return [
        contiguous_config,
        outer_config,
        tiny_config,
        triton_config_reduction(size_hints, 64, 64),
        triton_config_reduction(size_hints, 8, 512),
        # halve the XBLOCK/Rn_BLOCK compared to outer_config
        # TODO: this may only be beneficial when each iteration of the reduction
        # is quite heavy. E.g. https://gist.github.com/shunting314/189a8ef69f90db9d614a823385147a72
        triton_config_reduction(size_hints, 64, 4, num_warps=8),
    ]


def reduction(
    size_hints,
    reduction_hint=False,
    triton_meta=None,
    filename=None,
    inductor_meta=None,
):
    """args to @triton.heuristics()"""
    inductor_meta = {} if inductor_meta is None else inductor_meta
    inductor_meta["reduction_hint"] = reduction_hint
    if inductor_meta.get("no_x_dim"):
        size_hints["x"] = 1

    assert triton_meta is not None

    configs = _reduction_configs(size_hints=size_hints, inductor_meta=inductor_meta)
    return cached_autotune(
        size_hints,
        configs=configs,
        triton_meta=triton_meta,
        inductor_meta=inductor_meta,
        heuristic_type=HeuristicType.REDUCTION,
        filename=filename,
    )


def cooperative_reduction(
    size_hints,
    reduction_hint,
    triton_meta,
    filename,
    inductor_meta,
):
    inductor_meta = {} if inductor_meta is None else inductor_meta
    inductor_meta["reduction_hint"] = reduction_hint
    if inductor_meta.get("no_x_dim"):
<<<<<<< HEAD
        size_hints = [1, *size_hints[1:]]

    # Cooperative reductions currently only support a single reduction dimension.
    assert (
        len(size_hints) == 2
    ), "Cooperative reductions don't support tiling reduction dims"
    xnumel, rnumel = size_hints
=======
        size_hints["x"] = 1
    xnumel, rnumel = size_hints["x"], size_hints["r"]
>>>>>>> 3faed8da

    # TODO(jansel): we should base target on the SM count of the local GPU
    target = 64
    split = max(1, min(target // xnumel, TRITON_MAX_RSPLIT))
    assert rnumel >= split
    assert split <= TRITON_MAX_RSPLIT
    if inductor_meta["persistent_reduction"]:
        configs = _persistent_reduction_configs(
            {"x": xnumel, "r": rnumel // split}, reduction_hint, inductor_meta
        )
    else:
        configs = _reduction_configs(
            size_hints={"x": xnumel, "r": rnumel // split}, inductor_meta=inductor_meta
        )
    for config in configs:
        config.kwargs["RSPLIT"] = split
    # TODO(jansel): add more configs in max_autotune

    return cached_autotune(
        size_hints,
        configs=configs,
        triton_meta=triton_meta,
        inductor_meta=inductor_meta,
        heuristic_type=HeuristicType.REDUCTION,
        filename=filename,
    )


def _persistent_reduction_configs(
    size_hints,
    reduction_hint=False,
    inductor_meta=None,
):
<<<<<<< HEAD
    xnumel = size_hints[0]
    rnumels = size_hints[1:]
    total_rnumel = conditional_product(*rnumels)
=======
    xnumel, rnumel = size_hints["x"], size_hints["r"]
>>>>>>> 3faed8da

    configs = [
        triton_config_reduction(
            size_hints, xblock, total_rnumel, register_intensive=True
        )
        for xblock in (1, 8, 32, 128)
        if xblock == 1 or (total_rnumel * xblock <= 4096 and xblock <= xnumel)
    ]

    # TODO(jansel): we should be able to improve these heuristics
    if reduction_hint == ReductionHint.INNER and total_rnumel >= 256:
        configs = configs[:1]
    elif reduction_hint == ReductionHint.OUTER:
        configs = configs[-1:]
    elif reduction_hint == ReductionHint.OUTER_TINY:
        configs = [
            triton_config_reduction(
                size_hints,
                2 * (256 // total_rnumel) if total_rnumel <= 256 else 1,
                total_rnumel,
            )
        ]
    for c in configs:
        # we don't need Rn_BLOCK for persistent reduction
        for axis in range(len(rnumels)):
            c.kwargs.pop(f"R{axis}_BLOCK")

    if disable_pointwise_autotuning(inductor_meta):
        configs = configs[:1]

    return configs


def persistent_reduction(
    size_hints,
    reduction_hint=False,
    triton_meta=None,
    filename=None,
    inductor_meta=None,
):
    inductor_meta = {} if inductor_meta is None else inductor_meta
    inductor_meta["reduction_hint"] = reduction_hint
    if inductor_meta.get("no_x_dim"):
        size_hints["x"] = 1

    configs = _persistent_reduction_configs(size_hints, reduction_hint, inductor_meta)

    return cached_autotune(
        size_hints,
        configs,
        triton_meta=triton_meta,
        inductor_meta=inductor_meta,
        filename=filename,
        heuristic_type=HeuristicType.PERSISTENT_REDUCTION,
    )


def split_scan(
    size_hints,
    reduction_hint=False,
    triton_meta=None,
    filename=None,
    inductor_meta=None,
):
    """Heuristic for TritonSplitScanKernel"""
    inductor_meta = {} if inductor_meta is None else inductor_meta
    inductor_meta["reduction_hint"] = reduction_hint
    if inductor_meta.get("no_x_dim"):
        size_hints["x"] = 1

    assert triton_meta is not None
    if len(size_hints) != 2:
        raise NotImplementedError(f"size_hints: {size_hints}")

    configs = _reduction_configs(size_hints=size_hints, inductor_meta=inductor_meta)

    # Fixup configs to enforce the minimum Rn_BLOCK size
    min_rblock = inductor_meta.get("min_split_scan_rblock", 256)
    for cfg in configs:
        for var in list(cfg.kwargs.keys()):
            if var.startswith("R") and cfg.kwargs[var] < min_rblock:
                cfg.kwargs[var] = min_rblock

    return cached_autotune(
        size_hints,
        configs=configs,
        triton_meta=triton_meta,
        inductor_meta=inductor_meta,
        heuristic_type=HeuristicType.SPLIT_SCAN,
        filename=filename,
    )


def template(num_stages, num_warps, triton_meta, filename=None, inductor_meta=None):
    """
    Compile a triton template
    """
    return cached_autotune(
        None,
        [triton.Config({}, num_stages=num_stages, num_warps=num_warps)],
        triton_meta=triton_meta,
        inductor_meta=inductor_meta,
        heuristic_type=HeuristicType.TEMPLATE,
        filename=filename,
    )


def _pop_config_kwargs(config: Dict[str, Any]) -> Dict[str, Any]:
    """Extract triton.Config options that should become kwargs"""
    popped = {}
    for key in ("num_warps", "num_stages", "num_ctas", "maxnreg"):
        val = config.pop(key, None)
        if val is not None:
            popped[key] = val
    return popped


def fixed_config(config, filename, triton_meta, inductor_meta):
    """
    Used when the configuration is already decided at compile time
    """
    config = {**config}
    return cached_autotune(
        None,
        [triton.Config(config, **_pop_config_kwargs(config))],
        triton_meta=triton_meta,
        inductor_meta=inductor_meta,
        heuristic_type=HeuristicType.FIXED,
        filename=filename,
    )


def user_autotune(
    configs, triton_meta, filename=None, inductor_meta=None, custom_kernel=False
):
    """
    Compile a user defined triton kernel
    """
    if len(configs) == 0:
        configs = [triton.Config({})]
    else:
        configs = [
            triton.Config(c.get("kwargs", {}), **_pop_config_kwargs({**c}))
            for c in configs
        ]
    return cached_autotune(
        None,
        configs,
        triton_meta=triton_meta,
        heuristic_type=HeuristicType.USER_AUTOTUNE,
        filename=filename,
        inductor_meta=inductor_meta,
        custom_kernel=custom_kernel,
    )


def foreach(triton_meta, num_warps, filename=None, inductor_meta=None):
    """
    Compile a triton foreach kernel
    """
    return cached_autotune(
        None,
        [triton.Config({}, num_stages=1, num_warps=num_warps)],
        triton_meta=triton_meta,
        inductor_meta=inductor_meta,
        heuristic_type=HeuristicType.TEMPLATE,
        filename=filename,
    )


def grid(*numels):
    """Helper function to compute triton grids"""
    if len(numels) == 1:
        xnumel, ynumel, znumel = numels[0], None, None
    elif len(numels) == 2:
        xnumel, ynumel, znumel = numels[1], numels[0], None
    elif len(numels) == 3:
        xnumel, ynumel, znumel = numels[2], numels[1], numels[0]
    else:
        raise AssertionError(f"invalid size for numels {len(numels)}")

    def get_grid_dim(numel, block):
        if numel is None:
            return 1
        if block is None:
            return numel
        return ceildiv(numel, block)

    def grid_fn(meta):
        x_grid = get_grid_dim(xnumel, meta.get("XBLOCK", 1))
        y_grid = get_grid_dim(ynumel, meta.get("YBLOCK", None))

        max_y_grid = get_max_y_grid()
        if znumel is None:
            div = ceildiv(y_grid, max_y_grid)
            y_grid = ceildiv(y_grid, div)
            z_grid = div
        else:
            z_grid = get_grid_dim(znumel, meta.get("ZBLOCK", None))
            torch._check(
                y_grid <= max_y_grid,
                lambda: f"Generated y grid beyond 2^16 ({y_grid}) not supported with z dimension present. File issue",
            )

        return (
            x_grid,
            y_grid,
            z_grid,
        )

    setattr(grid_fn, "grid_fn_str", f"grid{numels}")  # noqa: B010

    return grid_fn


def cooperative_reduction_grid(xnumel):
    def grid_fn(meta):
        return (meta["RSPLIT"], ceildiv(xnumel, meta.get("XBLOCK", 1)), 1)

    grid_fn_str = f"cooperative_reduction_grid({xnumel})"
    setattr(grid_fn, "grid_fn_str", grid_fn_str)  # noqa: B010
    return grid_fn


def maybe_cooperative_reduction_grid(xnumel):
    def grid_fn(meta):
        if "RSPLIT" in meta:
            return coop_grid(meta)
        return normal_grid(meta)

    coop_grid = cooperative_reduction_grid(xnumel)
    normal_grid = grid(xnumel)
    grid_fn_str = f"maybe_cooperative_reduction_grid({xnumel})"
    setattr(grid_fn, "grid_fn_str", grid_fn_str)  # noqa: B010
    return grid_fn


def split_scan_grid(xnumel, rnumel):
    def grid_fn(meta):
        assert meta.get("XBLOCK", 1) == 1
        return (ceildiv(rnumel, meta.get("R0_BLOCK", 1)), xnumel, 1)

    grid_fn_str = f"split_scan_grid({xnumel}, {rnumel})"
    setattr(grid_fn, "grid_fn_str", grid_fn_str)  # noqa: B010

    return grid_fn


def grid_combo_kernels(
    *numels, num_kernels, min_blocks, is_sequential, default_meta=None
):
    """min_blocks is the minimal size of the grid x dimension"""
    if not is_sequential:
        # round robin dispatch
        numels_agg = list(numels)
        for i in range(len(numels_agg)):
            if isinstance(numels_agg[i], (list, tuple)):
                numels_agg[i] = max(max(numels_agg[i]), 0)  # noqa: PLW3301
        kernel_grid_fn = grid(*numels_agg)

        if isinstance(numels[-1], (list, tuple)):
            min_blocks_d = max(-min(numels[-1]), 0) * num_kernels
        else:
            min_blocks_d = None
        if min_blocks is None:
            assert min_blocks_d is not None
            min_blocks = min_blocks_d
        else:
            assert (
                min_blocks_d is None or min_blocks == min_blocks_d
            ), f"inconsistent min_blocks {min_blocks} vs  x grid {numels[-1]}"
    else:
        # sequential dispatch
        seq_numels = list(numels)
        # x numels are not used here, just a place holder
        seq_numels[-1] = 1024
        for i in range(len(seq_numels) - 1):
            if isinstance(seq_numels[i], (list, tuple)):
                seq_numels[i] = max(seq_numels[i])

        kernel_grid_fn = grid(*seq_numels)

    def get_grid_dim(numel, block):
        if numel is None:
            return 1
        if block is None:
            return numel
        return ceildiv(numel, block)

    def grid_fn(meta):
        assert min_blocks is not None, "min_blocks must be a number"
        cuda_grid = list(kernel_grid_fn(meta))
        cuda_grid[0] = max(num_kernels * cuda_grid[0], min_blocks)
        return tuple(cuda_grid)

    def seq_grid_fn(meta):
        cuda_grid = list(kernel_grid_fn(meta))
        # x <= 0 means this kernel's x grid is not tunable (x_no_dim is true)
        x_grid = sum(
            [
                -x if x <= 0 else get_grid_dim(x, meta.get("XBLOCK", 1))
                for x in numels[-1]
            ]
        )
        cuda_grid[0] = x_grid
        return tuple(cuda_grid)

    def grid_fn_default_meta(meta):
        return grid_fn(default_meta)

    def seq_grid_fn_default_meta(meta):
        return seq_grid_fn(default_meta)

    if default_meta is None:
        return grid_fn if not is_sequential else seq_grid_fn
    else:
        return grid_fn_default_meta if not is_sequential else seq_grid_fn_default_meta<|MERGE_RESOLUTION|>--- conflicted
+++ resolved
@@ -2,7 +2,6 @@
 from __future__ import annotations
 
 import builtins
-import collections
 import copy
 import functools
 import hashlib
@@ -16,11 +15,12 @@
 import sys
 import threading
 import time
-from typing import Any, Container, Dict, Iterable, List, Optional, Sequence, Set, Tuple
+from typing import Any, Container, Dict, List, Optional, Set, Tuple
 
 import torch
 
 from ..triton_bundler import TritonBundler
+from ..utils import prefix_is_reduction
 from .autotune_cache import AutotuneCache
 from .benchmarking import benchmarker
 from .coordinate_descent_tuner import CoordescTuner
@@ -105,6 +105,12 @@
 log = logging.getLogger(__name__)
 
 
+def get_total_reduction_numel(numels: Dict[str, int]) -> int:
+    return conditional_product(
+        *[numel for prefix, numel in numels.items() if prefix_is_reduction(prefix)]
+    )
+
+
 def autotune_hints_to_configs(
     hints: Set[AutotuneHint],
     size_hints,
@@ -336,18 +342,13 @@
                 ):
                     assert len(self.size_hints) >= 2
                     xblock = triton_config.kwargs.get("XBLOCK", 1)
-<<<<<<< HEAD
                     reduction_kwargs = [
                         kwarg for kwarg in triton_config.kwargs if kwarg.startswith("R")
                     ]
                     rblocks = [
                         triton_config.kwargs[kwarg] for kwarg in reduction_kwargs
                     ]
-                    total_block = (self.size_hints[0] + xblock - 1) // xblock
-=======
-                    rblock = triton_config.kwargs["RBLOCK"]
                     total_block = (self.size_hints["x"] + xblock - 1) // xblock
->>>>>>> 3faed8da
                     nreg = getattr(compiled_binary, "n_regs", None)
                     if nreg is None:
                         continue
@@ -1523,7 +1524,7 @@
     return Config(cfg, num_warps=num_warps, num_stages=num_stages)
 
 
-def _get_nd_reduction_numels(r: int, size_hints: Sequence[int]) -> List[int]:
+def _get_nd_reduction_numels(r: int, size_hints: Dict[str, int]) -> Dict[str, int]:
     """
     Converts a linear reduction numel to ND, in row major order.
     This order is often desirable as it presents opportunities to coalesce memory
@@ -1532,26 +1533,33 @@
     This unraveling works because both r and size_hints are powers of 2.
     """
     # Shrink r to size_hints.
-    r = min(r, conditional_product(*size_hints))
+    r = min(r, get_total_reduction_numel(size_hints))
+    num_reduction_dims = len(
+        [prefix for prefix in size_hints if prefix_is_reduction(prefix)]
+    )
 
     remaining = r
-    rnumels: collections.deque[int] = collections.deque()
-    for idx, hint in reversed(list(enumerate(size_hints))):
-        max_size = min(hint, TRITON_MAX_BLOCK[f"R{idx}_"])
+    rnumels = {}
+    for idx in range(num_reduction_dims - 1, -1, -1):
+        prefix = f"r{idx}_"
+        max_size = min(size_hints[prefix], TRITON_MAX_BLOCK[prefix.upper()])
         dim = min(max_size, remaining)
         assert (
             remaining % dim == 0
         ), f"Expected dimension '{dim}' to divide remaining size '{remaining}'"
-        rnumels.appendleft(dim)
+        rnumels[prefix] = dim
         remaining //= dim
 
     # Sanity check the results.
-    final_numel = conditional_product(*rnumels)
+    final_numel = conditional_product(*rnumels.values())
     assert (
         r == final_numel
     ), f"Expected ND reduction size ({rnumels}) to have {r} elements."
-
-    return [*rnumels]
+    assert all(
+        rnumels[prefix] <= size_hints[prefix] for prefix in rnumels
+    ), f"rnumels exceed size_hints. {rnumels} > {size_hints}"
+
+    return rnumels
 
 
 def triton_config_reduction(
@@ -1567,45 +1575,25 @@
     based on size_hints. Size_hints is a tuple of numels in each tile
     dimension and will be rounded up to the nearest power of 2.
     """
-<<<<<<< HEAD
     # Convert the linear reduction numel into a multi-dimensional block.
-    reduction_size_hints = size_hints[1:]
-    rnumels = _get_nd_reduction_numels(r, reduction_size_hints)
+    rnumels = _get_nd_reduction_numels(r, size_hints)
 
     # shrink sizes to size hints
-    x = min(x, size_hints[0])
-    rnumels = [min(r, reduction_size_hints[axis]) for axis, r in enumerate(rnumels)]
-    num_axes = len(rnumels)
+    x = min(x, size_hints["x"])
 
     def total_numel() -> int:
-        return conditional_product(x, *rnumels)
+        return conditional_product(x, *rnumels.values())
 
     target = total_numel()
-    if conditional_product(*size_hints) < target:
-        target //= 8
-
-    # if we are below original block size, scale up where we can
-    while x < size_hints[0] and total_numel() < target:
-        x *= 2
-    for axis in range(num_axes):
-        while rnumels[axis] < size_hints[axis + 1] and total_numel() < target:
-            rnumels[axis] *= 2
-=======
-
-    target = conditional_product(x, r)
     if conditional_product(*size_hints.values()) < target:
         target //= 8
 
-    # shrink sizes to size hints
-    x = min(x, size_hints["x"])
-    r = min(r, size_hints["r"])
-
     # if we are below original block size, scale up where we can
-    while x < size_hints["x"] and conditional_product(x, r) < target:
+    while x < size_hints["x"] and total_numel() < target:
         x *= 2
-    while r < size_hints["r"] and conditional_product(x, r) < target:
-        r *= 2
->>>>>>> 3faed8da
+    for prefix in sorted(rnumels):
+        while rnumels[prefix] < size_hints[prefix] and total_numel() < target:
+            rnumels[prefix] *= 2
 
     if num_warps is None:
         num_warps = total_numel() // 128
@@ -1615,92 +1603,59 @@
 
     x, _num_blocks = _check_max_grid_x(size_hints, x, num_warps)
 
-    for axis in range(num_axes):
+    for prefix in sorted(rnumels):
         while total_numel() > target:
-            if rnumels[axis] == 1:
+            if rnumels[prefix] == 1:
                 break
-            rnumels[axis] = rnumels[axis] // 2
-
-<<<<<<< HEAD
-    cfg = get_config([x], rnumels)
-    check_config(cfg, xnumel=size_hints[0])
+            rnumels[prefix] //= 2
+
+    cfg = _get_config({"x": x, **rnumels})
     check_max_block(cfg)
-=======
-    cfg = {"XBLOCK": x, "RBLOCK": r}
     check_config(cfg, xnumel=size_hints["x"])
-    assert x <= TRITON_MAX_BLOCK["X"], f"increase TRITON_MAX_BLOCK['X'] to {x}"
-    assert r <= TRITON_MAX_BLOCK["R"], f"increase TRITON_MAX_BLOCK['r'] to {r}"
->>>>>>> 3faed8da
     return Config(cfg, num_warps=num_warps, num_stages=num_stages)
 
 
-def get_config(xnumels: Sequence[int], rnumels: Sequence[int]) -> Dict[str, int]:
-    """
-    Return the config for spatial (X, Y, Z) and reduction (R0, R1) variables.
-    """
-
-    def make_cfg(vars_: Iterable[str], numels: Iterable[int]):
-        return {var + "BLOCK": val for var, val in zip(vars_, numels)}
-
-    xvars = ["X", "Y", "Z"][: len(xnumels)]
-    rvars = [f"R{axis}_" for axis in range(len(rnumels))]
-    return {
-        **make_cfg(xvars, xnumels),
-        **make_cfg(rvars, rnumels),
-    }
-
-
-def triton_config_tiled_reduction(size_hints, x, y, rnumels, num_stages=1):
+def _get_config(numels: Dict[str, int]) -> Dict[str, int]:
+    """
+    Convert numels ("x", "r0_", etc.) to block sizes ("XBLOCK", "R0_BLOCK"), etc.
+    """
+
+    return {prefix.upper() + "BLOCK": numel for prefix, numel in numels.items()}
+
+
+def triton_config_tiled_reduction(size_hints, x, y, r, num_stages=1):
     """
     Construct a tile reduction triton config with some adjustment
     heuristics based on size_hints. Size_hints is a tuple of numels in
     each tile dimension and will be rounded up to the nearest power of 2.
     """
+    # Convert the linear reduction numel into a multi-dimensional block.
+    rnumels = _get_nd_reduction_numels(r, size_hints)
 
     # shrink sizes to size hints
-<<<<<<< HEAD
-    x = min(x, size_hints[0])
-    y = min(y, size_hints[1])
-    rnumels = [min(r, size_hints[2:]) for r in rnumels]
+    x = min(x, size_hints["x"])
+    y = min(y, size_hints["y"])
 
     def total_numel() -> int:
-        return conditional_product(x, y, *rnumels)
+        return conditional_product(x, y, *rnumels.values())
 
     target = total_numel()
-    if conditional_product(*size_hints) < target:
+    if conditional_product(*size_hints.values()) < target:
         target //= 8
 
     # if we are below original block size, scale up where we can
-    while x < size_hints[0] and total_numel() < target:
+    while x < size_hints["x"] and total_numel() < target:
         x *= 2
-    for axis in range(len(rnumels)):
-        while rnumels[axis] < size_hints[2 + axis] and total_numel() < target:
-            rnumels[axis] *= 2
+    for prefix in sorted(rnumels):
+        while rnumels[prefix] < size_hints[prefix] and total_numel() < target:
+            rnumels[prefix] *= 2
     while y < size_hints[1] and total_numel() < target:
         y *= 2
 
-    cfg = get_config((x, y), rnumels)
+    cfg = _get_config({"x": x, "y": y, **rnumels})
     num_warps = _num_warps(total_numel() // 256, min_num_warps=1)
     check_config(cfg, xnumel=size_hints[0], ynumel=size_hints[1])
     check_max_block(cfg)
-=======
-    x = min(x, size_hints["x"])
-    y = min(y, size_hints["y"])
-    r = min(r, size_hints["r"])
-
-    # if we are below original block size, scale up where we can
-    while x < size_hints["x"] and conditional_product(x, y, r) < target:
-        x *= 2
-    while r < size_hints["r"] and conditional_product(x, y, r) < target:
-        r *= 2
-    while y < size_hints["y"] and conditional_product(x, y, r) < target:
-        y *= 2
-
-    cfg = {"XBLOCK": x, "YBLOCK": y, "RBLOCK": r}
-    num_warps = _num_warps(conditional_product(x, y, r) // 256, min_num_warps=1)
-    check_config(cfg, xnumel=size_hints["x"], ynumel=size_hints["y"])
-    assert r <= TRITON_MAX_BLOCK["R"], f"increase TRITON_MAX_BLOCK['r'] to {r}"
->>>>>>> 3faed8da
     return Config(cfg, num_warps=num_warps, num_stages=num_stages)
 
 
@@ -1796,15 +1751,9 @@
     *, size_hints: Dict[str, int], inductor_meta: Dict[str, Any]
 ) -> List[Config]:
     reduction_hint = inductor_meta.get("reduction_hint", None)
-<<<<<<< HEAD
 
     # Convert reductions to 1D, to simplify heuristics.
-    rnumels = size_hints[1:]
-    rnumel = conditional_product(*rnumels)
-=======
-    assert len(size_hints) == 2
-    rnumel = size_hints["r"]
->>>>>>> 3faed8da
+    rnumel = get_total_reduction_numel(size_hints)
 
     register_intensive = False
     MAX_R0_BLOCK = 2048
@@ -1902,18 +1851,13 @@
     inductor_meta = {} if inductor_meta is None else inductor_meta
     inductor_meta["reduction_hint"] = reduction_hint
     if inductor_meta.get("no_x_dim"):
-<<<<<<< HEAD
-        size_hints = [1, *size_hints[1:]]
+        size_hints["x"] = 1
 
     # Cooperative reductions currently only support a single reduction dimension.
     assert (
         len(size_hints) == 2
     ), "Cooperative reductions don't support tiling reduction dims"
-    xnumel, rnumel = size_hints
-=======
-        size_hints["x"] = 1
-    xnumel, rnumel = size_hints["x"], size_hints["r"]
->>>>>>> 3faed8da
+    xnumel, rnumel = size_hints["x"], size_hints["r0_"]
 
     # TODO(jansel): we should base target on the SM count of the local GPU
     target = 64
@@ -1922,11 +1866,12 @@
     assert split <= TRITON_MAX_RSPLIT
     if inductor_meta["persistent_reduction"]:
         configs = _persistent_reduction_configs(
-            {"x": xnumel, "r": rnumel // split}, reduction_hint, inductor_meta
+            {"x": xnumel, "r0_": rnumel // split}, reduction_hint, inductor_meta
         )
     else:
         configs = _reduction_configs(
-            size_hints={"x": xnumel, "r": rnumel // split}, inductor_meta=inductor_meta
+            size_hints={"x": xnumel, "r0_": rnumel // split},
+            inductor_meta=inductor_meta,
         )
     for config in configs:
         config.kwargs["RSPLIT"] = split
@@ -1947,24 +1892,17 @@
     reduction_hint=False,
     inductor_meta=None,
 ):
-<<<<<<< HEAD
-    xnumel = size_hints[0]
-    rnumels = size_hints[1:]
-    total_rnumel = conditional_product(*rnumels)
-=======
-    xnumel, rnumel = size_hints["x"], size_hints["r"]
->>>>>>> 3faed8da
+    xnumel = size_hints["x"]
+    rnumel = get_total_reduction_numel(size_hints)
 
     configs = [
-        triton_config_reduction(
-            size_hints, xblock, total_rnumel, register_intensive=True
-        )
+        triton_config_reduction(size_hints, xblock, rnumel, register_intensive=True)
         for xblock in (1, 8, 32, 128)
-        if xblock == 1 or (total_rnumel * xblock <= 4096 and xblock <= xnumel)
+        if xblock == 1 or (rnumel * xblock <= 4096 and xblock <= xnumel)
     ]
 
     # TODO(jansel): we should be able to improve these heuristics
-    if reduction_hint == ReductionHint.INNER and total_rnumel >= 256:
+    if reduction_hint == ReductionHint.INNER and rnumel >= 256:
         configs = configs[:1]
     elif reduction_hint == ReductionHint.OUTER:
         configs = configs[-1:]
@@ -1972,14 +1910,15 @@
         configs = [
             triton_config_reduction(
                 size_hints,
-                2 * (256 // total_rnumel) if total_rnumel <= 256 else 1,
-                total_rnumel,
+                2 * (256 // rnumel) if rnumel <= 256 else 1,
+                rnumel,
             )
         ]
     for c in configs:
         # we don't need Rn_BLOCK for persistent reduction
-        for axis in range(len(rnumels)):
-            c.kwargs.pop(f"R{axis}_BLOCK")
+        for prefix in size_hints:
+            if prefix_is_reduction(prefix):
+                c.kwargs.pop(f"{prefix.upper()}BLOCK")
 
     if disable_pointwise_autotuning(inductor_meta):
         configs = configs[:1]
