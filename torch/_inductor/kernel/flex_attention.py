# mypy: allow-untyped-defs
"""Triton Implementation of the flex_attention Kernel"""

import copy
import logging
import math
from collections.abc import Sequence
from dataclasses import dataclass
from enum import auto, Enum
from typing import Any, Optional, Union

import sympy

import torch
from torch._inductor.virtualized import V
from torch.utils._ordered_set import OrderedSet
from torch.utils._pytree import tree_map
from torch.utils._sympy.numbers import int_oo
from torch.utils._sympy.value_ranges import ValueRanges

from .. import config
from ..ir import (
    Buffer,
    ComputedBuffer,
    ExternKernel,
    FixedLayout,
    FlexibleLayout,
    get_fill_order,
    InputBuffer,
    IRNode,
    MutationLayoutSHOULDREMOVE,
    Scatter,
    StorageBox,
    Subgraph,
    TensorBox,
)
from ..lowering import (
    _full,
    check_and_broadcast_indices,
    empty,
    empty_like,
    empty_strided,
    expand,
    index_output_size_and_inner_fn,
    lowerings,
    register_lowering,
    to_dtype,
)
from ..select_algorithm import autotune_select_algorithm, realize_inputs, TritonTemplate


log = logging.getLogger(__name__)
aten = torch.ops.aten
Expr = sympy.Expr


def construct_strides(
    sizes: Sequence[int],
    fill_order: Sequence[int],
) -> Sequence[int]:
    """From a list of sizes and a fill order, construct the strides of the permuted tensor."""
    # Initialize strides
    assert len(sizes) == len(fill_order), (
        "Length of sizes must match the length of the fill order"
    )
    strides = [0] * len(sizes)

    # Start with stride 1 for the innermost dimension
    current_stride = 1

    # Iterate through the fill order populating strides
    for dim in fill_order:
        strides[dim] = current_stride
        current_stride *= sizes[dim]

    return strides


def infer_dense_strides(size: Sequence[int], orig_strides: Sequence[int]):
    """This is a mirror of the same function in aten/src/ATen/ExpandUtils.cpp

    Args:
        size: The size of the output tensor
        orig_strides: The strides of the input tensor
    Returns:
        List[int]: Dense non-overlapping strides that preserve the input tensor's layout permutation.
        The returned strides follow the same stride propagation rules as TensorIterator. This matches
        The behavior of empty_like()
    """
    fill_order = get_fill_order(orig_strides, V.graph.sizevars.shape_env)
    return construct_strides(size, fill_order)


def flex_attention_grid(batch_size, q_heads, num_queries, d_model, meta):
    """How is this kernel parallelized?
    We create a grid of (batch_size * num_heads, ceil_div(n_queries, query_block_size), 1)
    Each block is responsible for iterating over blocks of keys and values calculating
    the final attention output.
    """
    import triton

    return (triton.cdiv(num_queries, meta["BLOCK_M"]), batch_size * q_heads, 1)


def create_placeholder(
    name: str,
    dtype: torch.dtype,
    device: torch.device,
    size: Optional[list[int]] = None,
) -> TensorBox:
    """Creates a placeholder input buffers for producing subgraph_output."""
    input_buffer = InputBuffer(
        name=name,
        layout=FixedLayout(
            device,
            dtype,
            size if size else [],
            FlexibleLayout.contiguous_strides(size) if size else [],
        ),
    )
    return TensorBox.create(input_buffer)


def maybe_realize(args: list[Optional[IRNode]]):
    """Accepts a list of optional IRNodes and returns a list of realized IRNodes"""
    return tree_map(
        lambda x: (
            realize_inputs(x)
            if x is not None and not isinstance(x, sympy.Symbol)
            else x
        ),
        args,
    )


def get_float32_precision():
    if torch.get_float32_matmul_precision() == "highest" or torch.version.hip:
        return "'ieee'"
    else:
        return "'tf32'"


def zeros_and_scatter_lowering(shape: list[int], indices, values):
    # Always accumulate into fp32 then cast
    grad = _full(0, values.get_device(), torch.float32, shape)
    assert isinstance(grad, TensorBox)
    grad.realize()
    x_size = grad.get_size()
    values = to_dtype(values, grad.get_dtype())
    indices_loaders = [i.make_loader() if i is not None else None for i in indices]
    indices, tensor_indices = check_and_broadcast_indices(indices, grad.get_device())
    # We can use the first one since they are all required to be the same size
    tensor_size = list(indices[tensor_indices[0]].get_size())
    indexed_size = [x_size[i] for i in range(len(indices))]

    expected_vals_size, inner_fn = index_output_size_and_inner_fn(
        x_size,
        indices,
        tensor_indices,
        tensor_size,
        indices_loaders,
        indexed_size,
        None,
        check=True,
    )

    values = expand(values, expected_vals_size)
    device = grad.get_device()
    assert device is not None
    scatter = Scatter(
        device=device,
        dtype=grad.get_dtype(),
        inner_fn=values.make_loader(),
        ranges=expected_vals_size,  # iter_ranges,
        output_indexer=inner_fn,
        scatter_mode="atomic_add",
    )

    buffer = ComputedBuffer(
        name=grad.data.data.name,  # type: ignore[attr-defined]
        layout=MutationLayoutSHOULDREMOVE(grad),
        data=scatter,
    )
    return buffer


SubgraphResults = Union[list[Optional[ComputedBuffer]], Optional[ComputedBuffer]]


def build_subgraph_module_buffer(
    args: list[TensorBox], graph_module: torch.fx.GraphModule
) -> SubgraphResults:
    """This function's goal is to take in the required args and produce the subgraph buffer
    The subgraph buffer is a ComputedBuffer that will be inlined into the triton template

    Args:
        args: The args that are passed into the subgraph. Contains both fixed and lifted inputs.
        subgraph: The Subgraph ir for which to produce the output node
    """
    from ..subgraph_lowering import PointwiseSubgraphLowering

    pw_subgraph = PointwiseSubgraphLowering(
        graph_module,
        root_graph_lowering=V.graph,
        allowed_mutations=OrderedSet([torch.ops.flex_lib.zeros_and_scatter.default]),
        additional_lowerings={
            torch.ops.flex_lib.zeros_and_scatter.default: zeros_and_scatter_lowering
        },
    )
    with V.set_graph_handler(pw_subgraph):  # type: ignore[arg-type]
        pw_subgraph.run(*args)

    # Since we are allowing mutations/buffer creation, we need to register any fresh buffers
    # creating during the pointwise subgraph lowering
    if len(pw_subgraph.buffers) > 0:
        for buffer in pw_subgraph.buffers:
            V.graph.register_buffer(buffer)

    def convert_output_node_to_buffer(output_buffer) -> Optional[ComputedBuffer]:
        if output_buffer is None:
            return None
        if isinstance(output_buffer, ComputedBuffer):
            # These nodes are coming from the output of zeros_and_scatter
            return output_buffer
        assert isinstance(output_buffer, TensorBox), (
            "The output node for flex attention's subgraph must be a TensorBox, but got: ",
            type(output_buffer),
        )
        assert isinstance(output_buffer.data, StorageBox), (
            "The output node for the flex attention subgraph must be a StorageBox, but got: ",
            type(output_buffer),
        )
        subgraph_buffer = ComputedBuffer(
            name=None,
            layout=FlexibleLayout(
                device=output_buffer.data.get_device(),
                dtype=output_buffer.data.get_dtype(),
                size=output_buffer.data.get_size(),
            ),
            data=output_buffer.data.data,  # type: ignore[arg-type]
        )
        return subgraph_buffer

    return tree_map(convert_output_node_to_buffer, pw_subgraph.graph_outputs)


def build_subgraph_buffer(args: list[TensorBox], subgraph: Subgraph) -> SubgraphResults:
    return build_subgraph_module_buffer(args, subgraph.graph_module)


# Inner Triton functions shared by flex_attention & split-k decoding kernels.
compute_next_offset_func = r"""
@triton.jit
def get_offset_for_next_block(
    loop_iter, col_indices, total_blocks,
    SPARSE_BLOCK, SPARSE_BLOCK_MULTIPLE, BLOCK,
    BLOCKS_ARE_CONTIGUOUS: tl.constexpr
):
    if BLOCKS_ARE_CONTIGUOUS:
        return BLOCK
    cur_block_idx = loop_iter // SPARSE_BLOCK_MULTIPLE
    cur_block = tl.load(col_indices + cur_block_idx, eviction_policy="evict_last")
    next_block = tl.load(col_indices + cur_block_idx + 1, eviction_policy="evict_last", mask=cur_block_idx + 1 < total_blocks)
    needs_jump = (loop_iter + 1) % SPARSE_BLOCK_MULTIPLE == 0
    jump_to_block = (next_block - cur_block ) * SPARSE_BLOCK - (SPARSE_BLOCK_MULTIPLE - 1) * BLOCK
    offset = jump_to_block * needs_jump + (1 - needs_jump) * BLOCK
    return offset
"""

get_bounded_indices_func = r"""
@triton.jit
def get_bounded_indices(indices, max_len=None):
    return indices % max_len if max_len is not None else indices
"""


load_checked_block = r"""
@triton.jit
def load_checked_block(block_ptr, IS_DIVISIBLE: tl.constexpr, SAFE_HEAD_DIM: tl.constexpr):
  if IS_DIVISIBLE and SAFE_HEAD_DIM:
    return tl.load(block_ptr)
  elif IS_DIVISIBLE and not SAFE_HEAD_DIM:
    return tl.load(block_ptr, boundary_check=(1,), padding_option="zero")
  elif not IS_DIVISIBLE and SAFE_HEAD_DIM:
      return tl.load(block_ptr, boundary_check=(0,), padding_option="zero")
  else:
      return tl.load(block_ptr, boundary_check=(0, 1), padding_option="zero")
"""

load_checked_2d = r"""
@triton.jit
def load_checked_2d(
    ptr,
    offs_m,
    offs_n,
    stride_m,
    stride_n,
    IS_DIVISIBLE_M: tl.constexpr,
    IS_DIVISIBLE_N: tl.constexpr,
    M_LEN: tl.constexpr,
    N_DIM: tl.constexpr,
):
    # Calculate final pointer if strides are provided
    if stride_m is not None and stride_n is not None:
        ptr = ptr + offs_m[:, None] * stride_m + offs_n[None, :] * stride_n

    # Handle all masking cases
    if not IS_DIVISIBLE_M and not IS_DIVISIBLE_N:
        return tl.load(ptr, mask=(offs_m[:, None] < M_LEN) & (offs_n[None, :] < N_DIM), other=0.0)
    elif IS_DIVISIBLE_M and not IS_DIVISIBLE_N:
        return tl.load(ptr, mask=(offs_n[None, :] < N_DIM), other=0.0)
    elif not IS_DIVISIBLE_M and IS_DIVISIBLE_N:
        return tl.load(ptr, mask=(offs_m[:, None] < M_LEN), other=0.0)
    else:  # Both divisible
        return tl.load(ptr)
"""

compute_flex_attention = r"""
{{def_kernel("Q", "K", "V", "LSE", "KV_NUM_BLKS", "KV_IDX", "FULL_KV_NUM_BLKS", "FULL_KV_IDX")}}
    # Sub notation for this kernel:
    #
    # Q: Query, K: Key, V: Value
    # M: Number of queries, N: Number of keys/values, D: Model dimension
    # QK_HEAD_DIM: The dimension of the query and key embeddings
    # V_HEAD_DIM: The dimension of the value embeddings
    # z: Batch size, h: Number of heads, m: Number of queries per head, k: Number of keys per head
    # GQA_SHARED_HEADS: number of query heads sharing one kv head in GQA setups.
    #
    # The following FULL_* and PARTIAL_* is defined in the block sparse mask grid, rather than the thread block grid.
    # KV_NUM_BLKS: The number of KV blocks (that may or may not require masking) for each query.
    # KV_IDX: The indices of KV blocks (that may or may not require masking) for each query.
    # FULL_KV_NUM_BLKS: The number of fully unmasked KV blocks (so we don't need masking) for each query.
    # FULL_KV_IDX: The indices of fully unmasked KV blocks (so we don't need masking) for each query.
    #
    # OUTPUT_LOGSUMEXP: We only need to store the logsumexp if we require grad
    #
    # (Modifiable) Performance tuning options
    # BLOCK_M: The thread block size across the seqlen dim of Q.
    # BLOCK_N: Iterate over BLOCK_N across the seqlen dim of K/V in each thread block.

    # The below are kernel options that can be applied for certain score_mods,
    # or involve a numerics vs. perf tradeoff
    # PRESCALE_QK: Whether to pre-scale QK by 1/sqrt(d) and change of base. Has
    # about 20% more numerical error, but slightly faster.
    # ROWS_GUARANTEED_SAFE: Is it guaranteed that at least one value in each row
    # is not masked out? If so, we can skip an extra safety check
    # BLOCKS_ARE_CONTIGUOUS: Is it guaranteed that all blocks in the mask are
    # contiguous? If so, we don't need to do an indirect jump for every block

    tl.static_assert(SPARSE_Q_BLOCK_SIZE >= BLOCK_M and SPARSE_Q_BLOCK_SIZE % BLOCK_M == 0)
    tl.static_assert(SPARSE_KV_BLOCK_SIZE >= BLOCK_N and SPARSE_KV_BLOCK_SIZE % BLOCK_N == 0)

    # Define strides of inputs
    stride_qz, stride_qh, stride_qm, stride_qk = {{stride("Q")}}
    stride_kz, stride_kh, stride_kn, stride_kk = {{stride("K")}}
    stride_vz, stride_vh, stride_vn, stride_vk = {{stride("V")}}

    ZQ = {{size("Q", 0)}}
    HQ = {{size("Q", 1)}}
    Q_LEN = {{size("Q", 2)}}
    ZKV = {{size("K", 0)}}
    KV_LEN = {{size("K", 2)}}

    MATMUL_PRECISION = Q.dtype.element_ty

    q_start = tl.program_id(0)
    off_zq = tl.program_id(1) // HQ
    off_hq = tl.program_id(1) % HQ

    # We support two cases for batch dimension. a) (ZKV == ZQ) where off_zkv = off_zq.
    # b) (ZKV == 1 and ZQ > 1) where KV is broadcasted along the batch dimension and off_zkv=0.
    off_zkv = off_zq % ZKV
    off_hkv = off_hq // GQA_SHARED_HEADS
    off_g = off_hq % GQA_SHARED_HEADS

    q_offset = off_zq * stride_qz + off_hq * stride_qh
    k_offset = off_zkv * stride_kz + off_hkv * stride_kh
    v_offset = off_zkv * stride_vz + off_hkv * stride_vh

    Q = Q + q_offset
    K = K + k_offset
    V = V + v_offset

    SPARSE_Z = {{size("KV_NUM_BLKS", 0)}}
    SPARSE_HQ = {{size("KV_NUM_BLKS", 1)}}

    sparse_idx_z = off_zq % SPARSE_Z
    sparse_idx_hq = off_hq % SPARSE_HQ

    SPARSE_Q_MULTIPLE: tl.constexpr = (SPARSE_Q_BLOCK_SIZE // BLOCK_M)
    SPARSE_KV_MULTIPLE: tl.constexpr = (SPARSE_KV_BLOCK_SIZE // BLOCK_N)

    stride_kv_num_blks_h = {{stride("KV_NUM_BLKS", 1)}}
    stride_kv_idx_h = {{stride("KV_IDX", 1)}}
    stride_kv_idx_m = {{stride("KV_IDX", 2)}}

    # initialize pointer to m and l
    m_i = tl.zeros([BLOCK_M], dtype=tl.float32) - float("inf")
    l_i = tl.zeros([BLOCK_M], dtype=tl.float32)
    acc = tl.zeros([BLOCK_M, V_HEAD_DIM_ROUNDED], dtype=tl.float32)

    offs_m = q_start * BLOCK_M + tl.arange(0, BLOCK_M)

    # KV_IDX and KV_NUM_BLKS are always contiguous.
    sparse_hz_offset = sparse_idx_z * SPARSE_HQ + sparse_idx_hq
    sparse_kv_num_blks_offset = sparse_hz_offset * stride_kv_num_blks_h + q_start // SPARSE_Q_MULTIPLE
    sparse_kv_idx_offset = sparse_hz_offset * stride_kv_idx_h + (q_start // SPARSE_Q_MULTIPLE) * stride_kv_idx_m  # noqa: B950

    Q_block_ptr = tl.make_block_ptr(
        base=Q,
        shape=(Q_LEN, QK_HEAD_DIM),
        strides=(stride_qm, stride_qk),
        offsets=(q_start * BLOCK_M, 0),
        block_shape=(BLOCK_M, QK_HEAD_DIM_ROUNDED),
        order=(1, 0)
    )
    q = load_checked_block(Q_block_ptr, IS_DIVISIBLE, SAFE_HEAD_DIM)
    # ~~~~~~~~~~~~~~ normal blocks ~~~~~~~~~~~~~~~~~~~~~~~~~~~~~~~~~~~
    # We don't know anything "special" about these blocks, so we need to apply
    # both score_mod and mask_mod to it
    kv_indices = KV_IDX + sparse_kv_idx_offset
    kv_start = tl.load(kv_indices) * SPARSE_KV_BLOCK_SIZE # first kv block we're loading
    kv_num_blocks = tl.load(KV_NUM_BLKS + sparse_kv_num_blks_offset)
    block_n_end = tl.minimum(kv_num_blocks * SPARSE_KV_MULTIPLE, tl.maximum(tl.cdiv(KV_LEN, BLOCK_N), 1))

    K_block_ptr = tl.make_block_ptr(
        base=K,
        shape=(QK_HEAD_DIM, KV_LEN),
        strides=(stride_kk, stride_kn),
        offsets=(0, kv_start),
        block_shape=(QK_HEAD_DIM_ROUNDED, BLOCK_N),
        order=(0, 1)
    )
    V_block_ptr = tl.make_block_ptr(
        base=V,
        shape=(KV_LEN, V_HEAD_DIM),
        strides=(stride_vn, stride_vk),
        offsets=(kv_start, 0),
        block_shape=(BLOCK_N, V_HEAD_DIM_ROUNDED),
        order=(1, 0)
    )
    offs_n = kv_start + tl.arange(0, BLOCK_N)

    acc, l_i, m_i = forward_inner(
        {{gen_argdefs()}},
        q, K_block_ptr, V_block_ptr, Q_LEN, KV_LEN,
        acc, l_i, m_i,
        off_zq, off_hq, offs_m[:, None], offs_n[None, :],
        kv_indices, kv_num_blocks,
        0, block_n_end,
        MATMUL_PRECISION,
        IS_FULL_BLOCKS=False,
    )

    # ~~~~~~~~~~~~~~ "full" blocks ~~~~~~~~~~~~~~~~~~~~~~~~~~~~~~~~~~~
    # We know these blocks are guaranteed to be "full", so we don't need to
    # apply mask_mod to them - only score_mod
    if HAS_FULL_BLOCKS:
        # FULL_KV_IDX and FULL_KV_NUM_BLKS are always contiguous.
        kv_indices = FULL_KV_IDX + sparse_kv_idx_offset
        kv_start = tl.load(kv_indices) * SPARSE_KV_BLOCK_SIZE # first kv block we're loading
        kv_num_blocks = tl.load(FULL_KV_NUM_BLKS + sparse_kv_num_blks_offset)
        block_n_end = tl.minimum(kv_num_blocks * SPARSE_KV_MULTIPLE, tl.maximum(tl.cdiv(KV_LEN, BLOCK_N), 1))

        K_block_ptr = tl.make_block_ptr(
            base=K,
            shape=(QK_HEAD_DIM, KV_LEN),
            strides=(stride_kk, stride_kn),
            offsets=(0, kv_start),
            block_shape=(QK_HEAD_DIM_ROUNDED, BLOCK_N),
            order=(0, 1)
        )
        V_block_ptr = tl.make_block_ptr(
            base=V,
            shape=(KV_LEN, V_HEAD_DIM),
            strides=(stride_vn, stride_vk),
            offsets=(kv_start, 0),
            block_shape=(BLOCK_N, V_HEAD_DIM_ROUNDED),
            order=(1, 0)
        )
        offs_n = kv_start + tl.arange(0, BLOCK_N)

        acc, l_i, m_i = forward_inner(
            {{gen_argdefs()}},
            q, K_block_ptr, V_block_ptr, Q_LEN, KV_LEN,
            acc, l_i, m_i,
            off_zq, off_hq, offs_m[:, None], offs_n[None, :],
            kv_indices, kv_num_blocks,
            0, block_n_end,
            MATMUL_PRECISION,
            IS_FULL_BLOCKS=True,
        )


    # [Note] Handle fully masked out rows:
    # Li will be the sum(e^(-inf)) == 0.0 for masked out rows, mi will be -inf.
    # We set Li to 1.0 which will result in lse/out = 0.0 | after the log(li) + mi(0.0) step
    l_i = tl.where(l_i == 0.0, 1, l_i)

    acc = acc / l_i[:, None]
    idx_zq = tl.program_id(1) // HQ
    idx_hq = tl.program_id(1) % HQ
    idx_m = offs_m[:, None]
    idx_d = tl.arange(0, V_HEAD_DIM_ROUNDED)[None, :]

    mask = (idx_m < Q_LEN) & (idx_d < V_HEAD_DIM)

    {{store_output(("idx_zq", "idx_hq", "idx_m", "idx_d"), "acc", "mask")}}

    if OUTPUT_LOGSUMEXP:
        off_hz = tl.program_id(1)
        l_ptrs = LSE + off_hz * Q_LEN + offs_m
        lse = m_i + tl.math.log2(l_i)
        if IS_DIVISIBLE:
            tl.store(l_ptrs, lse)
        else:
            tl.store(l_ptrs, lse, mask=offs_m < Q_LEN)
 """


compute_forward_inner = r"""
@triton.jit
def forward_inner(
    {{gen_argdefs()}},
    q, K_block_ptr, V_block_ptr, Q_LEN, KV_LEN,
    # accumulated values
    acc, l_i, m_i,
    # Offsets used as inputs to score_mod & mask_mod
    # of size [BLOCK_M, BLOCK_N] or scalar.
    off_z, off_h, offs_m, offs_n,
    # blocksparse data
    kv_indices, kv_num_blocks,
    # start kv and end kv block
    block_n_start, block_n_end,
    MATMUL_PRECISION,
    IS_FULL_BLOCKS,
):
    # Redefines all kernel parameters (BLOCK_M, etc.) so we don't need to plumb them all through
    {{gen_defines() | indent_except_first(1)}}

    SPARSE_KV_MULTIPLE: tl.constexpr = (SPARSE_KV_BLOCK_SIZE // BLOCK_N)
    RCP_LN2: tl.constexpr = 1.44269504

    if PRESCALE_QK:
        q = (q * SM_SCALE * RCP_LN2).to(MATMUL_PRECISION)

    # loop over k, v and update accumulator until block_n_end
    for start_n in range(block_n_start, block_n_end):
        if IS_DIVISIBLE:
            acc, l_i, m_i = forward_block_mn(
                {{gen_argdefs()}},
                q, K_block_ptr, V_block_ptr, Q_LEN, KV_LEN,
                # accumulated values
                acc, l_i, m_i,
                # Offsets
                off_z, off_h, offs_m, offs_n,
                MATMUL_PRECISION, RCP_LN2,
                IS_FULL_BLOCKS,
            )
        else:
            # Benchmark shows even we applied mod & mask to each block for non divisible seqlen,
            # it's on par or slightly faster than only applying to the last block in fwd.
            # However, we choose different strategy for bwd, where we only apply mod & mask
            # to the last block because it's faster a lot.
            acc, l_i, m_i = forward_block_mn(
                {{gen_argdefs()}},
                q, K_block_ptr, V_block_ptr, Q_LEN, KV_LEN,
                # accumulated values
                acc, l_i, m_i,
                # Offsets
                off_z, off_h, offs_m, offs_n,
                MATMUL_PRECISION, RCP_LN2,
                IS_FULL_BLOCKS, CHECK_BLOCK_BOUNDARY=True,
            )

        # update pointers
        offset = get_offset_for_next_block(
            start_n, kv_indices, kv_num_blocks,
            SPARSE_KV_BLOCK_SIZE, SPARSE_KV_MULTIPLE, BLOCK_N, BLOCKS_ARE_CONTIGUOUS
        )

        V_block_ptr = tl.advance(V_block_ptr, (offset, 0))
        K_block_ptr = tl.advance(K_block_ptr, (0, offset))

        offs_n = offs_n + offset

    return acc, l_i, m_i

"""


compute_forward_block_mn = r"""
@triton.jit
def forward_block_mn(
    {{gen_argdefs()}},
    q, K_block_ptr, V_block_ptr, Q_LEN, KV_LEN,
    # accumulated values
    acc, l_i, m_i,
    # Offsets
    off_z, off_h, offs_m, offs_n,
    MATMUL_PRECISION, RCP_LN2,
    IS_FULL_BLOCKS, CHECK_BLOCK_BOUNDARY=False,

):
    # Redefines all kernel parameters (BLOCK_M, etc.) so we don't need to plumb them all through
    {{gen_defines() | indent_except_first(1)}}

    # -- load k --
    # NB reversed order to since K is transposed
    k = load_checked_block(K_block_ptr, SAFE_HEAD_DIM, IS_DIVISIBLE)
    # -- compute qk ---
    qk = tl.dot(q, k, input_precision=FLOAT32_PRECISION) # TODO: use cuda matmul when q_len <= 2.
    if not PRESCALE_QK:
        qk *= SM_SCALE
    # ~~~~~~~~~~~~~~~~~~~ Apply score modification  ~~~~~~~~~~~~~~~~~~~
    # If this is the last block of a non divisible seqlen, we still need to load [BLOCK_M, BLOCK_N] elements,
    # which is larger than the actual number of elements. To avoid access memory out of bound,
    # we need to mask out the elements that are out of Q_LEN & KV_LEN.
    m = get_bounded_indices(offs_m, Q_LEN if CHECK_BLOCK_BOUNDARY else None)
    n = get_bounded_indices(offs_n, KV_LEN if CHECK_BLOCK_BOUNDARY else None)

    {{ modification(
        subgraph_number=0,
        output_name="post_mod_scores",
        score="qk",
        b="off_z",
        h="off_h",
        m="m",
        n="n",
        out="qk"
    ) | indent_except_first(1) }}

    if CHECK_BLOCK_BOUNDARY:
        # Mask out the elements that are out of the KV_LEN for non divisible seqlen.
        post_mod_scores = tl.where(offs_n < KV_LEN, post_mod_scores, float("-inf"))

    if not IS_FULL_BLOCKS:
        {{ modification(
            subgraph_number=1,
            output_name="mask_mod_output",
            score="qk",
            b="off_z",
            h="off_h",
            m="m",
            n="n",
        ) | indent_except_first(2) }}

        if CHECK_BLOCK_BOUNDARY:
            mask_mod_output = tl.where(offs_n < KV_LEN, mask_mod_output, False)
        # apply mask for partially unmasked blocks
        post_mod_scores = tl.where(mask_mod_output, post_mod_scores, float("-inf"))

    if not PRESCALE_QK:
        post_mod_scores *= RCP_LN2
    # ~~~~~~~~~~~~~~~~~~~~~~~~~~~~~~~~~~~~~~~~~~~~~~~~~~~~~~~~~~~~~~~~

    # -- compute scaling constant ---
    m_ij = tl.maximum(m_i, tl.max(post_mod_scores, 1))
    if not ROWS_GUARANTEED_SAFE:
        masked_out_rows = (m_ij == float("-inf"))
        m_ij_masked = tl.where(masked_out_rows, 0, m_ij)
    else:
        m_ij_masked = m_ij

    alpha = tl.math.exp2(m_i - m_ij_masked)
    p = tl.math.exp2(post_mod_scores - m_ij_masked[:, None])

    # NB: l_i update is pulled up here since it's a bit faster
    # NB: For headdim=256, it's faster to move it back down to after m_i =
    # m_ij
    l_i = l_i * alpha + tl.sum(p, 1)
    # # -- scale and update acc --
    acc = acc * alpha[:, None]
    v = load_checked_block(V_block_ptr, IS_DIVISIBLE, SAFE_HEAD_DIM)
    acc = tl.dot(p.to(MATMUL_PRECISION), v, acc, input_precision=FLOAT32_PRECISION)

    # -- update m_i
    m_i = m_ij

    return acc, l_i, m_i

"""


flex_attention_template = TritonTemplate(
    name="flex_attention",
    grid=flex_attention_grid,
    source=compute_flex_attention
    + compute_forward_inner
    + compute_next_offset_func
    + compute_forward_block_mn
    + load_checked_block
    + get_bounded_indices_func,
)


def _use_flex_decoding(query, kernel_options):
    """Decide which kernel to use, return true if use flex decoding kernel.
    Note:
       Since the number of splits is calculated based of the the number of batch and head dims
       we need to ensure that the batch and head dims are statically known. Otherwise we just
       use the main flex_attention kernel.
    """
    force_flex = kernel_options.get("FORCE_USE_FLEX_ATTENTION", False)
    short_query_length = V.graph.sizevars.evaluate_expr(
        sympy.Lt(query.get_size()[-2], 128)
    )
    non_zero_length = V.graph.sizevars.evaluate_expr(sympy.Gt(query.get_size()[-2], 0))
    static_batch = isinstance(query.get_size()[0], (int, sympy.Integer))
    static_num_heads = isinstance(query.get_size()[1], (int, sympy.Integer))
    return (
        not force_flex
        and short_query_length
        and static_batch
        and static_num_heads
        and non_zero_length
    )


_h100_default_config = {
    (torch.float32, 64): (128, 32, 4, 3),
    (torch.float32, 128): (32, 64, 4, 3),
    (torch.float32, 256): (32, 32, 4, 3),
    (torch.bfloat16, 64): (128, 128, 4, 3),
    (torch.bfloat16, 128): (128, 64, 8, 3),
    (torch.bfloat16, 256): (64, 32, 4, 3),
    (torch.float16, 64): (128, 128, 4, 3),
    (torch.float16, 128): (128, 128, 8, 3),
    (torch.float16, 256): (64, 32, 4, 3),
}

_a100_default_config = {
    (torch.float32, 64): (128, 32, 4, 3),
    (torch.float32, 128): (128, 32, 4, 3),
    (torch.float32, 256): (64, 16, 4, 3),
    (torch.bfloat16, 64): (128, 64, 4, 3),
    (torch.bfloat16, 128): (128, 64, 8, 3),
    (torch.bfloat16, 256): (32, 64, 4, 3),
    (torch.float16, 64): (128, 64, 4, 3),
    (torch.float16, 128): (128, 64, 8, 3),
    (torch.float16, 256): (32, 64, 4, 3),
}

_rocm_default_config = {
    (torch.float32, 64): (128, 32, 4, 1),
    (torch.float32, 128): (128, 32, 4, 1),
    (torch.float32, 256): (64, 16, 4, 1),
    (torch.bfloat16, 64): (128, 64, 8, 1),
    (torch.bfloat16, 128): (128, 64, 8, 1),
    (torch.bfloat16, 256): (32, 64, 8, 1),
    (torch.float16, 64): (128, 64, 8, 1),
    (torch.float16, 128): (128, 64, 8, 1),
    (torch.float16, 256): (32, 64, 4, 1),
}


class Mode(Enum):
    fwd = auto()
    bwd = auto()


def _get_rocm_config(query, mode: Mode) -> tuple[int, int, int, int]:
    dtype = query.get_dtype()
    head_dim = V.graph.sizevars.evaluate_static_shape(query.get_size()[-1])
    fwd_config = None

    if mode == Mode.fwd:
        if head_dim <= 256:
            if dtype == torch.float32:
                fwd_config = (64, 64, 4, 1)
            else:
                fwd_config = (128, 64, 8, 1)
            fwd_config = _rocm_default_config.get((dtype, head_dim), fwd_config)
        else:  # modest hardware or extremely large head_dim
            if dtype == torch.float32:
                fwd_config = (32, 16, 4, 1)
            else:
                fwd_config = (64, 32, 4, 1)
        return fwd_config
    else:  # bwd
        assert mode == Mode.bwd
        if dtype == torch.float32:
            return (16, 16, 4, 1)
        elif head_dim <= 256:
            if head_dim == 64:
                return (64, 64, 4, 1)
            elif head_dim == 128:
                return (64, 128, 8, 1)
            else:
                return (64, 64, 4, 1)
        else:  # modest hardware or extremely large head_dim
            return (16, 16, 4, 1)


def _get_nv_config(query, mode: Mode) -> tuple[int, int, int, int]:
    dtype = query.get_dtype()
    head_dim = V.graph.sizevars.evaluate_static_shape(query.get_size()[-1])
    fwd_config = None

    capability = torch.cuda.get_device_capability()

    if mode == Mode.fwd:
        if head_dim <= 256:
            if dtype == torch.float32:
                fwd_config = (64, 64, 4, 3)
            else:
                fwd_config = (128, 64, 4, 3)
            if capability >= (9, 0):
                fwd_config = _h100_default_config.get((dtype, head_dim), fwd_config)
            elif capability >= (8, 0):
                fwd_config = _a100_default_config.get((dtype, head_dim), fwd_config)
        else:  # modest hardware or extremely large head_dim
            if dtype == torch.float32:
                fwd_config = (32, 16, 4, 3)
            else:
                fwd_config = (64, 32, 4, 3)
        return fwd_config

    else:  # bwd
        assert mode == Mode.bwd
        if dtype == torch.float32:
            return (16, 16, 4, 1)
        elif head_dim <= 256 and capability >= (9, 0):  # H100
            if head_dim == 64:
                return (64, 64, 4, 3)
            elif head_dim == 128:
                return (64, 128, 8, 3)
            else:
                return (64, 64, 4, 2)
        elif capability >= (8, 0):
            if head_dim >= 64:
                return (32, 128, 4, 3)
            elif head_dim == 128:
                # SM86/89 have smaller shared memory sizes
                num_stages = 3 if capability[-1] == 0 else 2
                return (64, 64, 4, num_stages)
            else:
                return (64, 64, 4, 2)
        else:  # modest hardware or extremely large head_dim
            return (16, 16, 4, 1)


def _get_default_config_fwd(query) -> tuple[int, int, int, int]:
    if torch.version.hip is None:
        return _get_nv_config(query, mode=Mode.fwd)
    else:
        return _get_rocm_config(query, mode=Mode.fwd)


def _get_default_config_bwd(query) -> tuple[int, int, int, int]:
    if torch.version.hip is None:
        return _get_nv_config(query, mode=Mode.bwd)
    else:
        return _get_rocm_config(query, mode=Mode.bwd)


def create_num_blocks_fake_generator(sparse_indices):
    # The idea here is that we need to create a real tensor with real data
    # that's representative for benchmarking.
    # For example, returning all zeros for the `kv_num_blocks` input would mean
    # that we are computing 0 blocks for each row, which would provide bogus
    # autotuning results.
    #
    # In this case, we choose to use min(16, max_block) blocks, because I
    # (Horace) think it'll probably result in pretty representative performance.
    # If it's too short then prefetching won't help. If it's too long then
    # autotuning will take longer for no good reason.
    def create_num_blocks_fake(x) -> torch.Tensor:
        num_blocks_for_autotuning = V.graph.sizevars.size_hint(sparse_indices.shape[-1])
        size = [V.graph.sizevars.size_hint(i) for i in x.get_size()]
        return torch.full(
            size,
            num_blocks_for_autotuning,
            dtype=x.get_dtype(),
            device=x.get_device(),
        )

    return create_num_blocks_fake


def create_indices_fake(x) -> torch.Tensor:
    size = [V.graph.sizevars.size_hint(i) for i in x.get_size()]
    indices = torch.arange(0, size[-1], dtype=x.get_dtype(), device=x.get_device())
    indices = indices.expand(size).contiguous()
    return indices


from torch._inductor.kernel.flex_decoding import create_flex_decoding_kernel

from ..codegen.cpp_flex_attention_template import CppFlexAttentionTemplate


def check_cpu_supported():
    import os
    import sys

    requires_avx2_on_cpu = (
        torch.cpu._is_avx2_supported() and os.getenv("ATEN_CPU_CAPABILITY") != "default"
    )
    supported = (
        requires_avx2_on_cpu
        and not torch.xpu.is_available()
        and not sys.platform == "darwin"
    )
    return supported


def lower_cpu(
    query,
    key,
    value,
    subgraph,
    block_mask,
    scale,
    kernel_options,
    score_mod_other_buffers,
    mask_mod_other_buffers,
):
    (
        _,  # q_length
        _,  # kv_length
        kv_num_blocks,
        kv_indices,
        full_kv_num_blocks,
        full_kv_indices,
        q_num_blocks,
        q_indices,
        full_q_num_blocks,
        full_q_indices,
        SPARSE_Q_BLOCK_SIZE,
        SPARSE_KV_BLOCK_SIZE,
        mask_graph,
    ) = block_mask

    if kernel_options["OUTPUT_LOGSUMEXP"]:
        raise NotImplementedError(
            "torch.compile on CPU only supports inference and `return_lse` is not supported yet."
        )
    if not check_cpu_supported():
        raise NotImplementedError(
            "torch.compile on current platform is not supported for CPU."
        )

    fake_buffers: list[Buffer] = []  # noqa: F821

    # [Note] Handle the case where the split sizes are not statically known.
    # The value of cur_qSplitSize and cur_kvSplitSize are decided during runtime.
    # We use symbols to represent them during the compilation here.
    # They'll be replaced by the string "cur_qSplitSize" and "cur_kvSplitSize" in
    # the modification function of the CppFlexAttentionTemplate class.
    cur_qSplitSize = V.graph.sizevars.shape_env.create_unbacked_symint().node.expr
    cur_kvSplitSize = V.graph.sizevars.shape_env.create_unbacked_symint().node.expr
    shape_env = V.graph.sizevars.shape_env

    # We don't know the concret value of cur_qSplitSize and cur_kvSplitSize during the compilation.
    # Mark symbols > 1 to ensure broadcasting is always applied.
    # This avoids treating them as equal when `eq(var, 1)` is evaluated in `broadcast_symbolic_shapes`.
    shape_env.var_to_range[cur_qSplitSize] = ValueRanges(2, int_oo)
    shape_env.var_to_range[cur_kvSplitSize] = ValueRanges(2, int_oo)

    score_dtype = torch.float
    placeholder_inps = [
        create_placeholder(name, dtype, query.get_device(), size)
        for name, dtype, size in [
            ("score", score_dtype, [cur_qSplitSize, cur_kvSplitSize]),
            ("b", torch.int64, []),
            ("h", torch.int64, []),
            ("q_idx", torch.int64, [cur_qSplitSize, 1]),
            ("kv_idx", torch.int64, [1, cur_kvSplitSize]),
        ]
    ]
    subgraph_buffer = build_subgraph_buffer(
        placeholder_inps + list(score_mod_other_buffers), subgraph
    )
    if subgraph_buffer is not None:
        if isinstance(subgraph_buffer, list):
            for _buf in subgraph_buffer:
                if _buf is not None:
                    _buf.freeze_layout()
        else:
            subgraph_buffer.freeze_layout()
    mask_graph_placeholder_inps = [
        create_placeholder(name, dtype, query.get_device(), size)
        for name, dtype, size in [
            ("score", score_dtype, [cur_qSplitSize, cur_kvSplitSize]),
            ("b", torch.int64, []),
            ("h", torch.int64, []),
            ("q_idx", torch.int64, [cur_qSplitSize, 1]),
            ("kv_idx", torch.int64, [1, cur_kvSplitSize]),
        ]
    ]

    # The original mask_graph works on a scalar and only includes
    # the logic of calculating the mask value.
    # We need to add the logic of applying the mark to the qk_data tensor
    # into the graph for the later codegen of this part.
    # Example:
    #   mask_graph:
    #   def mask_fn(b, h, q_idx, kv_idx):
    #       mask = q_idx >= kv_idx
    #       return mask
    #   The converted_mask_graph should be:
    #   def converted_mask_fn(qk_data, b, h, q_idx, kv_idx):
    #       mask = q_idx >= kv_idx
    #       qk_data = torch.where(mask, qk_data, torch.full_like(qk_data, -float("inf")))
    #       return qk_data
    def convert_mask_graph_module(mask_graph):
        gm = copy.deepcopy(mask_graph.graph_module)
        graph = gm.graph
        # Add qk_data as the first input
        with graph.inserting_before(next(iter(graph.nodes))):
            qk_data_node = graph.placeholder("qk_data")

        # Find the node that returns the mask
        output_node = None
        for node in graph.nodes:
            if node.op == "output":
                output_node = node
                break

        # Get the mask node
        assert output_node is not None
        mask_node = output_node.args[0]

        size_node = [cur_qSplitSize, cur_kvSplitSize]
        # Create a new node for torch.full
        with graph.inserting_after(mask_node):
            full_node = graph.call_function(
                torch.full,
                args=(size_node, -float("inf")),
                kwargs={"dtype": score_dtype},
            )

        # Create a new node for torch.where
        with graph.inserting_after(full_node):
            where_node = graph.call_function(
                torch.ops.aten.where, args=(mask_node, qk_data_node, full_node)
            )

        # Update the output node to return the result of torch.where
        output_node.args = (where_node,)

        graph.lint()
        converted = torch.fx.GraphModule(gm, graph)
        return converted

    converted_mask_graph_module = convert_mask_graph_module(mask_graph)

    mask_graph_buffer = build_subgraph_module_buffer(
        mask_graph_placeholder_inps + list(mask_mod_other_buffers),
        converted_mask_graph_module,
    )

    # Clear the pending fresh unbacked symbols that are created for cur_qSplitSize and cur_kvSplitSize in the current kernel.
    pending = V.graph.sizevars.shape_env.pending_fresh_unbacked_symbols
    V.graph.sizevars.shape_env.pending_fresh_unbacked_symbols = [
        x for x in pending if x not in (cur_qSplitSize, cur_kvSplitSize)
    ]

    buffer_list = (
        placeholder_inps
        + list(score_mod_other_buffers)
        + mask_graph_placeholder_inps
        + list(mask_mod_other_buffers)
    )
    for item in buffer_list:
        if isinstance(item, TensorBox):
            fake_buffers.append(item.data.data)  # type: ignore[attr-defined]

    (
        query,
        key,
        value,
        kv_num_blocks,
        kv_indices,
        full_kv_num_blocks,
        full_kv_indices,
        q_num_blocks,
        q_indices,
        full_q_num_blocks,
        full_q_indices,
    ) = maybe_realize(
        [
            query,
            key,
            value,
            kv_num_blocks,
            kv_indices,
            full_kv_num_blocks,
            full_kv_indices,
            q_num_blocks,
            q_indices,
            full_q_num_blocks,
            full_q_indices,
        ]
    )

    if len(OrderedSet([query.get_name(), key.get_name(), value.get_name()])) != 3:
        raise NotImplementedError(
            "Unsupported for now if query, key, value are the same buffer."
        )
    if query.get_dtype() not in [torch.float, torch.bfloat16]:
        raise NotImplementedError(
            "`torch.float` and `torch.bfloat16` are supported in FlexAttention for CPU device. "
            f"Found input tensors are `{query.get_dtype()}`."
        )
    score_mod_other_buffers = maybe_realize(score_mod_other_buffers)
    mask_mod_other_buffers = maybe_realize(mask_mod_other_buffers)
    Bq, Hq, seq_len_q, qk_head_dim = query.get_size()
    Bkv, Hkv, seq_len_kv, v_head_dim = value.get_size()
    B = Bq

    # Construct output layout with strides matching the query.
    out_size = [B, Hq, seq_len_q, v_head_dim]
    out_strides = infer_dense_strides(out_size, query.get_stride())

    layout = FixedLayout(
        query.get_device(),
        query.get_dtype(),
        [B, Hq, seq_len_q, v_head_dim],
        stride=[sympy.sympify(s) for s in out_strides],
    )
    _choices: list[Any] = []
    input_nodes = [query, key, value, kv_num_blocks, kv_indices]
    if not full_kv_num_blocks:
        no_full_kv_block = True
    else:
        no_full_kv_block = False
        input_nodes += [full_kv_num_blocks]
    has_other_buffer = False
    kernel_input_name_to_buffer = {}
    if score_mod_other_buffers or mask_mod_other_buffers:
        has_other_buffer = True

        for prefix, buffers in [
            ("score_others", score_mod_other_buffers),
            ("mask_others", mask_mod_other_buffers),
        ]:
            kernel_input_name_to_buffer.update(
                {f"{prefix}_{i}": buf for i, buf in enumerate(buffers)}
            )
        input_nodes += [
            value
            for value in kernel_input_name_to_buffer.values()
            if not isinstance(value, sympy.Symbol)
        ]

    skip_mask_score = kernel_options.get("SKIP_MASK_SCORE", False)
    # Mark SPARSE_KV_BLOCK_SIZE & SPARSE_Q_BLOCK_SIZE as static shapes and add guards.
    SPARSE_KV_BLOCK_SIZE = V.graph.sizevars.evaluate_static_shape(SPARSE_KV_BLOCK_SIZE)
    SPARSE_Q_BLOCK_SIZE = V.graph.sizevars.evaluate_static_shape(SPARSE_Q_BLOCK_SIZE)
    assert V.graph.sizevars.evaluate_expr(
        sympy.Le(seq_len_q, sympy.Mul(kv_indices.get_size()[-2], SPARSE_Q_BLOCK_SIZE))
    ), (
        "Q seqlen must be smaller than the block_mask size in the Q dimension, considering pass a larger block_mask."
    )
    assert V.graph.sizevars.evaluate_expr(
        sympy.Le(seq_len_kv, sympy.Mul(kv_indices.get_size()[-1], SPARSE_KV_BLOCK_SIZE))
    ), (
        "KV seqlen must be smaller than the block_mask size in the KV dimension, considering pass a larger block_mask."
    )
    CppFlexAttentionTemplate.add_choices(
        choices=_choices,
        input_nodes=input_nodes,
        layout=layout,
        scale=scale,
        score_mod=None if skip_mask_score else subgraph_buffer,
        mask_mod=None if skip_mask_score else mask_graph_buffer,
        kv_block_size=SPARSE_KV_BLOCK_SIZE,
        has_other_buffer=has_other_buffer,
        no_full_kv_block=no_full_kv_block,
        fake_buffers=fake_buffers,
        len_score_other=len(score_mod_other_buffers),
        len_mask_other=len(mask_mod_other_buffers),
        kernel_input_name_to_buffer=kernel_input_name_to_buffer,
        block_vars=(cur_qSplitSize, cur_kvSplitSize),
    )
    inputs_for_autotuning = [
        query,
        key,
        value,
    ]
    res = autotune_select_algorithm(
        "flex_attention",
        _choices,
        inputs_for_autotuning,
        layout,
    )
    return (res,)


def is_power_of_2(n):
    return n != 0 and ((n & (n - 1)) == 0)


def next_power_of_two(n):
    if n <= 0:
        return 1
    return 2 ** math.ceil(math.log2(n))


def set_head_dim_values(
    kernel_options: dict[str, Any], qk_head_dim, v_head_dim, graph_sizevars
):
    """
    Mutates kernel options, adding head dimension calculations.

    Args:
        kernel_options: Dictionary to populate with options
        qk_head_dim: Query/Key head dimension
        v_head_dim: Value head dimension
        graph_sizevars: Graph size variables object with evaluate_static_shape method

    """
    # QK dimensions
    qk_head_dim_static = graph_sizevars.evaluate_static_shape(qk_head_dim)
    kernel_options.setdefault("QK_HEAD_DIM", qk_head_dim_static)
    kernel_options.setdefault(
        "QK_HEAD_DIM_ROUNDED", next_power_of_two(qk_head_dim_static)
    )

    # V dimensions
    v_head_dim_static = graph_sizevars.evaluate_static_shape(v_head_dim)
    kernel_options.setdefault("V_HEAD_DIM", v_head_dim_static)
    kernel_options.setdefault(
        "V_HEAD_DIM_ROUNDED", next_power_of_two(v_head_dim_static)
    )

    # Safety flag
    kernel_options.setdefault(
        "SAFE_HEAD_DIM",
        is_power_of_2(qk_head_dim_static) and is_power_of_2(v_head_dim_static),
    )


# TODO: We probably also need a layout constraint?
@register_lowering(torch.ops.higher_order.flex_attention, type_promotion_kind=None)
def flex_attention(
    query,
    key,
    value,
    subgraph,
    block_mask,
    scale,
    kernel_options,
    score_mod_other_buffers,
    mask_mod_other_buffers,
):
    if query.get_device().type == "cpu":
        return lower_cpu(
            query,
            key,
            value,
            subgraph,
            block_mask,
            scale,
            kernel_options,
            score_mod_other_buffers,
            mask_mod_other_buffers,
        )

    # below is cuda path if device is not cpu
    # tl.dot does not support embedding size less than 16
    small_dqk = V.graph.sizevars.evaluate_expr(sympy.Lt(query.get_size()[-1], 16))
    small_dv = V.graph.sizevars.evaluate_expr(sympy.Lt(value.get_size()[-1], 16))
    if small_dqk or small_dv:
        raise NotImplementedError(
            f"NYI: embedding dimension of the query, key, and value must be "
            f"at least 16 but got E={query.get_size()[-1]} and Ev={value.get_size()[-1]}"
        )

    (
        _,  # q_length
        _,  # kv_length
        kv_num_blocks,
        kv_indices,
        full_kv_num_blocks,
        full_kv_indices,
        q_num_blocks,
        q_indices,
        full_q_num_blocks,
        full_q_indices,
        SPARSE_Q_BLOCK_SIZE,
        SPARSE_KV_BLOCK_SIZE,
        mask_graph,
    ) = block_mask

    placeholder_inps = [
        create_placeholder(name, dtype, query.get_device())
        for name, dtype in [
            ("score", query.get_dtype()),
            ("b", torch.int32),
            ("h", torch.int32),
            ("m", torch.int32),
            ("n", torch.int32),
        ]
    ]
    subgraph_buffer = build_subgraph_buffer(
        placeholder_inps + list(score_mod_other_buffers), subgraph
    )

    mask_graph_placeholder_inps = [
        create_placeholder(name, dtype, query.get_device())
        for name, dtype in [
            ("b", torch.int32),
            ("h", torch.int32),
            ("m", torch.int32),
            ("n", torch.int32),
        ]
    ]
    mask_graph_buffer = build_subgraph_buffer(
        mask_graph_placeholder_inps + list(mask_mod_other_buffers), mask_graph
    )

    kernel_options = dict(kernel_options)
    # Mark symbols in custom kernel options as static shapes and add guards.
    kernel_options = {
        k: V.graph.sizevars.evaluate_static_shape(v)
        if isinstance(v, sympy.Symbol)
        else v
        for k, v in kernel_options.items()
    }
    kernel_options.setdefault("FLOAT32_PRECISION", get_float32_precision())
    if _use_flex_decoding(query, kernel_options):
        return create_flex_decoding_kernel(
            query,
            key,
            value,
            block_mask,
            scale,
            kernel_options,
            subgraph_buffer,
            mask_graph_buffer,
            score_mod_other_buffers,
            mask_mod_other_buffers,
        )

    (
        query,
        key,
        value,
        kv_num_blocks,
        kv_indices,
        full_kv_num_blocks,
        full_kv_indices,
        q_num_blocks,
        q_indices,
        full_q_num_blocks,
        full_q_indices,
    ) = maybe_realize(
        [
            query,
            key,
            value,
            kv_num_blocks,
            kv_indices,
            full_kv_num_blocks,
            full_kv_indices,
            q_num_blocks,
            q_indices,
            full_q_num_blocks,
            full_q_indices,
        ]
    )

    score_mod_other_buffers = maybe_realize(score_mod_other_buffers)
    mask_mod_other_buffers = maybe_realize(mask_mod_other_buffers)

    Bq, Hq, seq_len_q, qk_head_dim = query.get_size()
    Bkv, Hkv, seq_len_kv, v_head_dim = value.get_size()
<<<<<<< HEAD
    assert V.graph.sizevars.evaluate_expr(sympy.Eq(Bq, Bkv) | sympy.Eq(Bkv, 1)), (
        f"Bq and Bkv must broadcastable. Got Bq={Bq} and Bkv={Bkv}"
    )
=======
    assert V.graph.sizevars.evaluate_expr(
        sympy.Eq(Bq, Bkv) | sympy.Eq(Bkv, 1)
    ), f"Bq and Bkv must broadcastable. Got Bq={Bq} and Bkv={Bkv}"
    assert V.graph.sizevars.evaluate_expr(
        sympy.Gt(seq_len_q, 0)
    ), "Query length must be greater than 0"
    assert V.graph.sizevars.evaluate_expr(
        sympy.Gt(seq_len_kv, 0)
    ), "Key length must be greater than 0"

>>>>>>> d48eb58d
    B = Bq

    if seq_len_q % 128 != 0 or seq_len_kv % 128 != 0:
        kernel_options.setdefault("IS_DIVISIBLE", False)
    else:
        kernel_options.setdefault("IS_DIVISIBLE", True)

    # Reuse query strides for output layout despite different last dimension.
    # This works because only the last dim differs and we check it is contiguous.
    q_strides = query.get_stride()
    assert q_strides[-1] == 1, "Query must be contiguous in the last dimension"

    # Construct output layout with strides matching the query.
    out_size = [B, Hq, seq_len_q, v_head_dim]
    out_strides = infer_dense_strides(out_size, q_strides)

    layout = FixedLayout(
        query.get_device(),
        query.get_dtype(),
        [B, Hq, seq_len_q, v_head_dim],
        stride=[sympy.sympify(s) for s in out_strides],
    )
    # see NOTE:[TritonTemplates with multiple outputs]
    logsumexp_shape = [B, Hq, seq_len_q]
    logsumexp = empty_strided(
        logsumexp_shape,
        None,
        dtype=torch.float32,  # The logsumexp is always stored in fp32 regardless of the input dtype
        device=query.get_device(),
    )
    kernel_options.setdefault("SM_SCALE", scale)

    # Determine GQA broadcast factor.
    gqa_shared_heads = Hq // Hkv
    kernel_options.setdefault("GQA_SHARED_HEADS", gqa_shared_heads)

    # Inside of Triton kernel, only apply partial masking if partial blocks are computed.
    # full_kv_num_blocks is None if partial blocks are not computed
    has_full_blocks = full_kv_num_blocks is not None
    kernel_options.setdefault("HAS_FULL_BLOCKS", has_full_blocks)
    if not has_full_blocks:
        full_kv_num_blocks, full_kv_indices = (
            empty(0, device=query.get_device()) for _ in range(2)
        )

    set_head_dim_values(kernel_options, qk_head_dim, v_head_dim, V.graph.sizevars)

    choices: list[Any] = []
    configs: list[tuple[int, int, int, int]] = []
    configs.append(_get_default_config_fwd(query))
    if config.max_autotune:
        configs += [
            (128, 64, 4, 3),
            (128, 128, 4, 3),
            (128, 128, 8, 2),
            (64, 128, 4, 3),
            (64, 64, 4, 3),
        ]

        # On ROCm convert num_stages to 1 to avoid shmem issues
        if torch.version.hip:
            configs = [(c[0], c[1], c[2], 1) for c in configs]

    # Mark SPARSE_KV_BLOCK_SIZE & SPARSE_Q_BLOCK_SIZE as static shapes and add guards.
    SPARSE_KV_BLOCK_SIZE = V.graph.sizevars.evaluate_static_shape(SPARSE_KV_BLOCK_SIZE)
    SPARSE_Q_BLOCK_SIZE = V.graph.sizevars.evaluate_static_shape(SPARSE_Q_BLOCK_SIZE)

    # Note, we don't need to pass in the captured buffers explicitly
    # because they're implicitly added by the score_mod function
    # We do need to explicitly pass it in for autotuning though.
    original_kernel_options = kernel_options.copy()
    for BLOCK_M, BLOCK_N, num_warps, num_stages in configs:
        if SPARSE_KV_BLOCK_SIZE % BLOCK_N != 0 or SPARSE_Q_BLOCK_SIZE % BLOCK_M != 0:
            if len(configs) == 1:
                raise ValueError(
                    f"Q and KV block size must be divisible by BLOCK_M and BLOCK_N. We "
                    f"got Q_BLOCK_SIZE={SPARSE_Q_BLOCK_SIZE} and KV_BLOCK_SIZE={SPARSE_KV_BLOCK_SIZE}."
                )
            continue

        cur_kernel_options = original_kernel_options.copy()
        # Performance tuning
        # Triton parameters
        # Remove prefix for forward kernels options and delete backward kernel options.
        for k in list(cur_kernel_options.keys()):
            if k.startswith("fwd_"):
                v = cur_kernel_options.pop(k)
                cur_kernel_options[k[4:]] = v
            if k.startswith("bwd_"):
                cur_kernel_options.pop(k)
        cur_kernel_options.setdefault("num_stages", num_stages)
        cur_kernel_options.setdefault("num_warps", num_warps)
        cur_kernel_options.setdefault("BLOCK_M", BLOCK_M)
        cur_kernel_options.setdefault("BLOCK_N", BLOCK_N)
        # Blocksparse options
        cur_kernel_options.setdefault("SPARSE_Q_BLOCK_SIZE", SPARSE_Q_BLOCK_SIZE)
        cur_kernel_options.setdefault("SPARSE_KV_BLOCK_SIZE", SPARSE_KV_BLOCK_SIZE)

        error = flex_attention_template.maybe_append_choice(
            choices=choices,
            input_nodes=[
                query,
                key,
                value,
                logsumexp,
                kv_num_blocks,
                kv_indices,
                full_kv_num_blocks,
                full_kv_indices,
            ],
            layout=layout,
            subgraphs=[
                subgraph_buffer,
                mask_graph_buffer,
            ],
            mutated_inputs=[
                logsumexp,
            ],
            call_sizes=query.get_size(),
            **cur_kernel_options,
        )
        if error is not None and len(configs) == 1:
            raise error
    inputs_for_autotuning = (
        [
            query,
            key,
            value,
            logsumexp,
            kv_num_blocks,
            kv_indices,
            full_kv_num_blocks,
            full_kv_indices,
        ]
        + list(score_mod_other_buffers)
        + list(mask_mod_other_buffers)
    )
    input_gen_fns = {
        4: create_num_blocks_fake_generator(kv_indices),
        5: create_indices_fake,
        6: create_num_blocks_fake_generator(full_kv_indices),
        7: create_indices_fake,
    }
    return (
        autotune_select_algorithm(
            "flex_attention",
            choices,
            inputs_for_autotuning,
            layout,
            input_gen_fns=input_gen_fns,
        ),
        logsumexp,
    )


# ---------------------------- Backward HOP Implementation ----------------------------


def flex_attention_backward_grid(
    batch_size, q_heads, num_queries, d_model, kv_heads, num_key_value, meta
):
    """How is this kernel parallelized?
    Currently this is only parallelizing over batch* kv_heads, but we can, and want to
    parallelize over ceil_div(q_heads//kv_heads * num_key_value, key_value_block_size).
    To do this will either require atomic updates to some grad values or to have a two pass kernel design.
    """
    import triton

    return (
        triton.cdiv(num_queries, meta["BLOCK_M2"]) * (q_heads // kv_heads)
        + triton.cdiv(num_key_value, meta["BLOCK_N1"]),
        1,
        batch_size * kv_heads,
    )


flex_attention_backward_template = TritonTemplate(
    name="flex_attention_backward",
    grid=flex_attention_backward_grid,
    source=r"""
{{def_kernel("Q", "K", "V", "LSE", "DELTA", "DO", "DQ", "DV", "KV_NUM_BLKS", "KV_IDX", "Q_NUM_BLKS", "Q_IDX", "FULL_KV_NUM_BLKS", "FULL_KV_IDX", "FULL_Q_NUM_BLKS", "FULL_Q_IDX")}}
    # Sub notation for this kernel:
    #
    # Q: Query, K: Key, V: Value
    # LSE: logsumexp (logsumexp is always stored in fp32 regardless of the input dtype)
    # DELTA: Precomputed sum(OUT*DO, axis=-1)
    # DO: Derivative of Output, DQ: Derivative of Query, DV: Derivative of Value
    # DK: Derivative of Key, is the written to via the store_output call due to some limitations with
    # inductor codegen
    # M: Number of queries, N: Number of keys/values
    # QK_HEAD_DIM: The dimension of the query and key embeddings
    # V_HEAD_DIM: The dimension of the value embeddings
    # z: Batch size, h: Number of heads, m: Number of queries or keys/values, d: Head dim
    # GQA_SHARED_HEADS: number of query heads sharing one kv head in GQA setups.
    # (Modifiable) Performance tuning options
    # BLOCK_M1: when calculating DK & DV, iterate over BLOCK_M1 across the seqlen dim of Q in each thread block.
    # BLOCK_N1: when calculating DK & DV, the thread block size across the seqlen dim of K/V.
    # BLOCK_M2: when calculating DQ, the thread block size across the seqlen dim of Q.
    # BLOCK_N2: when calculating DQ, iterate over BLOCK_N2 across the seqlen dim of K/V in each thread block.
    #
    # The following FULL_* and PARTIAL_* is defined in the block sparse mask grid, rather than the thread block grid.
    # KV_NUM_BLKS: The number of KV blocks (that may or may not require masking) for each query.
    # KV_IDX: The indices of KV blocks (that may or may not require masking) for each query.
    # Q_NUM_BLKS: The number of Q blocks (that may or may not require masking) for each query.
    # Q_IDX: The indices of Q blocks (that may or may not require masking) for each query.
    # FULL_KV_NUM_BLKS: The number of fully unmasked KV blocks (so we don't need masking) for each query.
    # FULL_KV_IDX: The indices of fully unmasked KV blocks (so we don't need masking) for each query.
    # FULL_Q_NUM_BLKS: The number of fully unmasked Q blocks (so we don't need masking) for each query.
    # FULL_Q_IDX: The indices of fully unmasked Q blocks (so we don't need masking) for each query.

    # The below are kernel options that can be applied for certain score_mods,
    # or involve a numerics vs. perf tradeoff
    # PRESCALE_QK: Whether to pre-scale QK by 1/sqrt(d) and change of base. Has
    # about 20% more numerical error, but slightly faster.

    # Define strides of inputs
    stride_qz, stride_qh, stride_qm, stride_qd = {{stride("Q")}}
    stride_kz, stride_kh, stride_kn, stride_kd = {{stride("K")}}
    stride_vz, stride_vh, stride_vn, stride_vd = {{stride("V")}}
    stride_doz, stride_doh, stride_dom, stride_dod = {{stride("DO")}}

    stride_dqz, stride_dqh, stride_dqm, stride_dqd = {{stride("DQ")}}
    stride_dvz, stride_dvh, stride_dvm, stride_dvd = {{stride("DV")}}

    ZQ = {{size("Q", 0)}}
    HQ = {{size("Q", 1)}}
    HKV = {{size("K", 1)}}
    Q_LEN = {{size("Q", 2)}}
    ZKV = {{size("K", 0)}}
    KV_LEN = {{size("K", 2)}}

    MATMUL_PRECISION = Q.dtype.element_ty

    pid = tl.program_id(0)
    NUM_KV_BLOCKS = tl.cdiv(KV_LEN, BLOCK_N1)
    NUM_Q_BLOCKS = tl.cdiv(Q_LEN, BLOCK_M2)

    off_hz = tl.program_id(2)
    off_zq = off_hz // HKV # q batch idx
    off_hkv = off_hz % HKV # kv head idx
    off_zkv = off_zq % ZKV # kv batch idx

    SPARSE_Z = {{size("KV_NUM_BLKS", 0)}}
    SPARSE_HQ = {{size("KV_NUM_BLKS", 1)}}

    sparse_idx_z = off_zq % SPARSE_Z

    k_adj = (stride_kh * off_hkv + stride_kz * off_zkv).to(tl.int64)
    v_adj = (stride_vh * off_hkv + stride_vz * off_zkv).to(tl.int64)
    # first compute broadcasted dv of shape [Bq, Hkv, KV_LEN, V_HEAD_DIM]
    # then reduce to dv of shape [Bkv, Hkv, KV_LEN, V_HEAD_DIM]
    dv_adj = (stride_dvh * off_hkv + stride_dvz * off_zq).to(tl.int64)

    # offset K, V, DV pointers for batch/kv-head
    K += k_adj
    V += v_adj
    DV += dv_adj

    RCP_LN2 = 1.44269504
    offs_k = tl.arange(0, QK_HEAD_DIM_ROUNDED)
    offs_v = tl.arange(0, V_HEAD_DIM_ROUNDED)

    if pid >= NUM_KV_BLOCKS:
        off_pid = pid - NUM_KV_BLOCKS
        # THIS BLOCK DOES DQ
        SPARSE_Q_MULTIPLE = (SPARSE_Q_BLOCK_SIZE // BLOCK_M2)
        SPARSE_KV_MULTIPLE = (SPARSE_KV_BLOCK_SIZE // BLOCK_N2)
        off_hq2 = off_pid // NUM_Q_BLOCKS + off_hkv * GQA_SHARED_HEADS
        start_m2_block = off_pid % NUM_Q_BLOCKS
        off_pid_mask = start_m2_block // SPARSE_Q_MULTIPLE
        stride_kv_num_blks_h = {{stride("KV_NUM_BLKS", 1)}}
        stride_kv_idx_h = {{stride("KV_IDX", 1)}}
        stride_kv_idx_m = {{stride("KV_IDX", 2)}}

        sparse_idx_hq2 = off_hq2 % SPARSE_HQ
        sparse_hz_offset = sparse_idx_z * SPARSE_HQ + sparse_idx_hq2

        sparse_kv_num_blks_offset = sparse_hz_offset * stride_kv_num_blks_h + off_pid_mask
        sparse_kv_idx_offset = sparse_hz_offset * stride_kv_idx_h + off_pid_mask * stride_kv_idx_m  # noqa: B950

        # Offset Q, DQ, DO, DELTA & LSE. These inputs are offseted by query heads.
        q_adj2 = (stride_qh * off_hq2 + stride_qz * off_zq).to(tl.int64)
        do_adj2 = (stride_doh * off_hq2 + stride_doz * off_zq).to(tl.int64)
        dq_adj2 = (stride_dqh * off_hq2 + stride_dqz * off_zq).to(tl.int64)
        off_chz2 = ((off_zq * HQ + off_hq2) * Q_LEN).to(tl.int64)

        Q2 = Q + q_adj2
        DO2 = DO + do_adj2
        # TODO: This does not work if DQ is not the same layout as Q (for example,
        # if Q is broadcasted)
        DQ2 = DQ + dq_adj2
        LSE2 = LSE + off_chz2
        DELTA2 = DELTA + off_chz2

        # dq = tl.zeros([BLOCK_M2, QK_HEAD_DIM], dtype=tl.float32)
        dq = tl.zeros([BLOCK_M2, QK_HEAD_DIM_ROUNDED], dtype=tl.float32)

        start_m2 = start_m2_block * BLOCK_M2
        offs_m2 = start_m2 + tl.arange(0, BLOCK_M2)

        # load Q and do: they stay in SRAM throughout the inner loop.
        q = load_checked_2d(Q2, offs_m2, offs_k, stride_qm, stride_qd, IS_DIVISIBLE, SAFE_HEAD_DIM, Q_LEN, QK_HEAD_DIM)
        do = load_checked_2d(DO2, offs_m2, offs_v, stride_dom, stride_dod, IS_DIVISIBLE, SAFE_HEAD_DIM, Q_LEN, V_HEAD_DIM)

        if PRESCALE_QK:
            q = (q * SM_SCALE * RCP_LN2).to(MATMUL_PRECISION)

        if IS_DIVISIBLE:
            Di = tl.load(DELTA2 + offs_m2)
            lse = tl.load(LSE2 + offs_m2)
        else:
            Di = tl.load(DELTA2 + offs_m2, mask=offs_m2 < Q_LEN)
            lse = tl.load(LSE2 + offs_m2, mask=offs_m2 < Q_LEN)
        lse = tl.where(lse == -float("inf"), 0.0, lse)
        lse = lse[:, None]

        # ~~~~~~~~~~~ fully unmasked blocks ~~~~~~~~~~~~~~~~~~~~~~~~~~~~~~
        # KV_IDX and KV_NUM_BLKS are always contiguous.
        kv_indices = KV_IDX + sparse_kv_idx_offset
        kv_start = tl.load(kv_indices) * SPARSE_KV_BLOCK_SIZE # first kv block we're loading
        sparse_kv_num_blocks = tl.load(KV_NUM_BLKS + sparse_kv_num_blks_offset)

        offs_n2 = kv_start + tl.arange(0, BLOCK_N2)
        dq = bwd_dq_inner(
            {{gen_argdefs()}},
            K, V,
            dq, q, do, Di, lse,
            off_zq, off_hq2, offs_m2, offs_n2,
            stride_kn, stride_kd, stride_vn, stride_vd,
            kv_indices, sparse_kv_num_blocks,
            MATMUL_PRECISION,
            IS_FULL_BLOCKS=False,
        )

        if HAS_FULL_BLOCKS:
            # ~~~~~~~~~~~ partial unmasked blocks ~~~~~~~~~~~~~~~~~~~~~~~~~~~~~~
            # FULL_KV_IDX and FULL_KV_NUM_BLKS are always contiguous.
            kv_indices = FULL_KV_IDX + sparse_kv_idx_offset
            kv_start = tl.load(kv_indices) * SPARSE_KV_BLOCK_SIZE # first kv block we're loading
            sparse_kv_num_blocks = tl.load(FULL_KV_NUM_BLKS + sparse_kv_num_blks_offset)

            offs_n2 = kv_start + tl.arange(0, BLOCK_N2)
            dq = bwd_dq_inner(
                {{gen_argdefs()}},
                K, V,
                dq, q, do, Di, lse,
                off_zq, off_hq2, offs_m2, offs_n2,
                stride_kn, stride_kd, stride_vn, stride_vd,
                kv_indices, sparse_kv_num_blocks,
                MATMUL_PRECISION,
                IS_FULL_BLOCKS=True,
            )

        # Write back dQ.
        dq_ptrs = DQ2 + offs_m2[:, None] * stride_dqm + offs_k[None, :] * stride_dqd
        dq *= SM_SCALE
        if IS_DIVISIBLE and SAFE_HEAD_DIM:
            tl.store(dq_ptrs, dq)
        else:
            tl.store(dq_ptrs, dq, mask=(offs_m2[:, None] < Q_LEN) & (offs_k[None, :] < QK_HEAD_DIM))
    else:
        # THIS BLOCK DOES DK & DV
        SPARSE_Q_MULTIPLE = (SPARSE_Q_BLOCK_SIZE // BLOCK_M1)
        SPARSE_KV_MULTIPLE = (SPARSE_KV_BLOCK_SIZE // BLOCK_N1)

        pid_mask = pid // SPARSE_KV_MULTIPLE

        stride_q_num_blks_h = {{stride("Q_NUM_BLKS", 1)}}
        stride_q_idx_h = {{stride("Q_IDX", 1)}}
        stride_q_idx_n = {{stride("Q_IDX", 2)}}


        dv = tl.zeros([BLOCK_N1, V_HEAD_DIM_ROUNDED], dtype=tl.float32)
        dk = tl.zeros([BLOCK_N1, QK_HEAD_DIM_ROUNDED], dtype=tl.float32)

        start_n1 = pid * BLOCK_N1
        offs_n1 = start_n1 + tl.arange(0, BLOCK_N1)

        # load K and V: they stay in SRAM throughout the inner loop.
        k = load_checked_2d(K, offs_n1, offs_k, stride_kn, stride_kd, IS_DIVISIBLE, SAFE_HEAD_DIM, KV_LEN, QK_HEAD_DIM)
        v = load_checked_2d(V, offs_n1, offs_v, stride_vn, stride_vd, IS_DIVISIBLE, SAFE_HEAD_DIM, KV_LEN, V_HEAD_DIM)

        if PRESCALE_QK:
            k = (k * SM_SCALE * RCP_LN2).to(MATMUL_PRECISION)

        for off_g in range(0, GQA_SHARED_HEADS):
            off_hq1 = off_hkv * GQA_SHARED_HEADS + off_g

            # Offset Q, DQ, DO, DELTA & LSE. These inputs are offseted by query heads.
            q_adj1 = (stride_qh * off_hq1 + stride_qz * off_zq).to(tl.int64)
            do_adj1 = (stride_doh * off_hq1 + stride_doz * off_zq).to(tl.int64)
            dq_adj1 = (stride_dqh * off_hq1 + stride_dqz * off_zq).to(tl.int64)
            off_chz1 = ((off_zq * HQ + off_hq1) * Q_LEN).to(tl.int64)

            Q1 = Q + q_adj1
            DO1 = DO + do_adj1
            # TODO: This does not work if DQ is not the same layout as Q (for example,
            # if Q is broadcasted)
            LSE1 = LSE + off_chz1
            DELTA1 = DELTA + off_chz1

            sparse_idx_hq1 = off_hq1 % SPARSE_HQ
            sparse_hz_offset = sparse_idx_z * SPARSE_HQ + sparse_idx_hq1

            sparse_q_num_blks_offset = sparse_hz_offset * stride_q_num_blks_h + pid_mask
            sparse_q_idx_offset = sparse_hz_offset * stride_q_idx_h + pid_mask * stride_q_idx_n  # noqa: B950

            # ~~~~~~~~~~~~~~~ fully unmasked blocks ~~~~~~~~~~~~~~~~~~~~~~~~~~~~~~~~
            # Q_IDX and Q_NUM_BLKS are always contiguous.
            q_indices = Q_IDX + sparse_q_idx_offset
            q_start = tl.load(q_indices) * SPARSE_Q_BLOCK_SIZE # first q block we're loading
            sparse_q_num_blocks = tl.load(Q_NUM_BLKS + sparse_q_num_blks_offset)

            offs_m1 = q_start + tl.arange(0, BLOCK_M1)
            dk, dv = bwd_dkdv_inner(
                {{gen_argdefs()}},
                Q1, DO1, DELTA1, LSE1,
                dk, dv, k, v,
                off_zq, off_hq1, offs_n1, offs_m1,
                stride_qm, stride_qd, stride_dom, stride_dod,
                q_indices, sparse_q_num_blocks,
                MATMUL_PRECISION,
                IS_FULL_BLOCKS=False,
            )


            if HAS_FULL_BLOCKS:
                # ~~~~~~~~~~~~~~~ fully unmasked blocks ~~~~~~~~~~~~~~~~~~~~~~~~~~~~~~~~
                # FULL_Q_IDX and FULL_Q_NUM_BLKS are always contiguous.
                q_indices = FULL_Q_IDX + sparse_q_idx_offset
                q_start = tl.load(q_indices) * SPARSE_Q_BLOCK_SIZE # first q block we're loading
                sparse_q_num_blocks = tl.load(FULL_Q_NUM_BLKS + sparse_q_num_blks_offset)

                offs_m1 = q_start + tl.arange(0, BLOCK_M1)
                dk, dv = bwd_dkdv_inner(
                    {{gen_argdefs()}},
                    Q1, DO1, DELTA1, LSE1,
                    dk, dv, k, v,
                    off_zq, off_hq1, offs_n1, offs_m1,
                    stride_qm, stride_qd, stride_dom, stride_dod,
                    q_indices, sparse_q_num_blocks,
                    MATMUL_PRECISION,
                    IS_FULL_BLOCKS=True,
                )

        # Write back dV and dK.
        dv_ptrs = DV + offs_n1[:, None] * stride_dvm + offs_v[None, :] * stride_dvd

        index_n = offs_n1[:, None]
        index_k = offs_k[None, :]
        index_v = offs_v[None, :]

        if IS_DIVISIBLE and SAFE_HEAD_DIM:
            tl.store(dv_ptrs, dv)
        else:
            tl.store(dv_ptrs, dv, mask=(index_n < KV_LEN) & (index_v < V_HEAD_DIM))

        dk *= SM_SCALE

        if SAFE_HEAD_DIM:
            mask = index_n < KV_LEN
        else:
            mask = (index_n < KV_LEN) & (index_k < QK_HEAD_DIM)

        # first compute broadcasted dk of shape [Bq, Hkv, KV_LEN, V_HEAD_DIM]
        # then reduce to dk of shape [Bkv, Hkv, KV_LEN, V_HEAD_DIM]
        {{store_output(("off_zq", "off_hkv", "index_n", "index_k"), "dk", "mask", indent_width=8)}}

@triton.jit
def bwd_dq_inner(
    {{gen_argdefs()}},
    K, V,  # pointers
    dq, q, do, Di, lse,
    off_z, off_hq, offs_m2, offs_n2,
    stride_kn, stride_kd, stride_vn, stride_vd,
    kv_indices, sparse_kv_num_blocks,
    MATMUL_PRECISION,
    IS_FULL_BLOCKS,
):
    {{gen_defines() | indent_except_first(1) }}
    SPARSE_KV_MULTIPLE: tl.constexpr = (SPARSE_KV_BLOCK_SIZE // BLOCK_N2)
    RCP_LN2: tl.constexpr = 1.44269504
    Q_LEN = {{size("Q", 2)}}
    KV_LEN = {{size("K", 2)}}

    offs_k = tl.arange(0, QK_HEAD_DIM_ROUNDED)
    offs_v = tl.arange(0, V_HEAD_DIM_ROUNDED)

    kT_ptrs = K + offs_n2[None, :] * stride_kn + offs_k[:, None] * stride_kd
    vT_ptrs = V + offs_n2[None, :] * stride_vn + offs_v[:, None] * stride_vd
    # BLOCK_M2 must be a multiple of BLOCK_N2, otherwise the code wouldn't work.
    tl.static_assert(BLOCK_M2 % BLOCK_N2 == 0)

    hi = tl.minimum(sparse_kv_num_blocks * SPARSE_KV_MULTIPLE, tl.maximum(tl.cdiv(KV_LEN, BLOCK_N2), 1))
    if not IS_DIVISIBLE:
        if hi >= 1:
            for start_n in range(0, hi - 1):
                dq = bwd_dq_block_mn(
                    {{gen_argdefs()}},
                    dq, q, kT_ptrs, vT_ptrs, do, Di, lse, Q_LEN, KV_LEN,
                    off_z, off_hq, offs_m2, offs_n2, offs_k, offs_v,
                    stride_kn, stride_kd, stride_vn, stride_vd,
                    kv_indices, sparse_kv_num_blocks,
                    MATMUL_PRECISION, RCP_LN2,
                    IS_FULL_BLOCKS,
                )

                # Increment pointers.
                offset = get_offset_for_next_block(
                    start_n, kv_indices, sparse_kv_num_blocks,
                    SPARSE_KV_BLOCK_SIZE, SPARSE_KV_MULTIPLE, BLOCK_N2, BLOCKS_ARE_CONTIGUOUS
                )

                kT_ptrs += offset * stride_kn
                vT_ptrs += offset * stride_vn

                offs_n2 += offset

            dq = bwd_dq_block_mn(
                {{gen_argdefs()}},
                dq, q, kT_ptrs, vT_ptrs, do, Di, lse, Q_LEN, KV_LEN,
                off_z, off_hq, offs_m2, offs_n2, offs_k, offs_v,
                stride_kn, stride_kd, stride_vn, stride_vd,
                kv_indices, sparse_kv_num_blocks,
                MATMUL_PRECISION, RCP_LN2,
                IS_FULL_BLOCKS, CHECK_BLOCK_BOUNDARY=True,
            )
    else:
        for start_n in range(0, hi):
            dq = bwd_dq_block_mn(
                {{gen_argdefs()}},
                dq, q, kT_ptrs, vT_ptrs, do, Di, lse, Q_LEN, KV_LEN,
                off_z, off_hq, offs_m2, offs_n2, offs_k, offs_v,
                stride_kn, stride_kd, stride_vn, stride_vd,
                kv_indices, sparse_kv_num_blocks,
                MATMUL_PRECISION, RCP_LN2,
                IS_FULL_BLOCKS,
            )

            # Increment pointers.
            offset = get_offset_for_next_block(
                start_n, kv_indices, sparse_kv_num_blocks,
                SPARSE_KV_BLOCK_SIZE, SPARSE_KV_MULTIPLE, BLOCK_N2, BLOCKS_ARE_CONTIGUOUS
            )

            kT_ptrs += offset * stride_kn
            vT_ptrs += offset * stride_vn

            offs_n2 += offset

    return dq


@triton.jit
def bwd_dq_block_mn(
    {{gen_argdefs()}},
    dq, q, kT_ptrs, vT_ptrs, do, Di, lse, Q_LEN, KV_LEN,
    off_z, off_hq, offs_m2, offs_n2, offs_k, offs_v,
    stride_kn, stride_kd, stride_vn, stride_vd,
    kv_indices, sparse_kv_num_blocks,
    MATMUL_PRECISION, RCP_LN2,
    IS_FULL_BLOCKS, CHECK_BLOCK_BOUNDARY=False,
):
    {{gen_defines() | indent_except_first(1)}}

    # NB reversed order to since K is transposed
    kT = load_checked_2d(kT_ptrs, offs_k, offs_n2, None, None, SAFE_HEAD_DIM, IS_DIVISIBLE, QK_HEAD_DIM, KV_LEN)
    qk = tl.dot(q, kT, input_precision=FLOAT32_PRECISION)
    if not PRESCALE_QK:
        qk *= SM_SCALE
    # ~~~~~~~~~~~~~~~~~~~ Apply score modification  ~~~~~~~~~~~~~~~~~~~
    pre_mod_scores = qk
    n = get_bounded_indices(offs_n2[None, :], KV_LEN if CHECK_BLOCK_BOUNDARY else None)
    # The boundary check is done for the outer loop, but here it's possible since we're iterating across N dim
    # that the M reads out of bounds prior to the last loop
    m = get_bounded_indices(offs_m2[:, None], Q_LEN if (not IS_DIVISIBLE or CHECK_BLOCK_BOUNDARY) else None)

    {{ modification(
        subgraph_number=0,
        output_name="post_mod_scores",
        score="qk",
        b="off_z",
        h="off_hq",
        m="m",
        n="n",
        out="qk"
    ) | indent_except_first(1) }}

    if CHECK_BLOCK_BOUNDARY:
        # Mask out the elements that are out of the KV_LEN for non divisible seqlen.
        post_mod_scores = tl.where(offs_n2[None, :] < KV_LEN, post_mod_scores, float("-inf"))

    if not IS_FULL_BLOCKS:
        {{ modification(
            subgraph_number=2,
            output_name="mask_mod_output",
            score="qk",
            b="off_z",
            h="off_hq",
            m="m",
            n="n",
        ) | indent_except_first(2) }}

        if CHECK_BLOCK_BOUNDARY:
            mask_mod_output = tl.where(offs_n2[None, :] < KV_LEN, mask_mod_output, False)
        # apply mask for partial masked block
        post_mod_scores = tl.where(mask_mod_output, post_mod_scores, float("-inf"))
    # ~~~~~~~~~~~~~~~~~~~~~~~~~~~~~~~~~~~~~~~~~~~~~~~~~~~~~~~~~~~~~~~~
    if not PRESCALE_QK:
        post_mod_scores *= RCP_LN2
    p = tl.math.exp2(post_mod_scores - lse)
    # Compute dP and dS.
    # NB reversed order to since V is transposed
    vT = load_checked_2d(vT_ptrs, offs_v, offs_n2, None, None, SAFE_HEAD_DIM, IS_DIVISIBLE, V_HEAD_DIM, KV_LEN)

    dp = tl.dot(do, vT, input_precision=FLOAT32_PRECISION)
    ds = p * (dp - Di[:, None])
    # ~~~~~~~~~~~~~~~~~~~ Apply joint modification  ~~~~~~~~~~~~~~~~~~~
    {{ modification(
        subgraph_number=1,
        output_name = "grad_scores",
        score="pre_mod_scores",
        b="off_z",
        h="off_hq",
        m="m",
        n="n",
        grad_score_mod="ds"
    ) | indent_except_first(1) }}
    if CHECK_BLOCK_BOUNDARY:
        grad_scores = tl.where(offs_n2[None, :] < KV_LEN, grad_scores, 0.0)

    # ~~~~~~~~~~~~~~~~~~~ Apply other buffer grad writes ~~~~~~~~~~~~~
    if WRITE_DQ:
        scatter_mask = offs_m2[:, None] < Q_LEN and offs_n2[None, :] < KV_LEN
        {{ modification(
            subgraph_number=3,
            output_name=None,
            mask="scatter_mask",
            score="pre_mod_scores",
            b="off_z",
            h="off_hq",
            m="m",
            n="n",
            grad_score_mod="ds"
        ) | indent_except_first(2) }}
    # ~~~~~~~~~~~~~~~~~~~~~~~~~~~~~~~~~~~~~~~~~~~~~~~~~~~~~~~~~~~~~~~~
    ds = grad_scores

    if not IS_FULL_BLOCKS:
        if CHECK_BLOCK_BOUNDARY:
            mask_mod_output = tl.where(offs_n2[None, :] < KV_LEN, mask_mod_output, False)
        # (grads) apply mask for partially unmasked block
        ds = tl.where(mask_mod_output, ds, 0.0)
    # ~~~~~~~~~~~~~~~~~~~~~~~~~~~~~~~~~~~~~~~~~~~~~~~~~~~~~~~~~~~~~~~~
    ds = ds.to(MATMUL_PRECISION)
    # Compute dQ.
    dq += tl.dot(ds, tl.trans(kT), input_precision=FLOAT32_PRECISION)

    return dq


@triton.jit
def bwd_dkdv_inner(
    {{gen_argdefs()}},
    Q, DO, DELTA, LSE, # pointers
    dk, dv, k, v,
    off_z, off_hq, offs_n1, offs_m1,
    stride_qm, stride_qd, stride_dom, stride_dod,
    q_indices, sparse_q_num_blocks,
    MATMUL_PRECISION,
    IS_FULL_BLOCKS,
):
    {{gen_defines() | indent_except_first(1) }}
    SPARSE_Q_MULTIPLE: tl.constexpr = (SPARSE_Q_BLOCK_SIZE // BLOCK_M1)
    RCP_LN2: tl.constexpr = 1.44269504
    Q_LEN = {{size("Q", 2)}}
    KV_LEN = {{size("K", 2)}}

    offs_k = tl.arange(0, QK_HEAD_DIM_ROUNDED)
    offs_v = tl.arange(0, V_HEAD_DIM_ROUNDED)

    qT_ptrs = Q + offs_m1[None, :] * stride_qm + offs_k[:, None] * stride_qd
    do_ptrs = DO + offs_m1[:, None] * stride_dom + offs_v[None, :] * stride_dod
    # BLOCK_N1 must be a multiple of BLOCK_M1, otherwise the code wouldn't work.
    tl.static_assert(BLOCK_N1 % BLOCK_M1 == 0)
    hi = tl.minimum(sparse_q_num_blocks * SPARSE_Q_MULTIPLE, tl.maximum(tl.cdiv(Q_LEN, BLOCK_M1), 1))

    if not IS_DIVISIBLE:
        if hi >= 1:
            for start_m in range(0, hi - 1):
                dk, dv = bwd_dkdv_block_mn(
                    {{gen_argdefs()}},
                    dk, dv, qT_ptrs, k, v, do_ptrs, DELTA, LSE, Q_LEN, KV_LEN,
                    off_z, off_hq, offs_n1, offs_m1, offs_k, offs_v,
                    stride_qm, stride_qd, stride_dom, stride_dod,
                    q_indices, sparse_q_num_blocks,
                    MATMUL_PRECISION, RCP_LN2,
                    IS_FULL_BLOCKS,
                )
                # Increment pointers.
                offset = get_offset_for_next_block(
                    start_m, q_indices, sparse_q_num_blocks,
                    SPARSE_Q_BLOCK_SIZE, SPARSE_Q_MULTIPLE, BLOCK_M1, BLOCKS_ARE_CONTIGUOUS
                )

                qT_ptrs += offset * stride_qm
                do_ptrs += offset * stride_dom

                offs_m1 += offset

            dk, dv = bwd_dkdv_block_mn(
                {{gen_argdefs()}},
                dk, dv, qT_ptrs, k, v, do_ptrs, DELTA, LSE, Q_LEN, KV_LEN,
                off_z, off_hq, offs_n1, offs_m1, offs_k, offs_v,
                stride_qm, stride_qd, stride_dom, stride_dod,
                q_indices, sparse_q_num_blocks,
                MATMUL_PRECISION, RCP_LN2,
                IS_FULL_BLOCKS, CHECK_BLOCK_BOUNDARY=True,
            )
    else:
        for start_m in range(0, hi):
            dk, dv = bwd_dkdv_block_mn(
                {{gen_argdefs()}},
                dk, dv, qT_ptrs, k, v, do_ptrs, DELTA, LSE, Q_LEN, KV_LEN,
                off_z, off_hq, offs_n1, offs_m1, offs_k, offs_v,
                stride_qm, stride_qd, stride_dom, stride_dod,
                q_indices, sparse_q_num_blocks,
                MATMUL_PRECISION, RCP_LN2,
                IS_FULL_BLOCKS,
            )
            # Increment pointers.
            offset = get_offset_for_next_block(
                start_m, q_indices, sparse_q_num_blocks,
                SPARSE_Q_BLOCK_SIZE, SPARSE_Q_MULTIPLE, BLOCK_M1, BLOCKS_ARE_CONTIGUOUS
            )

            qT_ptrs += offset * stride_qm
            do_ptrs += offset * stride_dom

            offs_m1 += offset

    return dk, dv


@triton.jit
def bwd_dkdv_block_mn(
    {{gen_argdefs()}},
    dk, dv, qT_ptrs, k, v, do_ptrs, DELTA, LSE, Q_LEN, KV_LEN,
    off_z, off_hq, offs_n1, offs_m1, offs_k, offs_v,
    stride_qm, stride_qd, stride_dom, stride_dod,
    q_indices, sparse_q_num_blocks,
    MATMUL_PRECISION, RCP_LN2,
    IS_FULL_BLOCKS, CHECK_BLOCK_BOUNDARY=False,
):
    {{gen_defines() | indent_except_first(1) }}

    # NB reversed order since Q is transposed
    qT = load_checked_2d(qT_ptrs, offs_k, offs_m1, None, None, SAFE_HEAD_DIM, IS_DIVISIBLE, QK_HEAD_DIM, Q_LEN)
    # Load LSE before computing qk to reduce pipeline stall.
    if IS_DIVISIBLE:
        lse = tl.load(LSE + offs_m1)
    else:
        lse = tl.load(LSE + offs_m1, mask=offs_m1 < Q_LEN)
    lse = tl.where(lse == -float("inf"), 0.0, lse)
    qkT = tl.dot(k, qT, input_precision=FLOAT32_PRECISION)
    if not PRESCALE_QK:
        qkT *= SM_SCALE
    # ~~~~~~~~~~~~~~~~~~~ Apply score modification  ~~~~~~~~~~~~~~~~~~~
    m = get_bounded_indices(offs_m1[None, :], Q_LEN if CHECK_BLOCK_BOUNDARY else None)
    # The boundary check is done for the outer loop, but here it's possible since we're iterating across M dim
    # that the n reads out of bounds prior to the last loop
    n = get_bounded_indices(offs_n1[:, None], KV_LEN if (not IS_DIVISIBLE or CHECK_BLOCK_BOUNDARY) else None)

    pre_mod_scores = qkT
    {{ modification(
        subgraph_number=0,
        output_name="post_mod_scores",
        score="qkT",
        b="off_z",
        h="off_hq",
        m="m",
        n="n",
        out="qkT"
    ) | indent_except_first(1) }}

    if CHECK_BLOCK_BOUNDARY:
        # Mask out the elements that are out of the KV_LEN for non divisible seqlen.
        post_mod_scores = tl.where(offs_n1[:, None] < KV_LEN, post_mod_scores, float("-inf"))

    if not IS_FULL_BLOCKS:
        {{ modification(
            subgraph_number=2,
            output_name="mask_mod_output",
            score="qkT",
            b="off_z",
            h="off_hq",
            m="m",
            n="n",
        ) | indent_except_first(2) }}
        if CHECK_BLOCK_BOUNDARY:
            mask_mod_output = tl.where(offs_n1[:, None] < KV_LEN, mask_mod_output, False)
        # (grads) apply mask for fully masked block
        post_mod_scores = tl.where(mask_mod_output, post_mod_scores, float("-inf"))
    # ~~~~~~~~~~~~~~~~~~~~~~~~~~~~~~~~~~~~~~~~~~~~~~~~~~~~~~~~~~~~~~~~
    if not PRESCALE_QK:
        post_mod_scores *= RCP_LN2
    pT = tl.math.exp2(post_mod_scores - lse[None, :])
    do = load_checked_2d(do_ptrs, offs_m1, offs_v, None, None, IS_DIVISIBLE, SAFE_HEAD_DIM, Q_LEN, V_HEAD_DIM)
    # Compute dV.
    ppT = pT
    dv += tl.dot(ppT.to(MATMUL_PRECISION), do, input_precision=FLOAT32_PRECISION)
    if IS_DIVISIBLE:
        Di = tl.load(DELTA + offs_m1)
    else:
        Di = tl.load(DELTA + offs_m1, mask=offs_m1 < Q_LEN)
    # Compute dP and dS.
    dpT = tl.dot(v, tl.trans(do), input_precision=FLOAT32_PRECISION)
    dsT = pT * (dpT - Di[None, :])
    # ~~~~~~~~~~~~~~~~~~~ Apply joint modification  ~~~~~~~~~~~~~~~~~~~
    {{ modification(
        subgraph_number=1,
        output_name = "grad_scores",
        score="pre_mod_scores",
        b="off_z",
        h="off_hq",
        m="m",
        n="n",
        grad_score_mod="dsT"
    ) | indent_except_first(1) }}

    # ~~~~~~~~~~~~~~~~~~~ Apply other buffer grad writes ~~~~~~~~~~~~~
    if not WRITE_DQ:
        idx_b = off_z
        idx_h = off_hq
        idx_m = m
        idx_n = n
        scatter_mask = offs_m1[None, :] < Q_LEN and offs_n1[:, None] < KV_LEN
        {{ modification(
            subgraph_number=3,
            output_name=None,
            mask="scatter_mask",
            score="pre_mod_scores",
            b="idx_b",
            h="idx_h",
            m="idx_m",
            n="idx_n",
            grad_score_mod="dsT"
        ) | indent_except_first(2) }}
    # ~~~~~~~~~~~~~~~~~~~~~~~~~~~~~~~~~~~~~~~~~~~~~~~~~~~~~~~~~~~~~~~~

    if CHECK_BLOCK_BOUNDARY:
        grad_scores = tl.where(offs_n1[:, None] < KV_LEN, grad_scores, 0.0)

    dsT = grad_scores
    if not IS_FULL_BLOCKS:
        if CHECK_BLOCK_BOUNDARY:
            mask_mod_output = tl.where(offs_n1[:, None] < KV_LEN, mask_mod_output, False)
        # (grads) apply mask for partially unmasked block
        dsT = tl.where(mask_mod_output, dsT, 0.0)
    # ~~~~~~~~~~~~~~~~~~~~~~~~~~~~~~~~~~~~~~~~~~~~~~~~~~~~~~~~~~~~~~~~
    dk += tl.dot(dsT.to(MATMUL_PRECISION), tl.trans(qT), input_precision=FLOAT32_PRECISION)

    return dk, dv
 """
    + compute_next_offset_func
    + get_bounded_indices_func
    + load_checked_2d,
)


def validate_joint_graph(joint_graph: torch.fx.Graph):
    """We do some pre lowering graph checks in order to raise nicer error messages"""
    for node in joint_graph.nodes:
        if (
            node.op == "call_function"
            and node.target == torch.ops.flex_lib.zeros_and_scatter.default
        ):
            for user in node.users:
                if user.op != "output":
                    raise NotImplementedError(
                        "Using multiple indexing operations on the same tensor that requires gradients "
                        "in a score_mod function is not currently supported. "
                        "This typically happens when indexing the same tensor multiple times, like:\n\n"
                        "    def score_mod(score, b, h, q_idx, kv_idx):\n"
                        "        return score + bias[q_idx] + bias[kv_idx]  # bias used twice!\n\n"
                        "A valid workaround is to clone() the tensors that will be indexed multiple times. For example:\n\n"
                        "    bias1 = bias.clone()\n"
                        "    def score_mod(score, b, h, q_idx, kv_idx):\n"
                        "        return score + bias[q_idx] + bias1[kv_idx]\n\n"
                        "Note that this solution will use additional memory."
                    )
    return


@dataclass(frozen=True)
class JointOutputResult:
    """Results from processing joint outputs."""

    grad_input: ComputedBuffer
    captured_grads_compute: list[ComputedBuffer]
    captured_grads: list[Optional[TensorBox]]
    mutated_grads: list[TensorBox]


def process_joint_outputs(
    all_joint_outputs: SubgraphResults, num_placeholders: int
) -> JointOutputResult:
    """Process joint outputs and extract various buffers needed for lowering

    Args:
        all_joint_outputs: List of all the outputs from build_subgraphs
        num_placeholders: The number of placeholder inputs, used to skip over unused backward compute buffers

    Returns:
        JointOutputResult containing processed buffers and gradients
    """
<<<<<<< HEAD
    assert isinstance(all_joint_outputs, List)
    assert all_joint_outputs[0] is not None, (
        "joint_subgraph_buffer is None this is a bug!"
    )
=======
    assert isinstance(all_joint_outputs, list)
    assert (
        all_joint_outputs[0] is not None
    ), "joint_subgraph_buffer is None - this is a bug!"
>>>>>>> d48eb58d

    joint_buffer = all_joint_outputs[0]
    other_grads = all_joint_outputs[num_placeholders - 1 :]

    # outer_grads has the structure: Len(other_buffer_grads) if buffer doesn't require grad than it will be None
    # We only grab the buffers that require grad for inlining into kernel
    grads_compute = [buf for buf in other_grads if buf is not None]

    def get_out(buf):
        if buf is None:
            return None
        assert isinstance(buf, ComputedBuffer)
        assert buf.name is not None
        return TensorBox.create(V.graph.get_buffer(buf.name))

    grads_out = [get_out(x) for x in other_grads]
    mutated_grads = [buf for buf in grads_out if buf is not None]

    return JointOutputResult(
        grad_input=joint_buffer,
        captured_grads_compute=grads_compute,
        captured_grads=grads_out,
        mutated_grads=mutated_grads,
    )


# TODO: We probably also need a layout constraint?
@register_lowering(
    torch.ops.higher_order.flex_attention_backward, type_promotion_kind=None
)
def flex_attention_backward(*args, **kwargs):
    (
        query,
        key,
        value,
        out,
        logsumexp,
        grad_out,
        grad_logsumexp,
        fw_graph,
        joint_graph,
        block_mask,
        scale,
        kernel_options,
        score_mod_other_buffers,
        mask_mod_other_buffers,
    ) = args
    (
        _,  # q_length
        _,  # kv_length
        kv_num_blocks,
        kv_indices,
        full_kv_num_blocks,
        full_kv_indices,
        q_num_blocks,
        q_indices,
        full_q_num_blocks,
        full_q_indices,
        SPARSE_Q_BLOCK_SIZE,
        SPARSE_KV_BLOCK_SIZE,
        mask_graph,
    ) = block_mask

    (
        query,
        key,
        value,
        grad_out,
        kv_num_blocks,
        kv_indices,
        full_kv_num_blocks,
        full_kv_indices,
        q_num_blocks,
        q_indices,
        full_q_num_blocks,
        full_q_indices,
    ) = maybe_realize(
        [
            query,
            key,
            value,
            grad_out,
            kv_num_blocks,
            kv_indices,
            full_kv_num_blocks,
            full_kv_indices,
            q_num_blocks,
            q_indices,
            full_q_num_blocks,
            full_q_indices,
        ]
    )

    device = query.get_device()
    dtype = query.get_dtype()
    Bq, Hq, seq_len_q, qk_head_dim = query.get_size()
    Bkv, Hkv, seq_len_kv, v_head_dim = value.get_size()

    assert V.graph.sizevars.evaluate_expr(sympy.Eq(Bq, Bkv) | sympy.Eq(Bkv, 1)), (
        f"Bq and Bkv must broadcastable. Got Bq={Bq} and Bkv={Bkv}"
    )

    kernel_options = dict(kernel_options)
    # Mark symbols in custom kernel options as static shapes and add guards.
    kernel_options = {
        k: V.graph.sizevars.evaluate_static_shape(v)
        if isinstance(v, sympy.Symbol)
        else v
        for k, v in kernel_options.items()
    }
    kernel_options.setdefault("FLOAT32_PRECISION", get_float32_precision())
    if seq_len_q % 128 != 0 or seq_len_kv % 128 != 0:
        kernel_options.setdefault("IS_DIVISIBLE", False)
    else:
        kernel_options.setdefault("IS_DIVISIBLE", True)

    fwd_placeholder_inps = [
        create_placeholder(name, dtype, device)
        for name, dtype in [
            ("score", dtype),
            ("b", torch.int32),
            ("h", torch.int32),
            ("m", torch.int32),
            ("n", torch.int32),
        ]
    ]
    fw_subgraph_buffer = build_subgraph_buffer(
        fwd_placeholder_inps + list(score_mod_other_buffers), fw_graph
    )

    joint_placeholder_inps = fwd_placeholder_inps + [
        create_placeholder("grad_score_mod", dtype, device)
    ]
    # Sometimes we have weird unused nodes here
    joint_graph.graph_module.graph.eliminate_dead_code()

    # It is hard to raise nice errors for some joint graphs during subgraph lowering
    # This lets us do some checks before attempting to lower
    validate_joint_graph(joint_graph.graph_module.graph)

    all_joint_outputs = build_subgraph_buffer(
        joint_placeholder_inps + list(score_mod_other_buffers),
        joint_graph,
    )

    joint_outputs = process_joint_outputs(
        all_joint_outputs, len(joint_placeholder_inps)
    )

    mask_graph_placeholder_inps = [
        create_placeholder(name, dtype, query.get_device())
        for name, dtype in [
            ("b", torch.int32),
            ("h", torch.int32),
            ("m", torch.int32),
            ("n", torch.int32),
        ]
    ]
    mask_graph_buffer = build_subgraph_buffer(
        mask_graph_placeholder_inps + list(mask_mod_other_buffers), mask_graph
    )

    mask_graph_buffer = mask_graph_buffer

    # Construct layout with stride order matching K
    key_size = [Bq, Hkv, seq_len_kv, qk_head_dim]
    key_strides = infer_dense_strides(key_size, key.get_stride())

    layout_broadcasted_k = FixedLayout(
        key.get_device(),
        key.get_dtype(),
        key_size,
        stride=[sympy.sympify(s) for s in key_strides],
    )

    # Create delta which will is needed for the bwd's kernel
    grad_lse_exp2 = lowerings[aten.mul](grad_logsumexp, 1 / math.log(2))
    mul_delta = lowerings[aten.mul](out, grad_out)
    delta = lowerings[aten.sum](mul_delta, axis=-1)
    delta = lowerings[aten.sub](delta, grad_lse_exp2)
    delta = ExternKernel.require_contiguous(delta)

    grad_lse_exp2, delta = maybe_realize([grad_lse_exp2, delta])

    # # see NOTE:[TritonTemplates with multiple outputs]
    grad_query = empty_like(query)

    # Construct output layout with stride order matching value
    value_size = [Bq, Hkv, seq_len_kv, v_head_dim]
    value_strides = infer_dense_strides(value_size, value.get_stride())

    broadcasted_grad_value = empty_strided(
        value_size,
        stride=[sympy.sympify(s) for s in value_strides],
        dtype=value.get_dtype(),
        device=value.get_device(),
    )

    kernel_options.setdefault("SM_SCALE", scale)

    # Determine GQA factor
    gqa_shared_heads = Hq // Hkv
    kernel_options.setdefault("GQA_SHARED_HEADS", gqa_shared_heads)

    # Inside of Triton kernel, only apply partial masking if partial blocks are computed.
    # full_kv_num_blocks is torch.zeros([1, 1, 1]) if partial blocks are not computed.
    has_full_blocks = full_kv_num_blocks is not None
    kernel_options.setdefault("HAS_FULL_BLOCKS", has_full_blocks)
    if not has_full_blocks:
        full_kv_num_blocks, full_kv_indices, full_q_num_blocks, full_q_indices = (
            empty(0, device=query.get_device()) for _ in range(4)
        )

    set_head_dim_values(kernel_options, qk_head_dim, v_head_dim, V.graph.sizevars)

    SPARSE_Q_BLOCK_SIZE = V.graph.sizevars.evaluate_static_shape(SPARSE_Q_BLOCK_SIZE)
    SPARSE_KV_BLOCK_SIZE = V.graph.sizevars.evaluate_static_shape(SPARSE_KV_BLOCK_SIZE)

    choices: list[Any] = []
    configs: list[tuple[int, int, int, int]] = []
    configs.append(_get_default_config_bwd(query))
    if config.max_autotune:
        num_stages_list = [1, 3, 4, 5] if torch.version.hip is None else [1]
        configs.extend(
            [
                (BLOCK1, BLOCK2, w, s)
                for BLOCK1 in [32, 64]
                for BLOCK2 in [32, 64, 128]
                for w in ([4, 8] if BLOCK1 >= 128 or BLOCK2 >= 128 else [4])
                for s in num_stages_list
                if BLOCK2 % BLOCK1 == 0
            ]
        )
    original_kernel_options = kernel_options.copy()
    for BLOCK1, BLOCK2, num_warps, num_stages in configs:
        if (
            SPARSE_KV_BLOCK_SIZE % BLOCK1 != 0
            or SPARSE_Q_BLOCK_SIZE % BLOCK1 != 0
            or SPARSE_KV_BLOCK_SIZE % BLOCK2 != 0
            or SPARSE_Q_BLOCK_SIZE % BLOCK2 != 0
        ):
            continue

        # Performance tuning
        # Triton heuristics
        cur_kernel_options = original_kernel_options.copy()
        # Remove prefix for backward kernels options and delete forward kernel options.
        for k in list(cur_kernel_options.keys()):
            if k.startswith("bwd_"):
                v = cur_kernel_options.pop(k)
                cur_kernel_options[k[4:]] = v
            if k.startswith("fwd_"):
                cur_kernel_options.pop(k)
        cur_kernel_options.setdefault("num_warps", num_warps)
        cur_kernel_options.setdefault("num_stages", num_stages)

        cur_kernel_options.setdefault("BLOCK_M1", BLOCK1)
        cur_kernel_options.setdefault("BLOCK_N1", BLOCK2)
        cur_kernel_options.setdefault("BLOCK_M2", BLOCK2)
        cur_kernel_options.setdefault("BLOCK_N2", BLOCK1)
        # Blocksparse options
        cur_kernel_options.setdefault("SPARSE_Q_BLOCK_SIZE", SPARSE_Q_BLOCK_SIZE)
        cur_kernel_options.setdefault("SPARSE_KV_BLOCK_SIZE", SPARSE_KV_BLOCK_SIZE)

        flex_attention_backward_template.maybe_append_choice(
            choices=choices,
            input_nodes=[
                query,
                key,
                value,
                logsumexp,
                delta,
                grad_out,
                grad_query,
                broadcasted_grad_value,
                kv_num_blocks,
                kv_indices,
                q_num_blocks,
                q_indices,
                full_kv_num_blocks,
                full_kv_indices,
                full_q_num_blocks,
                full_q_indices,
            ],
            layout=layout_broadcasted_k,  # We use store_output only for grad_key
            subgraphs=[
                fw_subgraph_buffer,
                joint_outputs.grad_input,
                mask_graph_buffer,
                joint_outputs.captured_grads_compute,
            ],
            mutated_inputs=[
                grad_query,
                broadcasted_grad_value,
                *joint_outputs.mutated_grads,
            ],
            call_sizes=query.get_size() + key.get_size()[1:3],
            **cur_kernel_options,
        )
    inputs_for_autotuning = (
        [
            query,
            key,
            value,
            logsumexp,
            delta,
            grad_out,
            grad_query,
            broadcasted_grad_value,
            kv_num_blocks,
            kv_indices,
            q_num_blocks,
            q_indices,
            full_kv_num_blocks,
            full_kv_indices,
            full_q_num_blocks,
            full_q_indices,
        ]
        + list(score_mod_other_buffers)
        + list(mask_mod_other_buffers)
        + joint_outputs.mutated_grads
    )
    input_gen_fns = {
        8: create_num_blocks_fake_generator(kv_indices),  # kv_num_blocks
        9: create_indices_fake,
        10: create_num_blocks_fake_generator(q_indices),  # q_num_blocks
        11: create_indices_fake,
        12: create_num_blocks_fake_generator(full_kv_indices),  # full_kv_num_blocks
        13: create_indices_fake,
        14: create_num_blocks_fake_generator(full_q_indices),  # full_q_num_blocks
        15: create_indices_fake,
    }

    broadcasted_grad_key = autotune_select_algorithm(
        "flex_attention_backward",
        choices,
        inputs_for_autotuning,
        layout_broadcasted_k,
        input_gen_fns=input_gen_fns,
    )  # [Bq, Hkv, seq_len_kv, k_head_dim]

    if V.graph.sizevars.evaluate_expr(sympy.Eq(Bq, Bkv)):
        grad_key = broadcasted_grad_key
        grad_value = broadcasted_grad_value
    else:
        assert V.graph.sizevars.evaluate_expr(sympy.Gt(Bq, 1) & sympy.Eq(Bkv, 1)), (
            f"Bq and Bkv must broadcastable. "
            f"Got Bq={V.graph.sizevars.evaluate_expr(Bq)} "
            f"and Bkv={V.graph.sizevars.evaluate_expr(Bkv)}"
        )
        grad_key = lowerings[aten.sum](broadcasted_grad_key, axis=0, keepdims=True)
        grad_value = lowerings[aten.sum](broadcasted_grad_value, axis=0, keepdims=True)

    return (grad_query, grad_key, grad_value, tuple(joint_outputs.captured_grads))<|MERGE_RESOLUTION|>--- conflicted
+++ resolved
@@ -1368,22 +1368,16 @@
 
     Bq, Hq, seq_len_q, qk_head_dim = query.get_size()
     Bkv, Hkv, seq_len_kv, v_head_dim = value.get_size()
-<<<<<<< HEAD
     assert V.graph.sizevars.evaluate_expr(sympy.Eq(Bq, Bkv) | sympy.Eq(Bkv, 1)), (
         f"Bq and Bkv must broadcastable. Got Bq={Bq} and Bkv={Bkv}"
     )
-=======
-    assert V.graph.sizevars.evaluate_expr(
-        sympy.Eq(Bq, Bkv) | sympy.Eq(Bkv, 1)
-    ), f"Bq and Bkv must broadcastable. Got Bq={Bq} and Bkv={Bkv}"
-    assert V.graph.sizevars.evaluate_expr(
-        sympy.Gt(seq_len_q, 0)
-    ), "Query length must be greater than 0"
-    assert V.graph.sizevars.evaluate_expr(
-        sympy.Gt(seq_len_kv, 0)
-    ), "Key length must be greater than 0"
-
->>>>>>> d48eb58d
+    assert V.graph.sizevars.evaluate_expr(sympy.Gt(seq_len_q, 0)), (
+        "Query length must be greater than 0"
+    )
+    assert V.graph.sizevars.evaluate_expr(sympy.Gt(seq_len_kv, 0)), (
+        "Key length must be greater than 0"
+    )
+
     B = Bq
 
     if seq_len_q % 128 != 0 or seq_len_kv % 128 != 0:
@@ -2300,17 +2294,10 @@
     Returns:
         JointOutputResult containing processed buffers and gradients
     """
-<<<<<<< HEAD
-    assert isinstance(all_joint_outputs, List)
+    assert isinstance(all_joint_outputs, list)
     assert all_joint_outputs[0] is not None, (
-        "joint_subgraph_buffer is None this is a bug!"
-    )
-=======
-    assert isinstance(all_joint_outputs, list)
-    assert (
-        all_joint_outputs[0] is not None
-    ), "joint_subgraph_buffer is None - this is a bug!"
->>>>>>> d48eb58d
+        "joint_subgraph_buffer is None - this is a bug!"
+    )
 
     joint_buffer = all_joint_outputs[0]
     other_grads = all_joint_outputs[num_placeholders - 1 :]
