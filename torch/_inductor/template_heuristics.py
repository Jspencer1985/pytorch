from __future__ import annotations

import dataclasses
import itertools
from functools import partial
from threading import Lock
from typing import Any, Callable, TYPE_CHECKING

from torch.utils._ordered_set import OrderedSet

from . import config
from .utils import get_backend_num_stages
from .virtualized import V


if TYPE_CHECKING:
    from collections.abc import Generator

    from triton import Config as TritonConfig


@dataclasses.dataclass
class BaseConfig:
    """
    Base Gemm configuration used for most backends (CPU, CUDA)
    """

    block_m: int
    block_n: int
    block_k: int
    num_stages: int
    num_warps: int


@dataclasses.dataclass
class GemmConfig(BaseConfig):
    """
    Gemm configuration used for most backends (CPU, CUDA)
    """

    group_m: int = 8


ConvConfig = BaseConfig


@dataclasses.dataclass
class ROCmGemmConfig(GemmConfig):
    """
    ROCm subclass for GEMMs, with AMD backend specific tuneable kernargs
    """

    matrix_instr_nonkdim: int = 16
    waves_per_eu: int = 0
    kpack: int = 2


@dataclasses.dataclass
class ROCmConvConfig(ConvConfig):
    """
    ROCm subclass for Conv, with AMD backend specific tuneable kernargs
    """

    matrix_instr_nonkdim: int = 16
    waves_per_eu: int = 0
    kpack: int = 2


class BaseHeuristicSingleton(type):
    """
    Thread-safe implementation of single to be used in the config heuristic subclasses
    to ensure heavy __init__ calls are not repeatedly run
    """

    _instances: dict[type[Any], Any] = {}
    _lock: Lock = Lock()

    def __call__(
        cls: BaseHeuristicSingleton, *args: Any, **kwargs: Any
    ) -> BaseConfigHeuristic:
        with cls._lock:
            if cls not in cls._instances:
                instance = super().__call__()
                cls._instances[cls] = instance
            return cls._instances[cls]


class BaseConfigHeuristic(metaclass=BaseHeuristicSingleton):
    """
    Base class for mm_configs, device specific triton kernels config inherit from here
    """

    def __init__(self) -> None:
        # List of dictionaries to store the kernel configs. Configs that evaluate to true
        # will be utilised on the target platform. The configs are as follows:
        # (BLOCK_M, BLOCK_N, BLOCK_K, num_stages, num_warps)
        self.mm_configs: list[BaseConfig] = [
            GemmConfig(32, 32, 16, 1, 2),
            GemmConfig(32, 32, 128, 2, 4),
            GemmConfig(32, 64, 32, 5, 8),
            GemmConfig(64, 32, 32, 5, 8),
            GemmConfig(64, 32, 128, 5, 4),
            GemmConfig(64, 64, 16, 2, 4),
            GemmConfig(64, 64, 32, 2, 4),
            GemmConfig(64, 64, 64, 3, 8),
            GemmConfig(64, 64, 128, 5, 4),
            GemmConfig(64, 128, 32, 3, 4),
            GemmConfig(64, 128, 32, 4, 8),
            GemmConfig(64, 128, 64, 3, 4),
            GemmConfig(64, 128, 128, 4, 4),
            GemmConfig(128, 64, 32, 3, 4),
            GemmConfig(128, 64, 32, 4, 8),
            GemmConfig(128, 128, 32, 2, 8),
            GemmConfig(128, 128, 32, 3, 4),
            GemmConfig(128, 128, 64, 3, 4),
            GemmConfig(128, 128, 64, 5, 8),
        ]

        # Exhaustive search for mm configs
        self.exhaustive_configs: list[BaseConfig] = [
            GemmConfig(BLOCK_M, BLOCK_N, BLOCK_K, num_stages, num_warps, group_m)
            for BLOCK_M, BLOCK_N, BLOCK_K in itertools.product(
                [16, 32, 64, 128, 256], repeat=3
            )
            for num_stages in [1, 2, 3, 4, 5]
            for num_warps in [2, 4, 8]
            for group_m in [8]
        ]

        # these are only used in tuned_mm when AutoHeuristic is enabled
        # the idea is that when AutoHeuristic collects data to learn a heuristic, more configs are autotuned
        # when the learned heuristic is used, the learned heuristic reduces the number of configs down to 10
        # which saves compilation time (since less configs are autotuned) and potentially increase performance
        # because the learned heuristic might predict a config that is not part mm_configs
        self.extra_mm_configs: list[BaseConfig] = [
            GemmConfig(16, 32, 16, 3, 2),
            GemmConfig(16, 32, 32, 4, 2),
            GemmConfig(16, 32, 32, 5, 2),
            GemmConfig(64, 64, 128, 3, 4),
            GemmConfig(128, 64, 32, 2, 2),
            GemmConfig(128, 64, 64, 3, 8),
            GemmConfig(128, 64, 128, 4, 8),
            GemmConfig(128, 128, 32, 4, 4),
            GemmConfig(128, 128, 64, 3, 8),
            GemmConfig(128, 128, 64, 5, 4),
        ]

        self.int8_mm_configs: list[BaseConfig] = [
            GemmConfig(64, 64, 32, 2, 4),
            GemmConfig(64, 128, 32, 3, 4),
            GemmConfig(128, 64, 32, 3, 4),
            GemmConfig(64, 128, 32, 4, 8),
            GemmConfig(128, 64, 32, 4, 8),
            GemmConfig(64, 32, 32, 5, 8),
            GemmConfig(32, 64, 32, 5, 8),
            GemmConfig(128, 128, 32, 2, 8),
            GemmConfig(64, 64, 64, 3, 8),
            GemmConfig(128, 256, 128, 3, 8),
            GemmConfig(256, 128, 128, 3, 8),
        ]

        self.mixed_mm_configs: list[BaseConfig] = [
            GemmConfig(16, 128, 256, 3, 4),
            GemmConfig(16, 128, 256, 5, 8),
        ]

<<<<<<< HEAD
        self.persistent_mm_configs = [
            Config(128, 256, 64, 3, 8),
            Config(128, 128, 64, 3, 8),
            Config(128, 128, 128, 3, 8),
            Config(128, 128, 128, 3, 4),
            Config(128, 128, 64, 4, 8),
            Config(128, 128, 64, 5, 8),
            Config(256, 128, 64, 4, 8),
            Config(128, 128, 64, 5, 4),
=======
        self.persistent_mm_configs: list[BaseConfig] = [
            GemmConfig(128, 256, 64, 3, 8),
            GemmConfig(128, 128, 64, 3, 8),
            GemmConfig(128, 128, 128, 3, 8),
            GemmConfig(128, 128, 128, 3, 4),
            GemmConfig(128, 128, 64, 4, 8),
>>>>>>> 411a17f6
        ]

        self.scaled_mm_configs: list[BaseConfig] = [
            GemmConfig(128, 256, 32, 3, 8),
            GemmConfig(256, 128, 32, 3, 8),
            GemmConfig(256, 64, 32, 4, 4),
            GemmConfig(64, 256, 32, 4, 4),
            GemmConfig(128, 128, 32, 4, 4),
            GemmConfig(128, 64, 32, 4, 4),
            GemmConfig(64, 128, 32, 4, 4),
            GemmConfig(128, 32, 32, 4, 4),
            GemmConfig(64, 32, 32, 5, 2),
            GemmConfig(256, 128, 128, 3, 8),
            GemmConfig(256, 64, 128, 4, 4),
            GemmConfig(64, 256, 128, 4, 4),
            GemmConfig(128, 128, 128, 4, 4),
            GemmConfig(128, 64, 64, 4, 4),
            GemmConfig(64, 128, 64, 4, 4),
            GemmConfig(128, 32, 64, 4, 4),
            GemmConfig(64, 32, 64, 5, 2),
            GemmConfig(16, 32, 32, 2, 2),
            GemmConfig(16, 64, 32, 2, 2),
            GemmConfig(16, 128, 32, 2, 4),
            GemmConfig(16, 256, 32, 2, 4),
            GemmConfig(16, 32, 64, 2, 2),
            GemmConfig(16, 64, 64, 2, 2),
            GemmConfig(16, 128, 64, 2, 4),
            GemmConfig(16, 256, 64, 2, 4),
            GemmConfig(32, 32, 32, 2, 2),
            GemmConfig(32, 64, 32, 2, 2),
            GemmConfig(32, 128, 32, 2, 4),
            GemmConfig(32, 256, 32, 2, 4),
            GemmConfig(32, 32, 64, 2, 2),
            GemmConfig(32, 64, 64, 2, 2),
            GemmConfig(32, 128, 64, 2, 4),
            GemmConfig(32, 256, 64, 2, 4),
            GemmConfig(16, 32, 32, 3, 2),
            GemmConfig(16, 64, 32, 3, 2),
            GemmConfig(16, 128, 32, 3, 4),
            GemmConfig(16, 256, 32, 3, 4),
            GemmConfig(16, 32, 64, 3, 2),
            GemmConfig(16, 64, 64, 3, 2),
            GemmConfig(16, 128, 64, 3, 4),
            GemmConfig(16, 256, 64, 3, 4),
            GemmConfig(32, 32, 32, 3, 2),
            GemmConfig(32, 64, 32, 3, 2),
            GemmConfig(32, 128, 32, 3, 4),
            GemmConfig(32, 256, 32, 3, 4),
            GemmConfig(32, 32, 64, 3, 2),
            GemmConfig(32, 64, 64, 3, 2),
            GemmConfig(32, 128, 64, 3, 4),
            GemmConfig(32, 256, 64, 3, 4),
            GemmConfig(16, 32, 32, 4, 2),
            GemmConfig(16, 64, 32, 4, 2),
            GemmConfig(16, 128, 32, 4, 4),
            GemmConfig(16, 256, 32, 4, 4),
            GemmConfig(16, 32, 64, 4, 2),
            GemmConfig(16, 64, 64, 4, 2),
            GemmConfig(16, 128, 64, 4, 4),
            GemmConfig(16, 256, 64, 4, 4),
            GemmConfig(32, 32, 32, 4, 2),
            GemmConfig(32, 64, 32, 4, 2),
            GemmConfig(32, 128, 32, 4, 4),
            GemmConfig(32, 256, 32, 4, 4),
            GemmConfig(32, 32, 64, 4, 2),
            GemmConfig(32, 64, 64, 4, 2),
            GemmConfig(32, 128, 64, 4, 4),
            GemmConfig(32, 256, 64, 4, 4),
            GemmConfig(16, 32, 32, 5, 2),
            GemmConfig(16, 64, 32, 5, 2),
            GemmConfig(16, 128, 32, 5, 4),
            GemmConfig(16, 256, 32, 5, 4),
            GemmConfig(16, 32, 64, 5, 2),
            GemmConfig(16, 64, 64, 5, 2),
            GemmConfig(16, 128, 64, 5, 4),
            GemmConfig(16, 256, 64, 5, 4),
            GemmConfig(32, 32, 32, 5, 2),
            GemmConfig(32, 64, 32, 5, 2),
            GemmConfig(32, 128, 32, 5, 4),
            GemmConfig(32, 256, 32, 5, 4),
            GemmConfig(32, 32, 64, 5, 2),
            GemmConfig(32, 64, 64, 5, 2),
            GemmConfig(32, 128, 64, 5, 4),
            GemmConfig(32, 256, 64, 5, 4),
            GemmConfig(16, 32, 32, 6, 2),
            GemmConfig(16, 64, 32, 6, 2),
            GemmConfig(16, 128, 32, 6, 4),
            GemmConfig(16, 256, 32, 6, 4),
            GemmConfig(16, 32, 64, 6, 2),
            GemmConfig(16, 64, 64, 6, 2),
            GemmConfig(16, 128, 64, 6, 4),
            GemmConfig(16, 256, 64, 6, 4),
            GemmConfig(32, 32, 32, 6, 2),
            GemmConfig(32, 64, 32, 6, 2),
            GemmConfig(32, 128, 32, 6, 4),
            GemmConfig(32, 256, 32, 6, 4),
            GemmConfig(32, 32, 64, 6, 2),
            GemmConfig(32, 64, 64, 6, 2),
            GemmConfig(32, 128, 64, 6, 4),
            GemmConfig(32, 256, 64, 6, 4),
        ]

        self.scaled_persistent_mm_configs: list[BaseConfig] = [
            GemmConfig(128, 128, 64, 3, 8),
            GemmConfig(128, 128, 128, 3, 8),
            GemmConfig(128, 128, 128, 4, 8),
            GemmConfig(128, 128, 128, 4, 4),
            GemmConfig(128, 128, 128, 3, 4),
            GemmConfig(128, 128, 128, 5, 4),
            GemmConfig(128, 128, 128, 5, 8),
            GemmConfig(128, 128, 128, 6, 8),
            GemmConfig(128, 128, 64, 4, 8),
        ]

        # TODO: Unify with other gemm patterns, mm_plus_mm currently follows
        # slightly different pattern than rest
        self.mm_plus_mm_configs: list[BaseConfig] = [
            GemmConfig(64, 64, 32, 2, 4),
            GemmConfig(64, 64, 32, 3, 8),
            GemmConfig(64, 64, 32, 4, 16),
            GemmConfig(64, 32, 32, 4, 8),
            GemmConfig(32, 64, 32, 4, 8),
            GemmConfig(128, 128, 32, 1, 8),
            GemmConfig(64, 64, 64, 1, 8),
            GemmConfig(32, 32, 128, 1, 8),
            GemmConfig(64, 64, 16, 2, 4),
            GemmConfig(32, 32, 16, 1, 2),
        ]

        self.conv_configs: list[BaseConfig] = [
            ConvConfig(64, 256, 16, 2, 4),
            ConvConfig(256, 64, 16, 2, 4),
            ConvConfig(1024, 16, 16, 1, 8),
            ConvConfig(128, 128, 32, 2, 8),
            ConvConfig(64, 64, 32, 2, 4),
            ConvConfig(64, 256, 32, 2, 8),
            ConvConfig(256, 64, 32, 2, 8),
        ]

    def _finalize_mm_configs(
        self,
        configs: list[BaseConfig],
    ) -> Generator[TritonConfig, None, None]:
        """
        Finalizes configs after scaling, applying additional constraints.
        """
        used: OrderedSet[tuple[int, ...]] = OrderedSet()

        max_mm_configs = config.test_configs.max_mm_configs

        for conf in configs:
            # Each warp computes a 16x16 tile = 256 elements
            num_warps = min(conf.num_warps, conf.block_m * conf.block_n // 256)

            # Construct key for finding duplicate configs
            key: tuple[int, ...] = (
                conf.block_m,
                conf.block_n,
                conf.block_k,
                conf.num_stages,
                num_warps,
            )

            # Check if gemm specific arg exists - add to key if does
            group_m = getattr(conf, "group_m", None)
            if group_m is not None:
                key += (group_m,)

            if key not in used and (
                max_mm_configs is None or len(used) < max_mm_configs
            ):
                used.add(key)
                kwargs = {
                    "BLOCK_M": conf.block_m,
                    "BLOCK_N": conf.block_n,
                    "BLOCK_K": conf.block_k,
                    "num_stages": conf.num_stages,
                    "num_warps": num_warps,
                }
                if group_m is not None:
                    kwargs["GROUP_M"] = group_m
                yield self.triton_config(**kwargs)

    def _scale_mm_configs(
        self,
        m: int,
        n: int,
        k: int,
        configs: list[BaseConfig],
        scale: float,
        has_int8_tensor: bool,
        exclude: Callable[[int, int, int], bool],
    ) -> list[BaseConfig]:
        """
        Scales and filters matrix multiplication configs based on input size.
        """
        from .runtime.runtime_utils import next_power_of_2

        min_block_size = 16
        min_block_size_k = 32 if has_int8_tensor else 16

        m = max(
            next_power_of_2(
                V.graph.sizevars.size_hint(
                    m,
                    fallback=config.unbacked_symint_fallback,  # type: ignore[arg-type]
                )
            ),
            min_block_size,
        )
        n = max(
            next_power_of_2(
                V.graph.sizevars.size_hint(
                    n,
                    fallback=config.unbacked_symint_fallback,  # type: ignore[arg-type]
                )
            ),
            min_block_size,
        )
        k = max(
            next_power_of_2(
                V.graph.sizevars.size_hint(
                    k,
                    fallback=config.unbacked_symint_fallback,  # type: ignore[arg-type]
                )
            ),
            min_block_size_k,
        )

        scaled_configs = []
        for c in configs:
            scaled_config = dataclasses.replace(
                c,
                block_m=max(min(int(c.block_m * scale), m), min_block_size),
                block_n=max(min(int(c.block_n * scale), n), min_block_size),
                block_k=max(min(int(c.block_k * scale), k), min_block_size_k),
            )

            if not exclude(
                scaled_config.block_m, scaled_config.block_n, scaled_config.block_k
            ):
                scaled_configs.append(scaled_config)

        return scaled_configs

    def preprocess_mm_configs(
        self,
        m: int,
        n: int,
        k: int,
        configs: list[BaseConfig],
        has_int8_tensor: bool = False,
        scale: int = 1,
        exclude: Callable[[int, int, int], bool] = lambda m, n, k: False,
    ) -> Generator[TritonConfig, None, None]:
        scaled_configs = self._scale_mm_configs(
            m, n, k, configs, scale, has_int8_tensor, exclude
        )
        return self._finalize_mm_configs(scaled_configs)

    def triton_config(
        self, num_stages: int, num_warps: int, **kwargs: Any
    ) -> TritonConfig:
        from triton import Config as TritonConfig  # type: ignore[attr-defined]

        return TritonConfig(kwargs, num_stages=num_stages, num_warps=num_warps)

    def get_mm_configs(self) -> partial[Generator[TritonConfig, None, None]]:
        return partial(self.preprocess_mm_configs, configs=self.mm_configs)

    def get_exhaustive_mm_configs(self) -> partial[Generator[TritonConfig, None, None]]:
        return partial(self.preprocess_mm_configs, configs=self.exhaustive_configs)

    def get_extra_mm_configs(self) -> partial[Generator[TritonConfig, None, None]]:
        return partial(self.preprocess_mm_configs, configs=self.extra_mm_configs)

    def get_int8_mm_configs(self) -> partial[Generator[TritonConfig, None, None]]:
        return partial(self.preprocess_mm_configs, configs=self.int8_mm_configs)

    def get_mixed_mm_configs(self) -> partial[Generator[TritonConfig, None, None]]:
        mm_configs = (
            self.mm_configs + self.mixed_mm_configs
            if config.max_autotune_gemm_search_space == "EXHAUSTIVE"
            else self.mm_configs
        )
        return partial(self.preprocess_mm_configs, configs=mm_configs)

    def get_persistent_mm_configs(self) -> partial[Generator[TritonConfig, None, None]]:
        return partial(self.preprocess_mm_configs, configs=self.persistent_mm_configs)

    def get_scaled_mm_configs(self) -> partial[Generator[TritonConfig, None, None]]:
        return partial(self.preprocess_mm_configs, configs=self.scaled_mm_configs)

    def get_scaled_persistent_mm_configs(
        self,
    ) -> partial[Generator[TritonConfig, None, None]]:
        return partial(
            self.preprocess_mm_configs, configs=self.scaled_persistent_mm_configs
        )

    def get_mm_plus_mm_configs(self) -> partial[Generator[TritonConfig, None, None]]:
        return partial(self._finalize_mm_configs, configs=self.mm_plus_mm_configs)

    def get_conv_configs(self) -> partial[Generator[TritonConfig, None, None]]:
        return partial(self.preprocess_mm_configs, configs=self.conv_configs)


class CPUConfigHeuristic(BaseConfigHeuristic):
    pass


class CUDAConfigHeuristic(BaseConfigHeuristic):
    pass


class ROCmConfigHeuristic(BaseConfigHeuristic):
    def __init__(self) -> None:
        super().__init__()

        self.default_num_stages = get_backend_num_stages()

        self.mm_configs: list[BaseConfig] = [
            ROCmGemmConfig(
                16, 16, 256, self.default_num_stages, 4, group_m=4, waves_per_eu=2
            ),
            ROCmGemmConfig(32, 16, 256, self.default_num_stages, 4, group_m=4),
            ROCmGemmConfig(
                32, 32, 16, self.default_num_stages, 4, group_m=8, waves_per_eu=2
            ),
            ROCmGemmConfig(32, 32, 128, self.default_num_stages, 4, group_m=8),
            ROCmGemmConfig(32, 64, 64, self.default_num_stages, 4, group_m=8),
            ROCmGemmConfig(
                64, 16, 128, self.default_num_stages, 4, group_m=8, waves_per_eu=2
            ),
            ROCmGemmConfig(64, 32, 32, self.default_num_stages, 4, group_m=8),
            ROCmGemmConfig(64, 32, 64, self.default_num_stages, 4, group_m=8),
            ROCmGemmConfig(64, 32, 64, self.default_num_stages, 8, group_m=8),
            ROCmGemmConfig(64, 32, 128, self.default_num_stages, 4, group_m=8),
            ROCmGemmConfig(64, 64, 16, self.default_num_stages, 4, group_m=8),
            ROCmGemmConfig(64, 64, 64, self.default_num_stages, 4, group_m=4),
            ROCmGemmConfig(64, 64, 128, self.default_num_stages, 8, group_m=16),
            ROCmGemmConfig(64, 64, 256, self.default_num_stages, 8, group_m=4),
            ROCmGemmConfig(
                64, 128, 32, self.default_num_stages, 4, group_m=4, waves_per_eu=2
            ),
            ROCmGemmConfig(64, 128, 32, self.default_num_stages, 8, group_m=8),
            ROCmGemmConfig(64, 128, 64, self.default_num_stages, 8, group_m=4),
            ROCmGemmConfig(64, 128, 128, self.default_num_stages, 8, group_m=4),
            ROCmGemmConfig(128, 32, 32, self.default_num_stages, 4, group_m=8),
            ROCmGemmConfig(128, 32, 64, self.default_num_stages, 4, group_m=8),
            ROCmGemmConfig(
                128, 64, 32, self.default_num_stages, 4, group_m=8, waves_per_eu=2
            ),
            ROCmGemmConfig(128, 64, 64, self.default_num_stages, 4, group_m=16),
            ROCmGemmConfig(128, 64, 128, self.default_num_stages, 8, group_m=4),
            ROCmGemmConfig(
                128, 128, 32, self.default_num_stages, 4, group_m=16, waves_per_eu=2
            ),
            ROCmGemmConfig(128, 128, 32, self.default_num_stages, 8, group_m=16),
            ROCmGemmConfig(
                128, 128, 32, self.default_num_stages, 8, group_m=16, waves_per_eu=2
            ),
            ROCmGemmConfig(128, 128, 64, self.default_num_stages, 4, group_m=16),
            ROCmGemmConfig(128, 128, 64, self.default_num_stages, 8, group_m=8),
            ROCmGemmConfig(128, 128, 128, self.default_num_stages, 8, group_m=16),
            ROCmGemmConfig(
                128, 256, 32, self.default_num_stages, 4, group_m=16, waves_per_eu=2
            ),
            ROCmGemmConfig(128, 256, 64, self.default_num_stages, 8, group_m=4),
            ROCmGemmConfig(256, 64, 64, self.default_num_stages, 8, group_m=4),
            ROCmGemmConfig(
                256, 128, 32, self.default_num_stages, 4, group_m=4, waves_per_eu=2
            ),
            ROCmGemmConfig(256, 128, 32, self.default_num_stages, 8, group_m=16),
            ROCmGemmConfig(256, 128, 64, self.default_num_stages, 8, group_m=4),
            ROCmGemmConfig(256, 256, 64, self.default_num_stages, 8, group_m=4),
        ]

        # Exhaustive search for mm configs
        self.exhaustive_configs: list[BaseConfig] = [
            ROCmGemmConfig(
                BLOCK_M,
                BLOCK_N,
                BLOCK_K,
                num_stages,
                num_warps,
                group_m,
                matrix_instr_nonkdim,
                waves_per_eu,
                kpack,
            )
            for BLOCK_M, BLOCK_N, BLOCK_K in itertools.product(
                [16, 32, 64, 128, 256], repeat=3
            )
            for num_stages in [1, self.default_num_stages]
            for num_warps in [4, 8]
            for group_m in [4, 8, 16]
            for matrix_instr_nonkdim in [0, 16]
            for waves_per_eu in [0, 2]
            for kpack in [2]
        ]

    def _filter_configs(
        self, configs: list[BaseConfig], new_num_stages: int
    ) -> list[BaseConfig]:
        # TODO: _filter_configs can be removed once backend specific configs are added
        # for all methods
        for c in configs:
            c.num_stages = self.default_num_stages
        return configs

    def _finalize_mm_configs(
        self,
        configs: list[BaseConfig],
    ) -> Generator[TritonConfig, None, None]:
        """
        Finalizes configs after scaling, applying additional constraints.
        """
        used: OrderedSet[tuple[int, ...]] = OrderedSet()

        max_mm_configs = config.test_configs.max_mm_configs

        for conf in configs:
            # Each warp computes a 16x16 tile = 256 elements
            conf.num_warps = min(conf.num_warps, conf.block_m * conf.block_n // 256)

            # Defaults for AMD triton backend kern args if not set
            matrix_instr_nonkdim = getattr(conf, "matrix_instr_nonkdim", 16)
            waves_per_eu = getattr(conf, "waves_per_eu", 0)
            kpack = getattr(conf, "kpack", 2)

            if matrix_instr_nonkdim != 0 and (
                conf.block_m % matrix_instr_nonkdim != 0
                or conf.block_n % matrix_instr_nonkdim != 0
            ):
                #  block_m and block_n must be a multiple of matrix_instr_nonkdim
                continue

            # Construct key for finding duplicate configs
            key: tuple[int, ...] = (
                conf.block_m,
                conf.block_n,
                conf.block_k,
                conf.num_stages,
                conf.num_warps,
                waves_per_eu,
                matrix_instr_nonkdim,
                kpack,
            )

            # Check if gemm specific arg exists - add to key if does
            group_m = getattr(conf, "group_m", None)
            if group_m is not None:
                key += (group_m,)

            if waves_per_eu != 0:
                waves_per_eu = int(8 // conf.num_warps)

            if key not in used and (
                max_mm_configs is None or len(used) < max_mm_configs
            ):
                used.add(key)
                kwargs = {
                    "BLOCK_M": conf.block_m,
                    "BLOCK_N": conf.block_n,
                    "BLOCK_K": conf.block_k,
                    "num_stages": conf.num_stages,
                    "num_warps": conf.num_warps,
                    "matrix_instr_nonkdim": matrix_instr_nonkdim,
                    "waves_per_eu": waves_per_eu,
                    "kpack": kpack,
                }
                if group_m is not None:
                    kwargs["GROUP_M"] = group_m
                yield self.triton_config(**kwargs)

    def get_extra_mm_configs(self) -> partial[Generator[TritonConfig, None, None]]:
        filtered_configs = self._filter_configs(
            self.extra_mm_configs, self.default_num_stages
        )
        return partial(self.preprocess_mm_configs, configs=filtered_configs)

    def get_int8_mm_configs(self) -> partial[Generator[TritonConfig, None, None]]:
        filtered_configs = self._filter_configs(
            self.int8_mm_configs, self.default_num_stages
        )
        return partial(self.preprocess_mm_configs, configs=filtered_configs)

    def get_mixed_mm_configs(self) -> partial[Generator[TritonConfig, None, None]]:
        mm_configs = (
            self.mm_configs + self.mixed_mm_configs
            if config.max_autotune_gemm_search_space == "EXHAUSTIVE"
            else self.mm_configs
        )
        filtered_configs = self._filter_configs(mm_configs, self.default_num_stages)
        return partial(self.preprocess_mm_configs, configs=filtered_configs)

    def get_persistent_mm_configs(self) -> partial[Generator[TritonConfig, None, None]]:
        filtered_configs = self._filter_configs(
            self.persistent_mm_configs, self.default_num_stages
        )
        return partial(self.preprocess_mm_configs, configs=filtered_configs)

    def get_scaled_mm_configs(self) -> partial[Generator[TritonConfig, None, None]]:
        filtered_configs = self._filter_configs(
            self.scaled_mm_configs, self.default_num_stages
        )
        return partial(self.preprocess_mm_configs, configs=filtered_configs)

    def get_scaled_persistent_mm_configs(
        self,
    ) -> partial[Generator[TritonConfig, None, None]]:
        filtered_configs = self._filter_configs(
            self.scaled_persistent_mm_configs, self.default_num_stages
        )
        return partial(self.preprocess_mm_configs, configs=filtered_configs)

    def get_mm_plus_mm_configs(self) -> partial[Generator[TritonConfig, None, None]]:
        filtered_configs = self._filter_configs(self.mm_plus_mm_configs, 1)
        return partial(self._finalize_mm_configs, configs=filtered_configs)

    def get_conv_configs(self) -> partial[Generator[TritonConfig, None, None]]:
        filtered_configs = self._filter_configs(
            self.conv_configs, self.default_num_stages
        )
        return partial(self.preprocess_mm_configs, configs=filtered_configs)


class XPUConfigHeuristic(BaseConfigHeuristic):
    pass<|MERGE_RESOLUTION|>--- conflicted
+++ resolved
@@ -164,24 +164,15 @@
             GemmConfig(16, 128, 256, 5, 8),
         ]
 
-<<<<<<< HEAD
-        self.persistent_mm_configs = [
-            Config(128, 256, 64, 3, 8),
-            Config(128, 128, 64, 3, 8),
-            Config(128, 128, 128, 3, 8),
-            Config(128, 128, 128, 3, 4),
-            Config(128, 128, 64, 4, 8),
-            Config(128, 128, 64, 5, 8),
-            Config(256, 128, 64, 4, 8),
-            Config(128, 128, 64, 5, 4),
-=======
         self.persistent_mm_configs: list[BaseConfig] = [
             GemmConfig(128, 256, 64, 3, 8),
             GemmConfig(128, 128, 64, 3, 8),
             GemmConfig(128, 128, 128, 3, 8),
             GemmConfig(128, 128, 128, 3, 4),
             GemmConfig(128, 128, 64, 4, 8),
->>>>>>> 411a17f6
+            GemmConfig(128, 128, 64, 5, 8),
+            GemmConfig(256, 128, 64, 4, 8),
+            GemmConfig(128, 128, 64, 5, 4),
         ]
 
         self.scaled_mm_configs: list[BaseConfig] = [
