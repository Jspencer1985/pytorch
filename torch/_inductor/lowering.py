# mypy: allow-untyped-defs
from __future__ import annotations

import contextlib
import dataclasses
import functools
import itertools
import logging
import math
import operator
import os
import warnings
from collections import defaultdict
from collections.abc import Iterable, Sequence
from typing import Any, Callable, cast, Optional, TYPE_CHECKING, TypeVar, Union
from typing_extensions import ParamSpec
from unittest.mock import patch

import sympy

import torch
import torch.ao.quantization.fx._decomposed
import torch.fx
import torch.utils._pytree as pytree
from torch._dynamo.utils import counters
from torch._higher_order_ops.associative_scan import associative_scan_op
from torch._higher_order_ops.triton_kernel_wrap import triton_kernel_wrapper_mutation
from torch._prims_common import (
    canonicalize_dim,
    canonicalize_dims,
    check,
    dtype_to_type,
    elementwise_dtypes,
    ELEMENTWISE_TYPE_PROMOTION_KIND,
    get_computation_dtype,
    is_boolean_dtype,
    is_float_dtype,
    is_integer_dtype,
    Number,
)
from torch.fx.experimental.sym_node import magic_methods, method_to_operator
from torch.utils._ordered_set import OrderedSet
from torch.utils._sympy.functions import (
    CeilDiv,
    FloorDiv,
    Identity,
    IntTrueDiv,
    ModularIndexing,
)

from .._dynamo.utils import import_submodule
from . import config, inductor_prims, ir, test_operators  # NOQA: F401
from .decomposition import decompositions, get_decompositions
from .ir import (
    DtypeView,
    ExpandView,
    IndexingConstant,
    IRNode,
    is_triton,
    ops_wrapper,
    PermuteView,
    Pointwise,
    Reduction,
    SqueezeView,
    TensorBox,
    validate_ir,
    View,
)
from .utils import (
    ceildiv,
    decode_device,
    is_dynamic,
    is_gpu,
    is_pointwise_use,
    needs_fallback_due_to_atomic_add_limitations,
    pad_listlike,
    register_op_dtype_propagation_rules,
    sympy_product,
    use_scatter_fallback,
)
from .virtualized import ops, V


if TYPE_CHECKING:
    from .ops_handler import ReductionType


_T = TypeVar("_T")
_P = ParamSpec("_P")

# TODO(jansel): we should implement decomps or lowerings for these
# https://github.com/pytorch/torchdynamo/issues/327
FALLBACK_ALLOW_LIST = OrderedSet(
    [
        "torchvision::roi_align",
        "aten::index_add",
    ]
)

log = logging.getLogger(__name__)
lowerings: dict[Union[Callable[..., Any], str], Callable[..., Any]] = {}
# Use maybe_layout_constraints to access this dict, we lazily register tag-based layout constraints
_maybe_layout_constraints: dict[
    torch._ops.OpOverload, Optional[Callable[..., Any]]
] = {}
fallbacks = OrderedSet[torch._ops.OpOverload]()
aten = torch.ops.aten
tr_c10d = torch.ops.tr_c10d
prims = torch.ops.prims
needs_realized_inputs = OrderedSet[torch._ops.OpOverload]()
foreach_ops = OrderedSet[torch._ops.OpOverload](
    [torch._higher_order_ops._foreach_map]  # type: ignore[list-item]
)
# TODO(rec): torch._higher_order_ops._foreach_map is not an OpOverload
# so why is it in foreach_ops?
inplace_foreach_ops = OrderedSet[torch._ops.OpOverload]()
inplaceable_foreach_ops: dict[torch._ops.OpOverload, torch._ops.OpOverload] = {}
quantized_decomposed = torch.ops.quantized_decomposed


def cur_node_has_non_foreach_users():
    for node in V.graph.current_node.users:
        for user in node.users:
            if not (user.op == "call_function" and (user.target in foreach_ops)):
                return True

    return False


# group by device, whether any of the inputs are dynamic
# note arg_pairs may or may not be a pair
# foreach_map for example just passes output buffers here
def group_foreach_args(arg_pairs: Iterable[Union[tuple[Any, Any], Any]]):
    out = defaultdict(list)
    unpack_args = False
    for i, args in enumerate(arg_pairs):
        if not isinstance(args, Iterable):
            unpack_args = True
            args = (args,)
        use_foreach = (
            not is_dynamic(*args) or config.combo_kernel_foreach_dynamic_shapes
        )
        device = None
        for t in args:
            if isinstance(t, TensorBox):
                device = t.data.get_device()
                break
        assert device is not None, "foreach op should have at least one tensor arg"
        if unpack_args:
            (args,) = args
        out[(device, use_foreach)].append((i, args))
    return out


def maybe_layout_constraints(fn: Callable[..., Any]) -> Optional[Callable[..., Any]]:
    """Get layout constraints. Returns None if there are no layout constraints."""
    if not isinstance(fn, torch._ops.OpOverload):
        # Only OpOverloads have layout constraints.
        return None
    if fn in _maybe_layout_constraints:
        return _maybe_layout_constraints[fn]
    # OpOverload with custom lowerings override tag-based layout constraints
    if fn in lowerings:
        _maybe_layout_constraints[fn] = None
        return None
    # We lazily register tag-based layout constraints.

    def handle_layout_constraint_tag(tag):
        if tag is torch._C.Tag.needs_fixed_stride_order:
            _maybe_layout_constraints[fn] = constrain_to_fx_strides
            return _maybe_layout_constraints[fn]
        elif tag is torch._C.Tag.flexible_layout:
            _maybe_layout_constraints[fn] = None
            return None
        else:
            raise AssertionError(f"Unknown layout constraint tag: {tag}")

    tag = get_layout_constraint_tag(fn)
    return handle_layout_constraint_tag(tag)


def get_layout_constraint_tag(fn):
    tags_by_priority = [
        torch._C.Tag.needs_fixed_stride_order,
        torch._C.Tag.flexible_layout,
    ]
    for tag in tags_by_priority:
        if tag in fn.tags:
            return tag
    if torch._library.utils.is_builtin(fn):
        return torch._C.Tag.flexible_layout
    return getattr(torch._C.Tag, config.custom_op_default_layout_constraint)


def assert_nyi(cond, msg):
    if not cond:
        raise NotImplementedError(f"inductor does not support {msg}")


def add_needs_realized_inputs(fn):
    if isinstance(fn, (list, set, tuple, OrderedSet)):  # noqa: set_linter
        return [add_needs_realized_inputs(x) for x in fn]
    needs_realized_inputs.add(fn)
    if isinstance(fn, torch._ops.OpOverloadPacket):
        needs_realized_inputs.update(
            getattr(fn, overload) for overload in fn.overloads()
        )


def add_layout_constraint(fn, constraint):
    if isinstance(fn, torch._ops.OpOverloadPacket):
        for overload in fn.overloads():
            _maybe_layout_constraints[getattr(fn, overload)] = constraint
    else:
        _maybe_layout_constraints[fn] = constraint


add_needs_realized_inputs(
    [
        aten.as_strided,
        aten.as_strided_copy,
        aten.avg_pool2d,
        aten.avg_pool2d_backward,
        aten.bmm,
        aten.convolution,
        aten.convolution_backward,
        aten.max_pool2d_with_indices,
        aten.max_pool2d_with_indices_backward,
        aten.mm,
        aten.upsample_nearest2d,
        aten._upsample_nearest_exact2d,
        aten._int_mm,
    ]
)

# TODO(jansel): ezyang says we won't need this in the future, try removing it
# based on https://github.com/pytorch/pytorch/blob/9e3eb329df8f701/c10/core/ScalarType.h#L28
DTYPE_ID_LOOKUP = {
    0: torch.uint8,
    1: torch.int8,
    2: torch.int16,
    3: torch.int32,
    4: torch.int64,
    5: torch.float16,
    6: torch.float32,
    7: torch.float64,
    8: torch.complex32,
    9: torch.complex64,
    10: torch.complex32,
    11: torch.bool,
    15: torch.bfloat16,
    # TODO(jansel): add quantized types?
    #  _(c10::qint8, QInt8) /* 12 */
    # _(c10::quint8, QUInt8) /* 13 */
    # _(c10::qint32, QInt32) /* 14 */
    # _(c10::quint4x2, QUInt4x2) /* 16 */
    # _(c10::quint2x4, QUInt2x4) /* 17 */
}


def decode_dtype(dtype: int):
    if not isinstance(dtype, int):
        return dtype
    assert dtype in DTYPE_ID_LOOKUP, f"id {dtype} missing from DTYPE_ID_LOOKUP"
    dtype = DTYPE_ID_LOOKUP[dtype]
    return dtype


def is_integer_type(x):
    if isinstance(x, TensorBox):
        return is_integer_dtype(x.get_dtype()) or is_boolean_dtype(x.get_dtype())
    elif isinstance(x, sympy.Expr):
        return x.is_integer is True  # type: ignore[attr-defined]
    else:
        return isinstance(x, int)


def is_boolean_type(x):
    if isinstance(x, TensorBox):
        return is_boolean_dtype(x.get_dtype())
    else:
        return isinstance(x, bool)


def get_promoted_dtype(*args, type_promotion_kind: ELEMENTWISE_TYPE_PROMOTION_KIND):
    def construct_input(inp):
        if isinstance(inp, (Number, sympy.Basic)):
            return inp
        else:
            dim = len(inp.get_size())
            # construct a tmp tensor to feed into torch.result_type
            return torch.zeros([1] * dim, dtype=inp.get_dtype())

    inps = [construct_input(arg) for arg in args]
    _, dtype = elementwise_dtypes(*inps, type_promotion_kind=type_promotion_kind)
    return dtype


def get_overloads(aten_fn):
    if not isinstance(aten_fn, (list, tuple)):
        aten_fn = [aten_fn]
    else:
        aten_fn = list(aten_fn)

    for fn in list(aten_fn):
        if isinstance(fn, torch._ops.OpOverloadPacket):
            for overload in fn.overloads():
                other_fn = getattr(fn, overload)
                if other_fn not in lowerings:
                    aten_fn.append(other_fn)

    return aten_fn


def in_namespace(op, namespace):
    if isinstance(op, torch._ops.OpOverloadPacket):
        return namespace in op._qualified_op_name
    elif isinstance(op, torch._ops.OpOverload):
        return namespace in op.name()
    return False


def transform_args(
    args: list[Any],
    kwargs: dict[str, Any],
    broadcast: bool,
    type_promotion_kind: Optional[ELEMENTWISE_TYPE_PROMOTION_KIND],
    convert_input_to_bool: bool,
) -> tuple[list[Any], dict[str, Any]]:
    args_indices = [i for i, x in enumerate(args) if isinstance(x, TensorBox)]
    kwargs_indices = [k for k, v in kwargs.items() if isinstance(v, TensorBox)]
    # check that there's something to transform
    if not args_indices and not kwargs_indices:
        return args, kwargs

    if type_promotion_kind or convert_input_to_bool:
        if convert_input_to_bool:
            dtype = torch.bool
        else:
            # FIXME this is a crude approximation for promoting args
            promoting_args = [
                a
                for a in args
                if isinstance(a, (Number, sympy.Basic)) or hasattr(a, "dtype")
            ]
            # only consider tensor kwargs for promotion, for now
            promoting_args.extend(a for a in kwargs.values() if hasattr(a, "dtype"))
            dtype = get_promoted_dtype(
                *promoting_args,
                type_promotion_kind=type_promotion_kind,  # type: ignore[arg-type]
            )

        device = (
            args[args_indices[0]] if args_indices else kwargs[kwargs_indices[0]]
        ).get_device()

        # sometimes args are an immutable list so we can't mutate them
        def promote(arg):
            if isinstance(arg, TensorBox):
                return to_dtype(arg, dtype)
            elif isinstance(arg, ir.Constant):
                return ir.Constant(value=arg.value, dtype=dtype, device=device)
            else:
                return arg

        args = [promote(a) for a in args]
        kwargs = {k: promote(v) for k, v in kwargs.items()}

    if broadcast:
        broadcasted = broadcast_tensors(
            *list(
                itertools.chain(
                    (args[i] for i in args_indices),
                    (kwargs[k] for k in kwargs_indices),
                )
            )
        )
        size = list(broadcasted[0].get_size())

        for i, x in zip(args_indices, broadcasted[: len(args_indices)]):
            args[i] = x
        for k, x in zip(kwargs_indices, broadcasted[len(args_indices) :]):
            kwargs[k] = x

        for i in range(len(args)):
            if isinstance(args[i], ir.Constant):
                args[i] = ExpandView.create(args[i], size)
        for k in kwargs:
            if isinstance(kwargs[k], ir.Constant):
                kwargs[k] = ExpandView.create(kwargs[k], size)

    return args, kwargs


def _register_foreach_lowering(aten_fn, decomp_fn):
    """
    Add a foreach lowering to lowerings dict.

    Arguments:
        aten_fn: torch.ops.aten.* fn we are lowering
        decomp_fn: alternate implementation on our IR
        broadcast: True to apply broadcasting to tensor inputs
        type_promotion_kind: kind of type promotion applied to tensor inputs, `None` means no type promotion
        convert_input_to_bool: some logical ops require inputs are converted to bool
    """

    @functools.wraps(decomp_fn)
    def wrapped(*args, **kwargs):
        assert len(args) <= 2
        out = decomp_fn(*args, **kwargs)
        validate_ir(out)
        return out

    aten_fns = get_overloads(aten_fn)
    foreach_ops.update(aten_fns)
    lowerings.update(dict.fromkeys(aten_fns, wrapped))
    return wrapped


def _register_lowering(
    aten_fn,
    decomp_fn,
    broadcast,
    type_promotion_kind: Optional[ELEMENTWISE_TYPE_PROMOTION_KIND],
    convert_input_to_bool,
):
    """
    Add a lowering to lowerings dict

    Arguments:
        aten_fn: torch.ops.aten.* fn we are lowering
        decomp_fn: alternate implementation on our IR
        broadcast: True to apply broadcasting to tensor inputs
        type_promotion_kind: kind of type promotion applied to tensor inputs, `None` means no type promotion
        convert_input_to_bool: some logical ops require inputs are converted to bool
    """

    @functools.wraps(decomp_fn)
    def wrapped(*args, **kwargs):
        args: list[Any] = list(args)
        kwargs: dict[str, Any] = dict(kwargs)
        unpacked = False
        # TODO maybe we need to use pytrees here
        if len(args) == 1 and isinstance(args[0], (list, tuple)):
            unpacked = True
            args = list(args[0])

        if not all(
            (fn in fallbacks or in_namespace(fn, "_c10d_functional")) for fn in aten_fn
        ):
            # explicitly assert for "out=" ops for better error messages
            assert not any(x == "out" for x in kwargs.keys()), (
                "out= ops aren't yet supported"
            )

        args, kwargs = transform_args(
            args, kwargs, broadcast, type_promotion_kind, convert_input_to_bool
        )

        if unpacked:
            args = [args]

        out = decomp_fn(*args, **kwargs)
        validate_ir(out)

        return out

    aten_fn = get_overloads(aten_fn)

    lowerings.update(dict.fromkeys(aten_fn, wrapped))
    return wrapped


def register_lowering(
    aten_fn,
    broadcast=False,
    type_promotion_kind: Optional[
        ELEMENTWISE_TYPE_PROMOTION_KIND
    ] = ELEMENTWISE_TYPE_PROMOTION_KIND.DEFAULT,
    convert_input_to_bool=False,
) -> Callable[[Callable[_P, _T]], Callable[_P, _T]]:
    """
    Shim to support decorator syntax.
    """
    return functools.partial(
        _register_lowering,
        aten_fn,
        broadcast=broadcast,
        type_promotion_kind=type_promotion_kind,
        convert_input_to_bool=convert_input_to_bool,
    )


def broadcast_symbolic_shapes(a, b):
    """
    Broadcasting logic based on symbolic shapes.

    We give the shapes 0 and 1 concrete values, while all other shapes
    are symbolic sympy formulas.
    """
    output = []
    for x, y in itertools.zip_longest(reversed(a), reversed(b), fillvalue=sympy.S.One):
        if V.graph.sizevars.shape_env.evaluate_expr(
            sympy.Eq(y, 1), size_oblivious=True
        ):
            output.append(x)
        elif V.graph.sizevars.shape_env.evaluate_expr(
            sympy.Eq(x, 1), size_oblivious=True
        ):
            output.append(y)
        else:
            V.graph.sizevars.guard_equals(x, y)
            if len(sympy.expand(y).free_symbols) < len(sympy.expand(x).free_symbols):
                output.append(y)  # prefer shorter formula
            else:
                output.append(x)
    return tuple(reversed(output))


def promote_constants(inputs, override_return_dtype=None, type_promotion_kind=None):
    assert override_return_dtype is None or type_promotion_kind is None, (
        "only one of override_return_dtype or type_promotion_kind may be given"
    )

    if override_return_dtype is None and type_promotion_kind is None:
        type_promotion_kind = ELEMENTWISE_TYPE_PROMOTION_KIND.DEFAULT

    if not any(isinstance(x, (sympy.Basic, int, float)) for x in inputs):
        return inputs
    if all(isinstance(x, (int, float, sympy.Basic)) for x in inputs):
        dtype = override_return_dtype or get_promoted_dtype(
            *inputs, type_promotion_kind=type_promotion_kind
        )

        def const_func(x):
            if isinstance(x, sympy.Basic):
                return ir.IndexingConstant(
                    index=x, dtype=dtype, device=decode_device(None)
                )
            else:
                return ir.Constant(value=x, dtype=dtype, device=decode_device(None))

        return [const_func(x) for x in inputs]
    ex = next(x for x in inputs if isinstance(x, (TensorBox, ExpandView, ir.Constant)))
    out = []
    for x in inputs:
        if isinstance(x, (int, float)):
            out.append(
                ExpandView.create(
                    ir.Constant(
                        value=x, dtype=ex.get_dtype(), device=ex.get_device_or_error()
                    ),
                    list(ex.get_size()),
                )
            )
        elif isinstance(x, sympy.Basic):
            out.append(
                ExpandView.create(
                    IndexingConstant(
                        index=x, dtype=ex.get_dtype(), device=ex.get_device_or_error()
                    ),
                    list(ex.get_size()),
                )
            )
        else:
            out.append(x)

    return out


def make_pointwise(
    fn,
    override_return_dtype=None,
    override_device=None,
    override_fn_when_input_bool=None,
    override_fn_when_gpu_float64=None,
    allow_alpha=False,
    triton_fallback=None,
):
    def inner(*inputs: TensorBox, alpha=None):
        if triton_fallback is not None and any(
            isinstance(inp, IRNode) and is_triton(inp) for inp in inputs
        ):
            assert not allow_alpha  # not implemented
            return triton_fallback(*inputs)

        inputs = promote_constants(inputs, override_return_dtype)
        if allow_alpha:
            if alpha is not None and alpha != 1:
                inputs = list(inputs)
                inputs[-1] = mul(inputs[-1], alpha)
        else:
            assert alpha is None
        loaders = [x.make_loader() for x in inputs]
        ranges = inputs[0].get_size()
        dtype = override_return_dtype or inputs[0].get_dtype()
        is_gpu_device = is_gpu(decode_device(inputs[0].get_device()).type)

        for other in inputs[1:]:
            assert isinstance(other, ir.BaseConstant) or len(ranges) == len(
                other.get_size()
            ), f"ndim mismatch {fn} {ranges} {other.get_size()}"

        # in tracing, we will annotate pointwise nodes that correspond to the output of
        # a pointwise node that would have been run in eager. intermediary pointwise nodes
        # during decompositions are not annotated.
        low_pr_fp = (torch.bfloat16, torch.float16)
        emulate_precision_casts = (
            V.graph is not None
            and getattr(V.graph, "current_node", None) is not None
            and V.graph.current_node.meta is not None
            and V.graph.current_node.meta.get("low_precision_pointwise_barrier", False)
            and dtype in low_pr_fp
        )

        def inner_fn(index):
            assert len(index) == len(ranges), f"wrong ndim {index} {ranges}"
            if dtype == torch.bool and override_fn_when_input_bool is not None:
                return override_fn_when_input_bool(*[load(index) for load in loaders])
            elif (
                override_fn_when_gpu_float64
                and is_gpu_device
                and dtype == torch.float64
            ):
                return override_fn_when_gpu_float64(*[load(index) for load in loaders])
            else:
                inputs_loaded = []
                for inp_index, load in enumerate(loaders):
                    out = load(index)
                    inp_dtype = inputs[inp_index].get_dtype()
                    if emulate_precision_casts and inp_dtype in low_pr_fp:
                        downcast = ops.to_dtype(out, inp_dtype, use_compute_types=False)
                        out = ops.to_dtype(downcast, inp_dtype)
                    inputs_loaded.append(out)

                out = fn(*inputs_loaded)
                if emulate_precision_casts:
                    # fp16/bf16 kernels are computed in fp32. Casting down to fp16/bf16 here,
                    # then upcasting again, to emulate casts that eager would do.
                    downcast = ops.to_dtype(out, dtype, use_compute_types=False)
                    return ops.to_dtype(downcast, dtype)
                return out

        if not override_device:
            device = None
            for i in inputs:
                if is_gpu(i.get_device().type):
                    device = i.get_device()
                    break
            if not device:
                device = inputs[0].get_device()

        device = override_device or device

        return Pointwise.create(
            device=device,  # type: ignore[arg-type]
            dtype=dtype,
            inner_fn=inner_fn,
            ranges=ranges,
        )

    return inner


def make_foreach_pointwise(pw_fn, allow_alpha=False):
    def inner(*inputs: list[list[TensorBox]], alpha=1):
        realize_outputs = (
            len(V.graph.current_node.users) == 0
            or V.graph.current_node.target in inplace_foreach_ops
            or cur_node_has_non_foreach_users()
        )

        a_list_input = None
        for input in inputs:
            if isinstance(input, (list, tuple)):
                a_list_input = input
                break
        assert a_list_input is not None, (
            "at least one input must be a list to a foreach op"
        )

        # broadcast scalar inputs to match length of list inputs
        broadcast_inputs = []
        for input in inputs:
            if not isinstance(input, (list, tuple)):
                broadcast_inputs.append([input] * len(a_list_input))
            else:
                broadcast_inputs.append(input)

        groups = group_foreach_args(zip(*broadcast_inputs))

        outputs = [None] * len(a_list_input)
        for (device, use_foreach), group in groups.items():
            operation_list: list[str] = []
            for (
                output_ind,
                args,
            ) in group:
                if allow_alpha:
                    output = pw_fn(*args, alpha=alpha)
                else:
                    output = pw_fn(*args)

                outputs[output_ind] = output

                if (
                    V.graph.has_feature(device, BackendFeature.FOREACH)
                    and use_foreach
                    and realize_outputs
                ):
                    output.realize()
                    operation_list.append(output.get_operation_name())

            if operation_list:
                V.graph.register_operation_list(operation_list)

        assert all(x is not None for x in outputs)
        return outputs

    return inner


def to_dtype(x: TensorBox, dtype: torch.dtype, copy=False):
    src_dtype = x.get_dtype()
    if src_dtype == dtype:
        return clone(x) if copy else x

    def _to_dtype(x):
        return ops.to_dtype(x, dtype, src_dtype=src_dtype)

    return make_pointwise(_to_dtype, override_return_dtype=dtype)(x)


@register_lowering(torch._higher_order_ops._foreach_map, type_promotion_kind=None)
def _foreach_map(subgraph, *args, **kwargs):
    """
    This lowers an invocation of foreach_map
    The way this works is that an arbitrary N-arg func is provided by the user, looped over by the
    polyfill with the same semantics as a foreach op (a loop applying an n-ary function to n args)
    and then traced into a subgraph by dynamo.
    This code allows us to inline the subgraph into the main graph lowering using the PontwiseSubgraphLowering.
    The graph outputs represent the vertically fused sequence of ops, and then register_operation_list
    below registers the buffers as horizontally fuseable in the scheduler.
    """
    from .subgraph_lowering import PointwiseSubgraphLowering

    inputs = args

    gm = subgraph.graph_module
    pw_subgraph = PointwiseSubgraphLowering(gm, root_graph_lowering=V.graph)
    with V.set_graph_handler(pw_subgraph):  # type: ignore[arg-type]
        pw_subgraph.run(*inputs)

    sub_outputs = pw_subgraph.graph_outputs
    # group outputs by device and register as foreach
    assert sub_outputs  # mypy lol
    groups = group_foreach_args(sub_outputs)

    outputs = [None] * len(sub_outputs)
    for (device, use_foreach), group in groups.items():
        operation_list: list[str] = []
        for (
            output_ind,
            output,
        ) in group:
            outputs[output_ind] = output

            if V.graph.has_feature(device, BackendFeature.FOREACH) and use_foreach:
                output.realize()
                operation_list.append(output.get_operation_name())

        if operation_list:
            V.graph.register_operation_list(operation_list)

    assert all(x is not None for x in outputs)
    return outputs


@register_lowering(prims.convert_element_type, type_promotion_kind=None)
def _convert_element_type(x: TensorBox, dtype: torch.dtype):
    if dtype.is_complex or x.get_dtype().is_complex:
        if x.get_size():
            # Decompose since aa aten fallback is more friendly for c++ codegen.
            # This decomposition doesn't work for empty tensor, which needs more investigation.
            dst = empty_like(x, dtype=dtype)
            ir.InplaceCopyFallback.create(dst, x)
            return dst
        else:
            return fallback_handler(
                prims.convert_element_type.default, add_to_fallback_set=False
            )(x, dtype)
    return to_dtype(x, dtype, copy=True)


def to_dtype_bitcast(x: TensorBox, dtype: torch.dtype, *, copy=False):
    x_dtype = x.get_dtype()
    if x_dtype == dtype:
        return clone(x) if copy else x

    def _get_primitive_bitwidth(dtype):
        if dtype.is_floating_point:
            return torch.finfo(dtype).bits
        else:
            return torch.iinfo(dtype).bits

    src_bits = _get_primitive_bitwidth(x_dtype)
    dst_bits = _get_primitive_bitwidth(dtype)
    if src_bits != dst_bits:
        # fallback to aten eager implementation for differing bitwidths
        return fallback_handler(aten.view.dtype)(x, dtype)
    else:
        return TensorBox(DtypeView.create(x, dtype))


@register_lowering(aten.view.dtype, type_promotion_kind=None)
def _view_dtype(x: TensorBox, dtype: torch.dtype):
    if dtype.is_complex or x.get_dtype().is_complex:
        return TensorBox.create(
            ir.ComplexView.create(torch.ops.aten.view.dtype, x, dtype)
        )
    return to_dtype_bitcast(x, dtype)


def to_device(x: TensorBox, device: torch.device, *, copy=False, non_blocking=False):
    device = decode_device(device)
    if x.get_device() == device:
        return clone(x) if copy else x
    return TensorBox.create(ir.DeviceCopy.create(x, device, non_blocking))


@register_lowering(prims.device_put, type_promotion_kind=None)
def _device_put(x: TensorBox, device: torch.device, non_blocking=False):
    return to_device(x, device, copy=True, non_blocking=non_blocking)


def register_pointwise(
    aten_fn,
    name=None,
    broadcast=True,
    type_promotion_kind=ELEMENTWISE_TYPE_PROMOTION_KIND.DEFAULT,
    convert_input_to_bool=False,
    override_return_dtype=None,
    override_fn_when_input_bool=None,
    allow_alpha=False,
    use_libdevice_for_f64=False,
    triton_fallback=None,
):
    """A pointwise function that maps ops.{name} to inputs"""
    name = name or aten_fn.__name__
    fn = ops_wrapper(name)
    if use_libdevice_for_f64:
        fn_libdevice = ops_wrapper("libdevice_" + name)
        register_op_dtype_propagation_rules(
            "libdevice_" + name, type_promotion_kind, override_return_dtype
        )

    register_op_dtype_propagation_rules(
        name, type_promotion_kind, override_return_dtype
    )

    if override_fn_when_input_bool is not None:
        override_fn_when_input_bool = ops_wrapper(override_fn_when_input_bool)

    fn = make_pointwise(
        fn,
        override_return_dtype=override_return_dtype,
        override_fn_when_input_bool=override_fn_when_input_bool,
        override_fn_when_gpu_float64=fn_libdevice if use_libdevice_for_f64 else None,  # type: ignore[possibly-undefined]
        allow_alpha=allow_alpha,
        triton_fallback=triton_fallback,
    )
    fn = register_lowering(
        aten_fn,
        broadcast=broadcast,
        type_promotion_kind=type_promotion_kind,
        convert_input_to_bool=convert_input_to_bool,
    )(fn)

    if hasattr(prims, name):
        register_lowering(
            getattr(prims, name),
            type_promotion_kind=None,
            convert_input_to_bool=convert_input_to_bool,
        )(fn)
    return fn


def register_frexp():
    """A pointwise function that maps ops.frexp to inputs"""
    name = "frexp"
    frexp = ops_wrapper("frexp")

    def frexp0(*args, **kwargs):
        return frexp(*args, **kwargs)[0]  # type: ignore[index]

    def frexp1(*args, **kwargs):
        return frexp(*args, **kwargs)[1]  # type: ignore[index]

    pw_fns = [
        make_pointwise(frexp0),
        make_pointwise(frexp1, override_return_dtype=torch.int32),
    ]

    def fn(*args, **kwargs):
        return pw_fns[0](*args, **kwargs), pw_fns[1](*args, **kwargs)

    fn = register_lowering(
        aten.frexp,
    )(fn)

    if hasattr(prims, name):
        register_lowering(
            getattr(prims, name),
            type_promotion_kind=None,
        )(fn)
    return fn


register_frexp()


def register_foreach_pointwise(
    aten_fn,
    pointwise_lowering_fn,
    allow_alpha=False,
):
    fn = make_foreach_pointwise(pointwise_lowering_fn, allow_alpha=allow_alpha)
    fn = _register_foreach_lowering(aten_fn, fn)
    return fn


@register_lowering(aten.where, broadcast=False, type_promotion_kind=None)
def where(cond, a, b):
    def fn(*args):
        return ops.where(*args)

    if isinstance(a, (float, int)):
        a = constant_like(a)(b)
    if isinstance(b, (float, int)):
        b = constant_like(b)(a)

    args = [cond, a, b]
    dtype = get_promoted_dtype(
        args[1], args[2], type_promotion_kind=ELEMENTWISE_TYPE_PROMOTION_KIND.DEFAULT
    )
    indices = [i for i, x in enumerate(args) if isinstance(x, TensorBox)]
    for i, x in zip(indices, broadcast_tensors(*[args[i] for i in indices])):
        args[i] = x
    for i in range(len(args)):
        if isinstance(args[i], ir.Constant):
            args[i] = ExpandView.create(args[i], list(args[indices[0]].get_size()))
    return make_pointwise(fn, override_return_dtype=dtype)(
        args[0], to_dtype(args[1], dtype), to_dtype(args[2], dtype)
    )


@register_lowering(aten.broadcast_tensors, broadcast=False, type_promotion_kind=None)
def broadcast_tensors(*inputs):
    if len(inputs) == 1 and isinstance(inputs[0], (list, tuple)):
        return broadcast_tensors(*inputs[0])
    target: list[sympy.Expr] = functools.reduce(
        broadcast_symbolic_shapes, [x.get_size() for x in inputs], []
    )
    outputs = []
    for x in inputs:
        sizes = x.get_size()
        if len(sizes) != len(target) or any(
            (
                (
                    V.graph.sizevars.shape_env.evaluate_expr(
                        sympy.Eq(a, 1), size_oblivious=True
                    )
                    and not V.graph.sizevars.shape_env.evaluate_expr(
                        sympy.Eq(b, 1), size_oblivious=True
                    )
                )
                or (
                    not V.graph.sizevars.shape_env.evaluate_expr(
                        sympy.Eq(a, 1), size_oblivious=True
                    )
                    and V.graph.sizevars.shape_env.evaluate_expr(
                        sympy.Eq(b, 1), size_oblivious=True
                    )
                )
            )
            for a, b in zip(sizes, target)
        ):
            x = expand(x, target)
        outputs.append(x)
    return outputs


@register_lowering([aten.alias, aten.detach, aten.detach_, aten.lift, prims.view_of])
def nop(x):
    return x  # AOT autograd handles this for us


if hasattr(aten, "lift_fresh"):
    register_lowering(aten.lift_fresh)(nop)


@register_lowering(aten.squeeze, type_promotion_kind=None)
def squeeze(x, dim=None):
    assert isinstance(x, TensorBox)
    if dim is None:
        return TensorBox(SqueezeView.create(x.data))

    dim = (
        V.graph.sizevars.evaluate_static_shape(dim)
        if isinstance(dim, (int, sympy.Expr))
        else tuple(V.graph.sizevars.evaluate_static_shape(d) for d in dim)
    )
    dim = canonicalize_dims(len(x.get_size()), dim)  # type: ignore[call-overload]
    dims = OrderedSet((dim,) if not isinstance(dim, tuple) else dim)

    new_shape = []
    for d, s in enumerate(x.get_size()):
        if not (
            d in dims
            and V.graph.sizevars.evaluate_expr(sympy.Eq(s, 1), size_oblivious=True)
        ):
            new_shape.append(s)

    # squeeze does nothing if the size isn't 1
    return view(x, new_shape) if new_shape != x.get_size() else x


@register_lowering(aten.squeeze_copy, type_promotion_kind=None)
def squeeze_copy(x, dim=None):
    return clone(squeeze(x, dim))


@register_lowering([aten.squeeze_])
def squeeze_(x, dim=None):
    val = squeeze(x, dim)
    assert isinstance(x, TensorBox)
    assert isinstance(val, TensorBox)
    x.data = val.data
    return x


@register_lowering(aten.isinf)
def isinf(x):
    if is_integer_type(x):
        return full_like(x, False, dtype=torch.bool)
    fn = ops_wrapper("isinf")
    return make_pointwise(fn, override_return_dtype=torch.bool)(x)


@register_lowering(aten.isnan)
def isnan(x):
    if is_integer_type(x):
        return full_like(x, False, dtype=torch.bool)
    fn = ops_wrapper("isnan")
    return make_pointwise(fn, override_return_dtype=torch.bool)(x)


@register_lowering(aten.ceil)
def ceil(x):
    if is_integer_type(x):
        return clone(x)
    fn = ops_wrapper("ceil")
    return make_pointwise(fn)(x)


@register_lowering(aten.floor)
def floor(x):
    if is_integer_type(x):
        return clone(x)
    fn = ops_wrapper("floor")
    return make_pointwise(fn)(x)


@register_lowering(aten.round.default)
def round(x):
    if is_integer_type(x):
        return clone(x)
    else:
        fn = ops_wrapper("round")
        return make_pointwise(fn)(x)


@register_lowering(aten.trunc)
def trunc(x):
    if is_integer_type(x):
        return clone(x)
    fn = ops_wrapper("trunc")
    return make_pointwise(fn)(x)


@register_lowering(aten.expand, type_promotion_kind=None)
def expand(x, sizes):
    from torch.fx.experimental.symbolic_shapes import free_unbacked_symbols

    (x,) = promote_constants([x])
    if isinstance(x, ir.BaseConstant):
        return ExpandView.create(x, tuple(sizes))
    assert isinstance(x, TensorBox)
    assert isinstance(sizes, (list, tuple))
    if tuple(x.get_size()) == tuple(sizes):
        return x

    if not free_unbacked_symbols(x.get_size()):
        x_size_product = V.graph.sizevars.size_hint(sympy_product(x.get_size()))
        # TODO: It would be better to realize the input if any of its sizes
        # are unbacked, because typically the size will be non-zero.  However,
        # this cannot be done directly as below as we'll choke on the size_hint
        # here
        if x_size_product > 0 and not free_unbacked_symbols(sizes):
            # maybe realize input before broadcasting it
            x.mark_reuse(
                V.graph.sizevars.size_hint(sympy_product(sizes)) // x_size_product
            )
    return TensorBox(ExpandView.create(x.data, tuple(sizes)))


@register_lowering(prims.broadcast_in_dim, type_promotion_kind=None)
def broadcast_in_dim(a, shape, broadcast_dimensions):
    s = list(shape)
    for broadcast_dimension in broadcast_dimensions:
        s[broadcast_dimension] = -1

    v = a
    for idx, x in enumerate(s):
        if x != -1:
            v = unsqueeze(v, idx)

    return expand(v, shape)


@register_lowering(aten.expand_as, type_promotion_kind=None)
def expand_as(x, y):
    return expand(x, y.get_size())


@register_lowering(aten.repeat)
def repeat(x, repeats):
    old_size = list(x.get_size())
    if len(repeats) > len(old_size):
        old_size = [sympy.S.One] * (len(repeats) - len(old_size)) + old_size
        x = view(x, list(old_size))
    assert len(repeats) == len(x.get_size())

    new_size = list(x.get_size())

    zero_tensor = False
    for i in range(len(repeats)):
        if repeats[i] == 0:
            zero_tensor = True
        new_size[i] = new_size[i] * repeats[i]

    if zero_tensor:
        return empty(new_size, dtype=x.get_dtype(), device=x.get_device())
    if all((a == 1 or b == 1) for a, b in zip(repeats, old_size)):
        return clone(expand(x, new_size))

    x_loader: Callable[[Any], Any]

    def inner_fn(index):
        assert len(index) == len(repeats)
        index = list(index)
        for i in range(len(repeats)):
            if repeats[i] != 1:
                if old_size[i] == 1:
                    index[i] = sympy.S.Zero
                else:
                    index[i] = ModularIndexing(index[i], 1, old_size[i])
        return x_loader(index)

    old_size_product = V.graph.sizevars.size_hint(sympy_product(old_size))
    if old_size_product > 0:
        # maybe realize the input
        x.mark_reuse(
            V.graph.sizevars.size_hint(sympy_product(new_size)) // old_size_product
        )

    x_loader = x.make_loader()
    return Pointwise.create(
        device=x.get_device(),
        dtype=x.get_dtype(),
        inner_fn=inner_fn,
        ranges=list(new_size),
    )


@register_lowering(aten._unsafe_view, type_promotion_kind=None)
@register_lowering(aten.view, type_promotion_kind=None)
@register_lowering(aten.reshape, type_promotion_kind=None)
def view(x, sizes):
    assert isinstance(x, TensorBox)
    assert isinstance(sizes, (list, tuple))
    return TensorBox(View.create(x.data, sizes))


@register_lowering(aten.permute, type_promotion_kind=None)
def permute(x, dims):
    assert isinstance(x, TensorBox)
    assert isinstance(dims, (list, tuple))
    return TensorBox(PermuteView.create(x.data, tuple(dims)))


@register_lowering(aten.slice, type_promotion_kind=None)
def slice_(x, dim=0, start=0, end=2**63, step=1, clamp=True):
    assert isinstance(x, TensorBox)
    dim = _validate_dim(x, dim, 0)
    return TensorBox(ir.SliceView.create(x.data, dim, start, end, step, clamp=clamp))


@register_lowering(aten.as_strided, type_promotion_kind=None)
def as_strided(x, size, stride, storage_offset=None):
    if isinstance(x, TensorBox) and isinstance(x.data, ir.BaseView):
        # as_strided ignores views
        x = x.data.unwrap_view()
    x.realize()
    if not ir.is_storage_and_layout(x):
        raise NotImplementedError(f"unrealized as_strided({x}, ...)")
    storage, old_layout = ir.as_storage_and_layout(x)
    new_layout = ir.FixedLayout(
        old_layout.device,
        old_layout.dtype,
        [sympy.expand(s) for s in size],
        [sympy.expand(s) for s in stride],
        sympy.expand(storage_offset or 0),
    )
    return TensorBox(ir.ReinterpretView(data=storage, layout=new_layout))


@register_lowering(aten.as_strided_, type_promotion_kind=None)
def as_strided_(x, size, stride, storage_offset=None):
    assert isinstance(x, TensorBox)
    x.data = as_strided(x, size, stride, storage_offset).data
    return x


@register_lowering(aten.as_strided_copy, type_promotion_kind=None)
def as_strided_copy(x, size, stride, storage_offset=None):
    result = as_strided(x, size, stride, storage_offset)
    return clone(result)


def pointwise_cat(inputs, dim=0):
    # (inclusive, exclusive)
    inputs_ranges: list[tuple[sympy.Expr, sympy.Expr]] = []
    prev_end = 0
    for inp in inputs:
        inputs_ranges.append((prev_end, prev_end + inp.get_size()[dim]))  # type: ignore[arg-type]
        prev_end = inputs_ranges[-1][-1]  # type: ignore[assignment]

    inputs_loaders = [inp.make_loader() for inp in inputs]

    def inner_fn(idx):
        idx_dim = ops.index_expr(idx[dim], torch.int64)

        masks = []
        masked_loads = []
        for i in range(len(inputs)):
            start = (
                ops.constant(0, torch.int64)
                if i == 0
                else ops.index_expr(inputs_ranges[i][0], torch.int64)
            )
            end = ops.index_expr(inputs_ranges[i][1], torch.int64)

            start_cond = ops.ge(idx_dim, start)
            end_cond = ops.lt(idx_dim, end)
            if i == 0:
                mask = end_cond
            elif i == len(inputs) - 1:
                mask = start_cond
            else:
                mask = ops.and_(start_cond, end_cond)

            masks.append(mask)
            idx_load = list(idx)

            # if we're concatting [4], [2]
            # when we index the second tensor for 5 we want to index 5 - 4
            # Use Identity to prevent expansion of index * stride to keep expression
            # in same int bitwidth as shape
            idx_load[dim] = Identity(idx_load[dim] - inputs_ranges[i][0])

            masked_loads.append(
                ops.masked(
                    mask,
                    lambda: inputs_loaders[i](idx_load),
                    0.0,  # this value should be unused
                ),
            )

        next_val = masked_loads[-1]
        for i in range((len(inputs)) - 2, -1, -1):
            next_val = ops.where(
                masks[i],
                masked_loads[i],
                next_val,
            )
        return next_val

    new_size = list(inputs[0].get_size())
    new_size[dim] = inputs_ranges[-1][-1]

    return Pointwise.create(
        device=inputs[0].get_device(),
        dtype=inputs[0].get_dtype(),
        inner_fn=inner_fn,
        ranges=new_size,
    )


@register_lowering(quantized_decomposed.quantize_per_channel, type_promotion_kind=None)
def quantized_decomposed_quantize_per_channel(
    input: TensorBox,
    scales: TensorBox,
    zero_points: TensorBox,
    axis: int,
    quant_min: int,
    quant_max: int,
    dtype: torch.dtype,
) -> TensorBox:
    assert len(scales.get_size()) == 1, "expect scales 1 dim"
    assert len(zero_points.get_size()) == 1, "expect zero_points 1 dim"

    if input.get_dtype() == torch.bfloat16:
        input = to_dtype(input, torch.float32)
    assert input.get_dtype() == torch.float32, (
        f"Expecting input to have dtype torch.float32, but got dtype: {input.get_dtype()}"
    )
    assert axis < len(input.get_size()), (
        f"Expecting axis to be < {len(input.get_size())}"
    )

    input_loader = input.make_loader()
    scales_loader = scales.make_loader()
    zero_points_loader = zero_points.make_loader()

    def inner_fn(idx):
        channel_idx = (idx[axis],)

        input = input_loader(idx)
        scale = scales_loader(channel_idx)
        zero_point = zero_points_loader(channel_idx)
        qmin, qmax = _create_constants(quant_min, quant_max, dtype=torch.float32)

        if scales.dtype != torch.float32:
            scale = ops.to_dtype(scale, torch.float32)
        if zero_points.dtype != torch.int32:
            zero_point = ops.to_dtype(zero_point, torch.int32)
        inv_scale = ops.reciprocal(scale)
        val = ops.round(input * inv_scale) + zero_point
        clamped = ops.maximum(qmin, ops.minimum(qmax, val))
        return ops.to_dtype(clamped, dtype)

    return Pointwise.create(
        device=input.get_device(),
        dtype=dtype,
        inner_fn=inner_fn,
        ranges=input.get_size(),
    )


@register_lowering(
    quantized_decomposed.dequantize_per_channel, type_promotion_kind=None
)
def quantized_decomposed_dequantize_per_channel(
    input: TensorBox,
    scales: TensorBox,
    zero_points: TensorBox,
    axis: int,
    quant_min: int,
    quant_max: int,
    dtype: torch.dtype,
    *,
    out_dtype: Optional[torch.dtype] = None,
) -> TensorBox:
    assert len(scales.get_size()) == 1, "expect scales 1 dim"
    assert len(zero_points.get_size()) == 1, "expect zero_points 1 dim"
    assert input.get_dtype() == dtype, (
        f"Expecting input to have dtype {dtype}, but got dtype: {input.get_dtype()}"
    )
    assert axis < len(input.get_size()), (
        f"Expecting axis to be < {len(input.get_size())}"
    )

    if out_dtype is None:
        out_dtype = torch.float32

    input_loader = input.make_loader()
    scales_loader = scales.make_loader()
    zero_points_loader = zero_points.make_loader()

    def inner_fn(idx):
        channel_idx = (idx[axis],)

        input = input_loader(idx)
        scale = scales_loader(channel_idx)
        zero_point = zero_points_loader(channel_idx)

        if scales.dtype != torch.float32:
            scale = ops.to_dtype(scale, torch.float32)
        if zero_points.dtype != torch.float32:
            zero_point = ops.to_dtype(zero_point, torch.float32)
        val = ops.sub(ops.to_dtype(input, torch.float32), zero_point) * scale
        val = ops.to_dtype(val, out_dtype)
        return val

    return Pointwise.create(
        device=input.get_device(),
        dtype=out_dtype,
        inner_fn=inner_fn,
        ranges=input.get_size(),
    )


@register_lowering(
    quantized_decomposed.quantize_per_tensor.default, type_promotion_kind=None
)
def quantized_decomposed_quantize_per_tensor_default(
    input: TensorBox,
    scale: float,
    zero_point: int,
    quant_min: int,
    quant_max: int,
    dtype: torch.dtype,
) -> TensorBox:
    if input.get_dtype() == torch.bfloat16:
        input = to_dtype(input, torch.float32)
    assert input.get_dtype() == torch.float32, (
        f"Expecting input to have dtype torch.float32, but got dtype: {input.get_dtype()}"
    )

    input_loader = input.make_loader()

    def inner_fn(idx, scale, zero_point):
        input = input_loader(idx)
        inv_scale, zero_point = _create_constants(
            1.0 / scale, zero_point, dtype=torch.float32
        )
        val = ops.round(input * inv_scale) + zero_point
        qmin, qmax = _create_constants(quant_min, quant_max, dtype=torch.float32)
        clamped = ops.minimum(ops.maximum(val, qmin), qmax)
        return ops.to_dtype(clamped, dtype)

    return Pointwise.create(
        device=input.get_device(),
        dtype=dtype,
        inner_fn=functools.partial(
            inner_fn, scale=float(scale), zero_point=int(zero_point)
        ),
        ranges=input.get_size(),
    )


@register_lowering(
    quantized_decomposed.dequantize_per_tensor.default, type_promotion_kind=None
)
def quantized_decomposed_dequantize_per_tensor_default(
    input: TensorBox,
    scale: float,
    zero_point: int,
    quant_min: int,
    quant_max: int,
    dtype: torch.dtype,
    *,
    out_dtype: Optional[torch.dtype] = None,
) -> TensorBox:
    assert input.get_dtype() == dtype, (
        f"Expecting input to have dtype {dtype}, but got dtype: {input.get_dtype()}"
    )

    if out_dtype is None:
        out_dtype = torch.float32

    input_loader = input.make_loader()

    def inner_fn(idx, scale, zero_point):
        input = input_loader(idx)
        scale, zero_point = _create_constants(scale, zero_point, dtype=torch.float32)
        val = ops.sub(ops.to_dtype(input, torch.float32), zero_point) * scale
        val = ops.to_dtype(val, out_dtype)
        return val

    return Pointwise.create(
        device=input.get_device(),
        dtype=out_dtype,
        inner_fn=functools.partial(
            inner_fn, scale=float(scale), zero_point=int(zero_point)
        ),
        ranges=input.get_size(),
    )


@register_lowering(
    quantized_decomposed.quantize_per_tensor.tensor, type_promotion_kind=None
)
def quantized_decomposed_quantize_per_tensor_tensor(
    input: TensorBox,
    scale: TensorBox,
    zero_point: TensorBox,
    quant_min: int,
    quant_max: int,
    dtype: torch.dtype,
) -> TensorBox:
    if input.get_dtype() == torch.bfloat16:
        input = to_dtype(input, torch.float32)
    assert input.get_dtype() == torch.float32, (
        f"Expecting input to have dtype torch.float32, but got dtype: {input.get_dtype()}"
    )
    assert len(scale.get_size()) == 0 or (
        len(scale.get_size()) == 1 and scale.get_size()[0] == 1
    ), "expect scale as scalar tensor"
    assert len(zero_point.get_size()) == 0 or (
        len(zero_point.get_size()) == 1 and zero_point.get_size()[0] == 1
    ), "expect zero_point as scalar tensor"

    input_loader = input.make_loader()
    scale_loader = scale.make_loader()
    zero_point_loader = zero_point.make_loader()

    def inner_fn(idx):
        input = input_loader(idx)
        _scale = scale_loader((0,) if len(scale.get_size()) == 1 else ())
        _zero_point = zero_point_loader((0,) if len(scale.get_size()) == 1 else ())
        if scale.dtype != torch.float32:
            _scale = ops.to_dtype(_scale, torch.float32)
        if zero_point.dtype != torch.float32:
            _zero_point = ops.to_dtype(_zero_point, torch.float32)
        val = ops.round(input * ops.reciprocal(_scale)) + _zero_point
        qmin, qmax = _create_constants(quant_min, quant_max, dtype=torch.float32)
        clamped = ops.minimum(ops.maximum(val, qmin), qmax)
        return ops.to_dtype(clamped, dtype)

    return Pointwise.create(
        device=input.get_device(),
        dtype=dtype,
        inner_fn=inner_fn,
        ranges=input.get_size(),
    )


@register_lowering(
    quantized_decomposed.dequantize_per_tensor.tensor, type_promotion_kind=None
)
def quantized_decomposed_dequantize_per_tensor_tensor(
    input: TensorBox,
    scale: TensorBox,
    zero_point: TensorBox,
    quant_min: int,
    quant_max: int,
    dtype: torch.dtype,
    *,
    out_dtype: Optional[torch.dtype] = None,
) -> TensorBox:
    assert len(scale.get_size()) == 0 or (
        len(scale.get_size()) == 1 and scale.get_size()[0] == 1
    ), "expect scale as scalar tensor"
    assert len(zero_point.get_size()) == 0 or (
        len(zero_point.get_size()) == 1 and zero_point.get_size()[0] == 1
    ), "expect zero_point as scalar tensor"
    assert input.get_dtype() == dtype, (
        f"Expecting input to have dtype {dtype}, but got dtype: {input.get_dtype()}"
    )

    if out_dtype is None:
        out_dtype = torch.float32

    input_loader = input.make_loader()
    scale_loader = scale.make_loader()
    zero_point_loader = zero_point.make_loader()

    def inner_fn(idx):
        input = input_loader(idx)
        _scale = scale_loader((0,) if len(scale.get_size()) == 1 else ())
        _zero_point = zero_point_loader((0,) if len(scale.get_size()) == 1 else ())
        if scale.dtype != torch.float32:
            _scale = ops.to_dtype(_scale, torch.float32)
        if zero_point.dtype != torch.float32:
            _zero_point = ops.to_dtype(_zero_point, torch.float32)
        val = ops.sub(ops.to_dtype(input, torch.float32), _zero_point) * _scale
        val = ops.to_dtype(val, out_dtype)
        return val

    return Pointwise.create(
        device=input.get_device(),
        dtype=out_dtype,
        inner_fn=inner_fn,
        ranges=input.get_size(),
    )


@register_lowering(aten.cat)
def cat(inputs, dim=0):
    cpu_device = inputs[0].get_device().type == "cpu"
    if cpu_device and all(
        input.get_dtype() in [torch.int8, torch.uint8] for input in inputs
    ):
        # TODO <leslie> Remove this fallback when we support vectorization
        # code gen with uint8 data type directly.
        for input in inputs:
            input.realize()
        if all(len(input.get_size()) == 4 for input in inputs):
            inputs, _ = require_channels_last(aten.cat, *inputs)
        return fallback_handler(aten.cat.default)(inputs, dim)

    if len(inputs) == 1:
        return clone(inputs[0])

    dim = _validate_dim(inputs[0], dim, 0)
    dtype = get_promoted_dtype(
        *inputs, type_promotion_kind=ELEMENTWISE_TYPE_PROMOTION_KIND.DEFAULT
    )
    inputs = [to_dtype(inp, dtype) for inp in inputs]

    def unwrap_tensor(x: Union[TensorBox, ir.StorageBox]) -> ir.IRNode:
        if isinstance(x, TensorBox):
            if isinstance(x.data, ir.BaseView):
                return x.data.unwrap_view()
            else:
                return x.data

        if isinstance(x, ir.StorageBox):
            return x.data

        return x

    def is_reduction(t):
        return isinstance(t, ir.ComputedBuffer) and isinstance(t.data, ir.Reduction)

    def can_fuse_reduction(t):
        if isinstance(t, (TensorBox, ir.StorageBox)):
            return can_fuse_reduction(unwrap_tensor(t))
        return (
            is_reduction(t)
            or isinstance(t, ir.Pointwise)
            and any(
                can_fuse_reduction(V.graph.get_buffer(read))
                for read in t.get_read_names()
            )
        )

    # fusing reducutions into computed concat buffer can cause regressions.
    fusable_reduction = any(can_fuse_reduction(t) for t in inputs)

    def should_lower_cat_input(x) -> bool:
        # Unrealized inputs will not be storage and layouts, and we dont want to realize
        # them in case we want to fuse
        if ir.is_storage_and_layout(x):
            storage, _ = ir.as_storage_and_layout(x, freeze=False)
            return not ir.ConcatKernel.can_realize_into_without_copy(storage)

        if isinstance(x, (TensorBox, ir.StorageBox)):
            return should_lower_cat_input(unwrap_tensor(x))

        if isinstance(x, ir.Pointwise):
            return True

        return False

    if config.force_pointwise_cat:
        return pointwise_cat(inputs, dim)

    # TODO: We observed negative performance impact of pointwise_cat optimization on CPU so disabled it.
    #             We will revisit this later after enabling vectorization on index_expr.
    if cpu_device:
        return TensorBox(ir.ConcatKernel.create(inputs, dim))

    def op_count(x):
        if isinstance(x, (TensorBox, ir.StorageBox)):
            return op_count(unwrap_tensor(x))

        # this will correspond to a direct memory read
        if not isinstance(x, ir.Pointwise):
            return 0

        count = x.inner_fn_opcount().num_ops
        for read in x.get_read_names():
            count += op_count(V.graph.get_buffer(read))

        return count

    # as of inputs increase, possibility for register spilling also increases
    # past a certain threshold of inputs we only fuse if the if the input kernels
    # are simple
    # not sure if we want to expose to users via config since logic may change in future
    MAX_COMPLEX_POINTWISE_CAT = 8
    MAX_SIMPLE_OP_COUNT = 2

    def additional_pointwise_ops(op: torch._ops.OpOverload):
        return op in (aten.cat.default, aten.constant_pad_nd.default)

    if len(inputs) <= MAX_COMPLEX_POINTWISE_CAT or (
        (len(inputs) <= config.max_pointwise_cat_inputs)
        and all(op_count(t) <= MAX_SIMPLE_OP_COUNT for t in inputs)
    ):
        pointwise_uses = all(
            is_pointwise_use(use, additional_pointwise_ops)
            for use in V.current_node.users
        )
        # fuse in case we will be used in a pointwise node, and there are any inputs we
        # we can prevent materialization of.
        fuse_pointwise_use = (
            any(should_lower_cat_input(inp) for inp in inputs) and pointwise_uses
        )

        # horizontal fuse in case all inputs will require a copy kernel anyway.
        # only horizontally fuse pointwise kernels
        horizontal_fuse_cat = all(
            should_lower_cat_input(inp) for inp in inputs
        ) and not any(can_fuse_reduction(t) for t in inputs)
        if fuse_pointwise_use or (horizontal_fuse_cat and not fusable_reduction):
            return pointwise_cat(inputs, dim)

    return TensorBox(ir.ConcatKernel.create(inputs, dim))


@register_lowering(aten.diagonal, type_promotion_kind=None)
def diagonal(input, offset: int = 0, dim1: int = 0, dim2: int = 1):
    original_shape = input.get_size()
    num_dims = len(original_shape)
    dim1 = canonicalize_dim(idx=dim1, rank=num_dims)
    dim2 = canonicalize_dim(idx=dim2, rank=num_dims)

    check(
        dim1 != dim2, lambda: f"diagonal dimensions cannot be identical {dim1}, {dim2}"
    )

    offset_negative = V.graph.sizevars.evaluate_expr(sympy.Lt(offset, 0))
    if offset_negative:
        diag_size = V.graph.sizevars.evaluate_max(
            V.graph.sizevars.evaluate_min(
                original_shape[dim1] + offset, original_shape[dim2]
            ),
            0,  # type: ignore[arg-type]
        )
    else:
        diag_size = V.graph.sizevars.evaluate_max(
            V.graph.sizevars.evaluate_min(
                original_shape[dim1], original_shape[dim2] - offset
            ),
            0,  # type: ignore[arg-type]
        )

    base_idx = (0, 0)
    if offset_negative:
        base_idx = (-offset, 0)
    else:
        base_idx = (0, offset)

    sizes = [s for i, s in enumerate(original_shape) if i not in (dim1, dim2)]
    sizes.append(diag_size)

    def reindexer(idx):
        diag_idx = idx[-1]
        original_idx = [0] * len(original_shape)
        cur_dim = 0
        for d in range(num_dims):
            if d == dim1:
                original_idx[d] = diag_idx + base_idx[0]
            elif d == dim2:
                original_idx[d] = diag_idx + base_idx[1]
            else:
                original_idx[d] = idx[cur_dim]
                cur_dim += 1

        assert cur_dim == len(original_shape) - 2
        return original_idx

    return TensorBox(ir.GenericView.create(input, sizes, reindexer))


@register_lowering(aten.diagonal_copy, type_promotion_kind=None)
def diagonal_copy(input, offset: int = 0, dim1: int = 0, dim2: int = 1):
    return clone(diagonal(input, offset, dim1, dim2))


@register_lowering(aten.diagonal_scatter, type_promotion_kind=None)
def diagonal_scatter(input, src, offset: int = 0, dim1: int = 0, dim2: int = 1):
    output = clone(input)
    target = diagonal(output, offset, dim1, dim2)
    mutate_to(target, src)
    return output


@register_lowering(aten.select, type_promotion_kind=None)
def select(x, dim, idx):
    idx = View.handle_negative_index(idx, x.get_size()[dim])
    return squeeze(slice_(x, dim, idx, idx + 1), dim)


@register_lowering(aten.split, type_promotion_kind=None)
def split(x, sizes, dim=0):
    dim = _validate_dim(x, dim, 0)
    sizes_ = sizes

    # If sizes is an integer (or a SymInt), we turn it into a list of sizes
    # by computing what the actual size of each chunk should be.
    if not isinstance(sizes, (list, tuple)):
        x_size = x.get_size()[dim]
        chunks = V.graph.sizevars.evaluate_static_shape(
            FloorDiv(x_size + sizes - 1, sizes)
        )
        sizes_ = [sizes] * chunks
        # The last chunk might have a smaller size than the rest.
        sizes_[-1] = x_size - (chunks - 1) * sizes

    # From this point, we assume that the sum of the sizes of all chunks
    # equals the size of the base tensor.
    result = []
    start = 0
    for size in sizes_:
        end = start + size
        # No need for clamping here, since we compute the exact
        # start and end values.
        result.append(slice_(x, dim, start, end, clamp=False))
        start = end
    return result


@register_lowering(aten.split_with_sizes, type_promotion_kind=None)
def split_with_sizes(x, sizes, dim=0):
    return split(x, sizes, dim)


@register_lowering(aten.unbind, type_promotion_kind=None)
def unbind(x, dim=0):
    dim = _validate_dim(x, dim, 0)
    x_size = V.graph.sizevars.evaluate_static_shape(x.get_size()[dim])
    result = [select(x, dim, i) for i in range(x_size)]
    return result


@register_lowering(aten.unfold, type_promotion_kind=None)
def unfold(x, dimension, size, step):
    sizes = x.get_size()
    ndim = len(sizes)
    dim = canonicalize_dim(ndim, dimension)

    if ndim == 0:
        return slice_(unsqueeze(x, 0), end=size)

    dim_size = sizes[dim]
    sizevars = V.graph.sizevars
    sizevars.guard_leq(size, dim_size)
    sizevars.guard_lt(0, step)  # type: ignore[arg-type]

    new_dim_size = FloorDiv(dim_size - size, step) + 1
    if sizevars.size_hint(dim_size) > 0:
        x.mark_reuse(sizevars.size_hint(CeilDiv(new_dim_size * size, dim_size)))

    out_size = [*sizes[:dim], new_dim_size, *sizes[dim + 1 :], size]

    def reindexer(idx):
        dim_idx = idx[-1] + idx[dim] * step
        return (*idx[:dim], dim_idx, *idx[dim + 1 : -1])

    return TensorBox(ir.GenericView.create(x, out_size, reindexer))


@register_lowering(aten.unsqueeze, type_promotion_kind=None)
def unsqueeze(x, dim):
    dim = _validate_dim(x, dim, 1)
    new_shape = list(x.get_size())
    new_shape.insert(dim, sympy.S.One)
    return view(x, new_shape)


@register_lowering(aten.unsqueeze_, type_promotion_kind=None)
def unsqueeze_(x, dim):
    val = unsqueeze(x, dim)
    assert isinstance(x, TensorBox)
    assert isinstance(val, TensorBox)
    x.data = val.data
    return x


def _validate_dim(x, dim, offset=0):
    dim = V.graph.sizevars.shape_env.evaluate_expr(sympy.sympify(dim))
    ndim = len(x.get_size())
    if dim < 0:
        dim += ndim + offset
    assert 0 <= dim < ndim + offset
    return dim


@register_lowering(aten.glu)
def glu(x, dim=-1):
    dim = _validate_dim(x, dim, 0)
    # TODO: don't guard on static shape here
    new_len = V.graph.sizevars.evaluate_static_shape(x.get_size()[dim]) // 2
    a = slice_(x, dim, 0, new_len)
    b = slice_(x, dim, new_len, new_len * 2)
    return mul(a, sigmoid(b))


def fallback_handler(kernel, add_to_fallback_set=True):
    if add_to_fallback_set:
        fallbacks.add(kernel)

    def handler(*args, **kwargs):
        def wrap_tensors(x):
            return TensorBox.create(x) if isinstance(x, ir.IRNode) else x

        return pytree.tree_map(
            wrap_tensors, ir.FallbackKernel.create(kernel, *args, **kwargs)
        )

    return handler


@functools.lru_cache(None)
def _warn_complex_not_supported():
    warnings.warn(
        "Torchinductor does not support code generation for complex operators. Performance may be worse than eager."
    )


# There are some types (CPU) which we accept as input but not as
# output.
def unsupported_input_tensor(t: torch.Tensor, parent=None):
    "Do not support reading or writing to this tensor"
    if t.is_complex():
        # Complex views are supported with IR ComplexView
        if parent and parent.target in (
            torch.ops.aten.view.dtype,
            torch.ops.prims.convert_element_type.default,
        ):
            return False
        _warn_complex_not_supported()
        return True
    return False


def unsupported_output_tensor(t: torch.Tensor, parent=None):
    "Do not support writing tensor but can read from it"
    if unsupported_input_tensor(t, parent):
        return True
    return t.is_cpu and config.disable_cpp_codegen


def fallback_node_due_to_unsupported_type(node: torch.fx.Node, allow_cpu_inputs=True):
    # Custom fallback lowering
    if node.target is aten.view_as_complex.default:
        return False

    # We should be able to remove this special case once `disable_cpp_codegen` is killed.
    if node.target is aten.lift_fresh_copy.default:
        return False

    def check_skip_condition(node, parent, is_output):
        if not isinstance(node, torch.fx.Node):
            return False

        if "val" not in node.meta:
            return False

        for meta in pytree.tree_leaves(node.meta["val"]):
            if not isinstance(meta, torch._subclasses.FakeTensor):
                continue

            if is_output:
                if unsupported_output_tensor(meta, parent):
                    return True
            else:
                if unsupported_input_tensor(meta, parent):
                    return True

        return False

    # only skip codegen if there is a cpu output, not input
    for arg in pytree.arg_tree_leaves(*node.args, **node.kwargs):
        if check_skip_condition(arg, node, is_output=False):
            return True

    return check_skip_condition(node, node, is_output=True)


def make_fallback(op, layout_constraint=None, warn=True, override_decomp=False):
    assert op not in decompositions or override_decomp, (
        f"both a fallback and a decomp for same op: {op}"
    )
    if (
        warn
        and bool(os.getenv("CI"))
        and get_decompositions([op])
        # if fallback_random, we allow not decomposing random
        and not (
            config.fallback_random
            and op in torch._decomp.decompositions_for_rng.extra_random_decomps
        )
        and not override_decomp
    ):
        # Note: 'warn' is holdover from when this was a warning, but for ops that previously
        # set warn=False we do not want a CI error.
        # Ignore the 'suppress errors' configs in CI, as this particular warning happens on startup anyway and is not
        # likely to be triggered preferentially on one CI config over another.
        if torch._dynamo.config.suppress_errors:
            torch._dynamo.config.suppress_errors = False
            log.warning(
                "A make_fallback error occurred in suppress_errors config,"
                " and suppress_errors is being disabled to surface it."
            )
        raise AssertionError(
            f"make_fallback({op}): a decomposition exists, we should switch to it."
            " To fix this error, either add a decomposition to core_aten_decompositions (preferred)"
            " or inductor_decompositions, and delete the corresponding `make_fallback` line."
            " Get help from the inductor team if unsure, don't pick arbitrarily to unblock yourself.",
        )

    def register_fallback(op_overload):
        add_needs_realized_inputs(op_overload)
        if layout_constraint is not None:
            add_layout_constraint(op_overload, layout_constraint)
        return register_lowering(op_overload, type_promotion_kind=None)(
            fallback_handler(op_overload)
        )

    if isinstance(op, torch._ops.OpOverloadPacket):
        for ol in op.overloads():
            op_overload = getattr(op, ol)
            register_fallback(op_overload)
    elif isinstance(op, (torch._ops.OpOverload, torch._ops.HigherOrderOperator)):
        register_fallback(op)
    else:
        raise RuntimeError(f"Unsupported fallback {op} with type {type(op)}")


def philox_rand_offset(shape):
    """
    TorchInductor offset calculation differs from PyTorch eager offset
    calculation for random ops (tl.rand vs torch.rand). In future, we should
    strive for same impl for tl.rand and torch.rand.
    """
    numel = 1
    for s in shape:
        numel = numel * s
    return tensor(numel, dtype=torch.int64)


@register_lowering(torch.ops.rngprims.philox_rand, type_promotion_kind=None)
def philox_rand(size, seed, offset, stride, device, dtype):
    # stride arg is optional and will be used in future for distributed random
    # ops. Currently, its unused.
    random_pos = ir.FixedLayout(
        device,
        dtype,
        size,
        ir.FlexibleLayout.contiguous_strides(size),
    ).make_indexer()
    seed_loader = seed.make_loader()
    offset_loader = offset.make_loader()

    def inner_fn(index):
        # Both seed and offset in the philox_rand op are tensors.
        # torch seed and offsets are of type int64, but tl.rand accepts int32
        seed_index_expr = ops.to_dtype(seed_loader([]), torch.int32)
        offset_index_expr = ops.to_dtype(offset_loader([]), torch.int32)
        # Get the offset'd position
        rand_index_expr = ops.add(
            ops.index_expr(random_pos(index), torch.int32), offset_index_expr
        )
        result = ops.rand(
            seed_index_expr,
            rand_index_expr,
        )
        return ops.to_dtype(result, dtype)

    random_values_node = Pointwise.create(
        device=device,
        dtype=dtype,
        inner_fn=inner_fn,
        ranges=list(size),
    )

    offset_node = philox_rand_offset(size)
    return random_values_node, offset_node


@register_lowering(aten.native_dropout, type_promotion_kind=None)
def native_dropout(x, p, train):
    if config.fallback_random:
        return pytree.tree_map(
            TensorBox.create,
            ir.FallbackKernel.create(aten.native_dropout.default, x, p, train),
        )
    else:
        raise AssertionError("should be handled in replace_random.py")


@register_lowering(aten.bernoulli_, type_promotion_kind=None)
def bernoulli_(x, *args):
    assert config.fallback_random or x.get_device() == torch.device("cpu"), (
        "this should be handled in decomps unless config.fallback_random or the device is CPU"
    )
    x.realize()
    op_overload = (
        aten.bernoulli_.float
        if len(args) == 0 or isinstance(args[0], float)
        else aten.bernoulli_.Tensor
    )
    ir.InplaceBernoulliFallback(op_overload, x, *args)
    return x


@register_lowering(aten.bernoulli.p, type_promotion_kind=None)
def bernoulli_p(x, *args):
    assert config.fallback_random or x.get_device() == torch.device("cpu"), (
        "this should be handled in decomps unless config.fallback_random or the device is CPU"
    )
    return bernoulli_(clone(x), *args)


# This shouldn't be called in general
@register_lowering(aten._foobar)
def _foobar(_):
    raise AssertionError


@functools.lru_cache(1)
def _warn_triton_random(salt):
    log.info("using triton random, expect difference from eager")


def warn_triton_random():
    # only warn once per graph
    _warn_triton_random(V.graph.creation_time)


fallback_rand_default = fallback_handler(aten.rand.default)
fallback_rand_generator = fallback_handler(aten.rand.generator)
fallback_randn_default = fallback_handler(aten.randn.default)
fallback_randn_generator = fallback_handler(aten.randn.generator)
make_fallback(aten.randint)


@register_lowering(aten.rand)
def rand(*args, **kwargs):
    if kwargs.get("generator", None) is not None:
        return fallback_rand_generator(*args, **kwargs)
    elif config.fallback_random:
        kwargs.pop("generator", None)
        return fallback_rand_default(*args, **kwargs)
    raise AssertionError("should have been handled in replace_random.py")


@register_lowering(aten.randn)
def randn(*args, **kwargs):
    if kwargs.get("generator", None) is not None:
        return fallback_randn_generator(*args, **kwargs)
    elif config.fallback_random:
        kwargs.pop("generator", None)
        return fallback_randn_default(*args, **kwargs)
    raise AssertionError("should have been handled in replace_random.py")


@register_lowering(inductor_prims.force_stride_order, type_promotion_kind=None)
def inductor_force_stride_order(input_tensor, stride):
    stride_order = ir.get_stride_order(stride)
    return ir.ExternKernel.require_stride_order(input_tensor, stride_order)


@register_lowering(inductor_prims.seed, type_promotion_kind=None)
def inductor_seed(device: torch.device):
    raise AssertionError("should be handled in fuse_seed_creation_pass()")


@register_lowering(inductor_prims.seeds, type_promotion_kind=None)
def inductor_seeds(count, device):
    warn_triton_random()
    return TensorBox.create(ir.RandomSeeds(count, decode_device(device)))


@register_lowering(inductor_prims.lookup_seed, type_promotion_kind=None)
def inductor_lookup_seed(seeds, index):
    def inner_fn(_):
        return ops.load_seed(seeds.get_name(), index)

    return Pointwise.create(
        device=seeds.get_device(),
        dtype=seeds.get_dtype(),
        inner_fn=inner_fn,
        ranges=[],
    )


@register_lowering(inductor_prims.random, type_promotion_kind=None)
def inductor_random(size: list[int], seed: TensorBox, mode: str, *, offset: int = 0):
    assert not config.fallback_random
    assert mode in ("rand", "randn")
    size = [*size]
    dtype = torch.float32
    device = seed.get_device_or_error()
    random_pos = ir.FixedLayout(
        device, dtype, size, ir.FlexibleLayout.contiguous_strides(size), offset=offset
    ).make_indexer()
    seed_loader = seed.make_loader()

    def inner_fn(index):
        return getattr(ops, mode)(
            seed_loader([]),
            ops.index_expr(random_pos(index), torch.int32),
        )

    result = Pointwise.create(
        device=device,
        dtype=dtype,
        inner_fn=inner_fn,
        ranges=[*size],
    )
    result.realize()
    return result


@register_lowering(inductor_prims.randint, type_promotion_kind=None)
def inductor_randint(
    low: int, high: int, size: list[int], seed: TensorBox, *, offset: int = 0
):
    assert not config.fallback_random
    size = [*size]
    dtype = torch.int64
    device = seed.get_device_or_error()
    random_pos = ir.FixedLayout(
        device, dtype, size, ir.FlexibleLayout.contiguous_strides(size), offset=offset
    ).make_indexer()
    seed_loader = seed.make_loader()

    def inner_fn(index):
        return ops.randint64(
            seed_loader([]),
            ops.index_expr(random_pos(index), torch.int32),
            ops.index_expr(low, torch.int64),
            ops.index_expr(high, torch.int64),
        )

    return Pointwise.create(
        device=device,
        dtype=dtype,
        inner_fn=inner_fn,
        ranges=[*size],
    )


def _boundaries_helper(tb: TensorBox) -> tuple[str, sympy.Expr, sympy.Expr, sympy.Expr]:
    return (
        tb.get_name(),
        tb.get_size()[-1],
        tb.get_size()[0] * tb.get_stride()[0],
        tb.get_stride()[-1],
    )


def _sorter_helper(tb: TensorBox) -> tuple[str, sympy.Expr]:
    return tb.get_name(), tb.get_stride()[-1]


@register_lowering(aten.searchsorted.Tensor, type_promotion_kind=None)
def searchsorted(
    sorted_sequence: TensorBox,
    self: TensorBox,
    *,
    out_int32: bool = False,
    right: bool = False,
    side: Optional[str] = None,
    sorter: Optional[TensorBox] = None,
) -> TensorBox:
    validate_bucketize = lambda tb: V.graph.has_feature(  # noqa: E731
        tb, BackendFeature.BUCKETIZE
    )
    if (
        not validate_bucketize(sorted_sequence)
        or not validate_bucketize(self)
        or (sorter is not None and not validate_bucketize(sorter))
    ):
        return fallback_handler(aten.searchsorted.Tensor, add_to_fallback_set=False)(
            sorted_sequence,
            self,
            out_int32=out_int32,
            right=right,
            side=side,
            sorter=sorter,
        )

    # If side is present, override the value of right if needed.  This assumes that
    # validation of the two options being non-contradictory is already done by the
    # searchsorted meta-function.
    if side is not None and side == "right":
        right = True

    index_dtype = torch.int32 if out_int32 else torch.int64
    values_loader = self.make_loader()

    # The entire sorted_sequence tensor needs to be used by ops.bucketize, so we need to
    # realize it into global memory; or in other words, we can't guarantee that
    # sorted_sequence.get_name() (used below) will exist unless we call
    # sorted_sequence.realize().
    sorted_sequence.realize()

    if sorter is not None:
        sorter.realize()

    if len(sorted_sequence.get_size()) == 1:

        def inner_fn(idx):
            val = values_loader(idx)
            return ops.bucketize(
                val,
                _boundaries_helper(sorted_sequence),
                0,
                index_dtype,
                right,
                sorter=None if sorter is None else _sorter_helper(sorter),
                sorter_indices=None if sorter is None else 0,
            )

    else:

        def inner_fn(idx):
            val = values_loader(idx)

            # Get index to the beginning of the sorted sequence within a flattened
            # version of the array.
            def get_flattened_index(tb: TensorBox):
                strides = tb.get_stride()
                return ops.index_expr(
                    functools.reduce(
                        operator.add, (s * i for s, i in zip(strides[:-1], idx[:-1]))
                    ),
                    index_dtype,
                )

            return ops.bucketize(
                val,
                _boundaries_helper(sorted_sequence),
                get_flattened_index(sorted_sequence),
                index_dtype,
                right,
                sorter=None if sorter is None else _sorter_helper(sorter),
                sorter_indices=None if sorter is None else get_flattened_index(sorter),
            )

    device = self.get_device()
    return Pointwise.create(
        device=device,
        dtype=index_dtype,
        inner_fn=inner_fn,
        ranges=self.shape,
    )


@register_lowering(aten.bucketize, type_promotion_kind=None)
def bucketize(
    input: TensorBox,
    boundaries: TensorBox,
    *,
    out_int32: bool = False,
    right: bool = False,
):
    assert len(boundaries.get_size()) == 1

    if not (
        V.graph.has_feature(input, BackendFeature.BUCKETIZE)
        and V.graph.has_feature(boundaries, BackendFeature.BUCKETIZE)
    ):
        return fallback_handler(aten.bucketize.Tensor, add_to_fallback_set=False)(
            input, boundaries, out_int32=out_int32, right=right
        )

    # The entire boundaries tensor needs to be used by ops.bucketize, so we
    # need to realize it into global memory; or in other words, we can't
    # guarantee that boundaries.get_name() (used below) will exist unless
    # we call boundaries.realize().
    boundaries.realize()
    device = input.get_device()
    input_loader = input.make_loader()

    index_dtype = torch.int32 if out_int32 else torch.int64

    def inner_fn(index):
        val = input_loader(index)
        indices = ops.bucketize(
            val,
            _boundaries_helper(boundaries),
            0,
            index_dtype,
            right,
        )

        return indices

    return Pointwise.create(
        device=device,
        dtype=index_dtype,
        inner_fn=inner_fn,
        ranges=input.get_size(),
    )


def require_dense(_, *args, **kwargs):
    args, kwargs = pytree.tree_map_only(
        ir.IRNode, ir.ExternKernel.require_stride1, (args, kwargs)
    )
    return args, kwargs


def require_contiguous(_, *args, **kwargs):
    args, kwargs = pytree.tree_map_only(
        ir.IRNode, ir.ExternKernel.require_contiguous, (args, kwargs)
    )
    return args, kwargs


def require_channels_last(_, *args, **kwargs):
    args, kwargs = pytree.tree_map_only(
        ir.IRNode, ir.ExternKernel.require_channels_last, (args, kwargs)
    )
    return args, kwargs


def constrain_to_fake_tensors(args, kwargs, fake_args, fake_kwargs):
    def apply_constraint(arg, fake_arg):
        if isinstance(arg, ir.IRNode):
            meta_stride_expr = [
                s.node.expr if isinstance(s, torch.SymInt) else s
                for s in fake_arg.stride()
            ]
            return ir.ExternKernel.require_exact_strides(arg, meta_stride_expr)
        if isinstance(arg, dict):
            return {
                key: apply_constraint(arg[key], fake_arg[key]) for key in arg.keys()
            }
        elif isinstance(arg, (tuple, list)):
            return type(arg)(
                apply_constraint(a, f_a) for (a, f_a) in zip(arg, fake_arg)
            )
        return arg

    args = tuple(
        apply_constraint(arg, fake_arg) for arg, fake_arg in zip(args, fake_args)
    )
    kwargs = {k: apply_constraint(v, fake_kwargs[k]) for k, v in kwargs.items()}
    return args, kwargs


def constrain_to_fx_strides(fx_node, *args, **kwargs):
    def apply_constraint(arg, fx_arg):
        if isinstance(arg, ir.IRNode):
            stride_order = ir.get_stride_order(
                fx_arg.meta["val"].stride(), V.graph.sizevars.shape_env
            )
            return ir.ExternKernel.require_stride_order(arg, stride_order)
        if isinstance(arg, dict):
            return {key: apply_constraint(arg[key], fx_arg[key]) for key in arg.keys()}
        return arg

    args = tuple(
        apply_constraint(arg, fx_arg) for arg, fx_arg in zip(args, fx_node.args)
    )
    kwargs = {k: apply_constraint(v, fx_node.kwargs[k]) for k, v in kwargs.items()}
    return args, kwargs


def sdpa_constraint(fx_node, *args, **kwargs):
    # sdpa requires dense last dimension]

    def apply_constraint(idx, arg, fx_arg):
        if not isinstance(arg, ir.IRNode):
            return arg

        meta_val = fx_arg.meta["val"]
        meta_stride_expr = [
            s.node.expr if isinstance(s, torch.SymInt) else s for s in meta_val.stride()
        ]

        stride_order = ir.get_stride_order(meta_val.stride())

        if stride_order and stride_order[-1] != 0:
            # contiguous stride order
            stride_order = list(reversed(range(len(arg.get_size()))))

        if (
            fx_node.target
            == aten._scaled_dot_product_efficient_attention_backward.default
            and idx in (0, 5)
        ):
            assert len(stride_order) == 4
            # The 0 and 5th arguments for aten._scaled_dot_product_efficient_attention_backward.default
            # are for out and gradient_out. They have to be in
            # (3, 1, 2, 0) stride order. Otherwise the kernel will crash.
            # Check https://github.com/pytorch/pytorch/issues/138772
            stride_order = (3, 1, 2, 0)

        if not meta_val.is_cuda:
            return ir.ExternKernel.require_stride_order(arg, stride_order)

        # This is the minimum alignment required by SDPA kernels for attention_bias.
        # This value can be found in pytorch/aten/src/ATen/native/transformers/attention.cpp preprocess_mask
        ALIGNMENT = 8

        # effn_attn_fwd does requires dense last dim, not just alignment
        effn_attn_fwd_bias = (
            fx_node.target
            == torch.ops.aten._scaled_dot_product_efficient_attention.default
            and idx == 3
        )

        assert isinstance(arg, TensorBox)
        if len(arg.get_size()) not in (3, 4):
            return arg

        if ir.is_aligned_realized_tensor(arg, ALIGNMENT):
            return ir.try_match_insignificant_strides(
                ir.ExternKernel.realize_input(arg), meta_stride_expr
            )

        if (
            isinstance(arg, IRNode)
            and arg.maybe_get_stride() is not None
            and ir.is_aligned_realized_tensor(arg, ALIGNMENT)
        ):
            return ir.try_match_insignificant_strides(
                ir.ExternKernel.realize_input(arg), meta_stride_expr
            )

        if effn_attn_fwd_bias:
            out_size = list(arg.get_size())

            expanded_dims = []
            # We require a dense last dimension, but the other strides
            # can be expanded, which results in a smaller tensor
            maybe_stride = arg.maybe_get_stride()
            for i in range(len(arg.get_size()) - 1):
                if V.graph.sizevars.statically_known_equals(meta_stride_expr[i], 0) or (
                    maybe_stride is not None
                    and V.graph.sizevars.statically_known_equals(maybe_stride[i], 0)
                ):
                    expanded_dims.append(i)

            # Now, pad strides to alignment
            out_strides = [-1] * len(out_size)
            out_strides[-1] = 1
            stride = 1
            for i in range(len(out_size) - 2, -1, -1):
                if out_strides[i + 1] != 0:
                    stride = stride * out_size[i + 1]

                # the expanded dims still need to be aligned, if they are,
                # we can make them expanded by setting the stride equal to 0
                if i in expanded_dims:
                    if V.graph.sizevars.statically_known_equals(
                        out_strides[i + 1] % ALIGNMENT, 0
                    ):
                        out_strides[i] = 0
                        continue

                if not V.graph.sizevars.statically_known_equals(stride % ALIGNMENT, 0):
                    stride = ceildiv(stride, ALIGNMENT) * ALIGNMENT

                out_strides[i] = stride

            return ir.ExternKernel.require_exact_strides(arg, out_strides)

        if ir.is_aligned_realized_tensor(arg, ALIGNMENT):
            return ir.try_match_insignificant_strides(
                ir.ExternKernel.realize_input(arg), meta_stride_expr
            )

        if (
            isinstance(arg, IRNode)
            and arg.maybe_get_stride() is not None
            and ir.is_aligned_realized_tensor(arg, ALIGNMENT)
        ):
            return ir.try_match_insignificant_strides(
                ir.ExternKernel.realize_input(arg), meta_stride_expr
            )

        def is_aligned(x):
            return (V.graph.sizevars.size_hint(x.get_size()[-1]) % ALIGNMENT) == 0

        if isinstance(arg.data, ir.BaseView):
            if not is_aligned(arg):
                if is_aligned(arg.unwrap_view()):
                    return ir.try_match_insignificant_strides(
                        ir.ExternKernel.realize_input(arg), meta_stride_expr
                    )

        return ir.ExternKernel.require_stride_order(arg, stride_order)

    args = tuple(
        apply_constraint(idx, arg, fx_arg)
        for idx, (arg, fx_arg) in enumerate(zip(args, fx_node.args))
    )
    kwargs = {k: apply_constraint(-1, v, fx_node.kwargs[k]) for k, v in kwargs.items()}
    return args, kwargs


# WIP
make_fallback(aten._adaptive_avg_pool3d)  # @isuruf
make_fallback(aten.adaptive_max_pool3d)  # @isuruf
make_fallback(aten.fractional_max_pool3d)  # @isuruf
make_fallback(aten.max_pool3d_with_indices)  # @isuruf (can this one be implemented?)


# 1) Easy
make_fallback(aten.uniform, warn=False)
make_fallback(aten.exponential.default, warn=False)  # (fails accuracy on test_torch.py)
make_fallback(aten._pdist_forward)  # Has decomp. Needs benchmarks
make_fallback(aten.soft_margin_loss_backward, warn=False)  # py_impl?


# 1.5) Easy or Impossible
make_fallback(aten._cdist_forward)  # p=2 should be feasible
make_fallback(aten._cdist_backward)

# 2) Medium
make_fallback(aten._trilinear)


# 3) Difficult
# Scans
# See the discussion at
# https://dev-discuss.pytorch.org/t/pytorch-sparse-gnn-compiler-rfc/1644/19
make_fallback(aten.segment_reduce.default)
make_fallback(aten._segment_reduce_backward.default)

# Histogram (need to implement Histogram IR)
make_fallback(aten.histc)
make_fallback(aten.histogram.bin_ct)
make_fallback(aten._histogramdd_bin_edges.default)
make_fallback(aten._histogramdd_from_bin_cts.default)

# Need templated kernel
make_fallback(aten.addbmm)
make_fallback(aten._addmm_activation, warn=False)

# Need templated kernel. Probably impossible to write efficiently
make_fallback(aten.convolution_backward, constrain_to_fx_strides)
make_fallback(aten._cudnn_rnn, require_dense)
make_fallback(aten._cudnn_rnn_backward, require_contiguous)

# Haven't checked but sound difficult / impossible
make_fallback(aten._embedding_bag, require_contiguous)
make_fallback(aten._embedding_bag_forward_only, require_contiguous)
make_fallback(aten._embedding_bag_backward)
make_fallback(aten._embedding_bag_per_sample_weights_backward)
make_fallback(aten._embedding_bag_per_sample_weights_backward)
make_fallback(aten._fused_moving_avg_obs_fq_helper)
make_fallback(aten._fused_moving_avg_obs_fq_helper_functional)


# 4) Backwards (try py_impl'ing them) when fwd is written as a decomp
make_fallback(aten.max_pool3d_with_indices_backward)
make_fallback(aten._adaptive_avg_pool2d_backward, require_dense)
make_fallback(aten._adaptive_avg_pool3d_backward)
make_fallback(aten.adaptive_max_pool2d_backward)
make_fallback(aten.adaptive_max_pool3d_backward)
make_fallback(aten.fractional_max_pool2d_backward)
make_fallback(aten.fractional_max_pool3d_backward)
make_fallback(aten.replication_pad1d_backward)
make_fallback(aten.replication_pad2d_backward)
make_fallback(aten.upsample_linear1d_backward)
make_fallback(aten.upsample_bicubic2d_backward, require_contiguous)
make_fallback(aten.upsample_trilinear3d_backward)
make_fallback(aten.grid_sampler_2d_backward, require_dense)
make_fallback(aten._pdist_backward)


# 5) Impossible (missing triton/CPU features)

# Sorting / Sorting-like
make_fallback(aten.sort)
make_fallback(aten.sort.stable)
make_fallback(aten.kthvalue)
make_fallback(aten.topk)
make_fallback(aten.mode)
make_fallback(aten.median)
make_fallback(aten.nanmedian)
make_fallback(aten.randperm)
# see: https://github.com/pytorch/pytorch/pull/121354
make_fallback(aten.resize_)
make_fallback(aten.resize_as_)

# Linalg
make_fallback(aten._linalg_det)
make_fallback(aten.linalg_householder_product)
make_fallback(aten.linalg_inv_ex)
make_fallback(aten.linalg_ldl_factor_ex)
make_fallback(aten.linalg_ldl_solve)
make_fallback(aten.linalg_lu)
make_fallback(aten.linalg_lu_factor_ex)
make_fallback(aten.linalg_lu_solve)
make_fallback(aten.linalg_matrix_exp)
make_fallback(aten.linalg_qr)
make_fallback(aten._linalg_slogdet)
make_fallback(aten._linalg_solve_ex)
make_fallback(aten.linalg_solve_triangular)
make_fallback(aten._linalg_svd)
make_fallback(aten.lu_unpack)
make_fallback(aten.ormqr)
make_fallback(aten._linalg_check_errors)
make_fallback(aten.linalg_pinv.atol_rtol_tensor)
make_fallback(aten._linalg_eigh)
make_fallback(aten.triangular_solve)
make_fallback(aten.linalg_cholesky_ex)
make_fallback(aten.cholesky_inverse)
make_fallback(aten.cholesky_solve)
make_fallback(aten.geqrf)
make_fallback(aten._fft_r2c)  # needs complex as well

# Data dependent (are these necessary?)
make_fallback(aten.nonzero.default)

# Misc
make_fallback(aten.gcd.default, warn=False)
make_fallback(aten._thnn_fused_lstm_cell, require_dense)
make_fallback(torch._prims.rng_prims.run_and_save_rng_state)
make_fallback(torch._prims.rng_prims.run_with_rng_state)
make_fallback(torch._prims.rng_prims.graphsafe_run_with_rng_state)


# Implmented / Half implemented
# Scans. Implemented for CUDA, missing CPU
make_fallback(aten.masked_scatter)
make_fallback(aten.masked_scatter_backward)

# Complex number support
make_fallback(aten.view_as_complex, require_contiguous)
make_fallback(aten.angle)  # needs complex

# Needs efficentzerotensor
make_fallback(aten._efficientzerotensor)

# Needs Sparse
make_fallback(aten._sparse_coo_tensor_with_dims_and_tensors)
make_fallback(aten.to_sparse)
make_fallback(aten._to_sparse)

# Needs dimname support
make_fallback(aten.zeros.names)

# 6) Pattern-matched
make_fallback(
    aten._scaled_dot_product_efficient_attention.default,
    sdpa_constraint,
    warn=False,
)
make_fallback(
    aten._scaled_dot_product_efficient_attention_backward.default,
    sdpa_constraint,
    warn=False,
)
make_fallback(
    aten._scaled_dot_product_flash_attention.default,
    sdpa_constraint,
    warn=False,
)
make_fallback(
    aten._scaled_dot_product_flash_attention_backward.default,
    sdpa_constraint,
    warn=False,
)
make_fallback(
    aten._scaled_dot_product_cudnn_attention.default,
    sdpa_constraint,
    warn=False,
)
make_fallback(
    aten._scaled_dot_product_cudnn_attention_backward.default,
    sdpa_constraint,
    warn=False,
)
make_fallback(
    aten._scaled_dot_product_flash_attention_for_cpu.default,
    sdpa_constraint,
    warn=False,
)
make_fallback(
    aten._scaled_dot_product_flash_attention_for_cpu_backward.default,
    sdpa_constraint,
    warn=False,
)
make_fallback(
    aten._scaled_dot_product_fused_attention_overrideable.default,
    sdpa_constraint,
    warn=False,
)
make_fallback(
    aten._scaled_dot_product_fused_attention_overrideable_backward.default,
    sdpa_constraint,
    warn=False,
)
make_fallback(aten._flash_attention_forward.default, sdpa_constraint)
make_fallback(aten._flash_attention_backward.default, sdpa_constraint)
make_fallback(aten._efficient_attention_forward.default, sdpa_constraint)
make_fallback(aten._efficient_attention_backward.default, sdpa_constraint)

# index_reduce requires fallback when use_scatter_fallback(...) returns True
make_fallback(aten.index_reduce)


# Register with type_promotion_kind None.
# For example, fp16.copy_(fp32) should **not** promote the first input's dtype.
@register_lowering(aten.copy, type_promotion_kind=None)
def copy(self, src, non_blocking=False):
    x = src
    if self.get_device() != src.get_device():
        x = to_device(x, self.get_device())
    if self.get_dtype() != src.get_dtype():
        x = to_dtype(x, self.get_dtype())

    if self.get_size() != src.get_size():
        out = expand(x, self.get_size())
        return clone(out)
    return clone(x)


@register_lowering(aten.clone)
def clone(x, *, memory_format=None):
    # TODO(jansel): memory format
    return Pointwise.create(
        device=x.get_device(),
        dtype=x.get_dtype(),
        inner_fn=x.make_loader(),
        ranges=list(x.get_size()),
    )


def clone_preserve_reinterpret_view(x):
    reinterpret_view_layouts = []
    if isinstance(x, TensorBox) and isinstance(x.data, ir.ReinterpretView):
        x = x.data  # unwrap TensorBox
        while isinstance(x, ir.ReinterpretView):
            reinterpret_view_layouts.append(x.get_layout())
            x = x.data
        x = TensorBox(x)

    x = clone(x)

    if reinterpret_view_layouts:
        x = x.data  # unwrap TensorBox
        for layout in reinterpret_view_layouts[::-1]:
            x = ir.ReinterpretView(data=x, layout=layout)
        x = TensorBox(x)

    return x


if hasattr(aten, "lift_fresh_copy"):
    register_lowering(aten.lift_fresh_copy)(clone)


@register_lowering(prims.iota)
def iota(
    length,
    *,
    start,
    step,
    dtype,
    device,
    requires_grad,
):
    def fn(index):
        return ops.index_expr(step * index[0] + start, dtype=dtype)

    return Pointwise.create(
        device=decode_device(device),
        dtype=dtype,
        inner_fn=fn,
        ranges=[length],
    )


@register_lowering(aten.select_scatter, type_promotion_kind=None)
def select_scatter(x, src, dim: int, index: int):
    assert x.get_dtype() == src.get_dtype()
    x_loader = x.make_loader()
    dim = _validate_dim(x, dim, 0)
    if V.graph.sizevars.evaluate_expr(sympy.Lt(index, 0)):
        index = index + x.get_size()[dim]
    V.graph.sizevars.guard_leq(0, index)  # type: ignore[arg-type]
    V.graph.sizevars.guard_lt(index, x.get_size()[dim])  # type: ignore[arg-type]
    src = expand(unsqueeze(src, dim), x.get_size())
    src_loader = src.make_loader()

    def inner_fn(idx):
        return ops.where(
            ops.eq(
                ops.index_expr(idx[dim], torch.int32),
                ops.index_expr(index, torch.int32),
            ),
            src_loader(idx),
            x_loader(idx),
        )

    return Pointwise.create(
        device=x.get_device(),
        dtype=x.get_dtype(),
        inner_fn=inner_fn,
        ranges=list(x.get_size()),
    )


@register_lowering(aten.slice_scatter, type_promotion_kind=None)
def slice_scatter(x, src, dim=0, start=None, end=None, step=1):
    assert x.get_dtype() == src.get_dtype()
    x_loader = x.make_loader()
    dim = _validate_dim(x, dim, 0)
    dim_size = x.get_size()[dim]

    start, end = ir.SliceView.normalize_start_end(x, dim, start, end)

    src_size = list(x.get_size())
    src_size[dim] = FloorDiv(end - start + (step - 1), step)
    src = expand(src, src_size)
    src_loader = src.make_loader()

    def inner_fn(idx):
        if start == 0 and end == dim_size and step == 1:
            # selecting every element is the same as just src.clone()
            return src_loader(idx)

        idx_dim = ops.index_expr(idx[dim], torch.int64)
        src_idx = list(idx)
        src_idx[dim] = FloorDiv(idx[dim] - start, step)

        mask = []
        if start != 0:
            mask.append(
                ops.ge(
                    idx_dim,
                    ops.index_expr(sympy.expand(start), torch.int64),
                )
            )
        if end != dim_size:
            mask.append(
                ops.lt(
                    idx_dim,
                    ops.index_expr(sympy.expand(end), torch.int64),
                )
            )
        if step != 1:
            mask.append(
                ops.eq(
                    ops.index_expr(
                        ModularIndexing(idx[dim] - start, 1, step), torch.int64
                    ),
                    ops.constant(0, torch.int64),
                )
            )
        assert mask
        mask = functools.reduce(ops.and_, mask)
        src_val = ops.masked(
            mask,
            lambda: src_loader(src_idx),
            0 if is_integer_type(x) else 0.0,
        )
        return ops.where(
            mask,
            src_val,
            x_loader(idx),
        )

    return Pointwise.create(
        device=x.get_device(),
        dtype=x.get_dtype(),
        inner_fn=inner_fn,
        ranges=list(x.get_size()),
    )


def _unwrap(x):
    if isinstance(x, (list, tuple)) and len(x) > 0:
        return _unwrap(x[0])
    return x


@register_lowering([torch.tensor, aten.scalar_tensor])
def tensor(data, *, dtype=None, device=None, layout=None, pin_memory=False):
    assert_nyi(layout in (None, torch.strided), f"layout={layout}")
    assert_nyi(not pin_memory, "pin_memory")
    if isinstance(_unwrap(data), int):
        dtype = dtype or torch.int64
    else:
        dtype = dtype or torch.get_default_dtype()

    ranges: list[sympy.Expr] = []

    if isinstance(data, sympy.Basic):

        def inner_fn(index):
            return ops.index_expr(data, dtype)

    elif isinstance(data, (float, int)):

        def inner_fn(index):
            return ops.constant(data, dtype)

    elif len(data) == 0 or isinstance(data[0], (float, int)) and len(data) <= 8:
        # inline small tensors
        ranges.append(sympy.Integer(len(data)))

        def inner_fn(index):
            def binary_search(start, end):
                assert start < end
                if end - start == 1:
                    return ops.constant(data[start], dtype)
                mid = (end - start) // 2 + start
                return ops.where(
                    ops.lt(
                        ops.index_expr(index[0], torch.int64),
                        ops.constant(mid, torch.int64),
                    ),
                    binary_search(start, mid),
                    binary_search(mid, end),
                )

            if len(data) == 0:
                return ops.constant(0, dtype)
            return binary_search(0, len(data))

    else:
        return V.graph.add_tensor_constant(
            torch.tensor(data, dtype=dtype, device=device)
        )

    return Pointwise.create(
        device=decode_device(device),
        dtype=dtype,
        inner_fn=inner_fn,
        ranges=ranges,
    )


@register_lowering(torch.as_tensor)
def as_tensor(data, dtype=None, device=None):
    if isinstance(data, TensorBox):
        if dtype is not None:
            data = to_dtype(data, dtype)
        if device is not None:
            data = to_device(data, device)
        return data
    return tensor(data, dtype=dtype, device=device)


@register_lowering(torch.LongTensor)
def long_tensor(data):
    return tensor(data, dtype=torch.int64)


@register_lowering(aten._local_scalar_dense)
def _local_scalar_dense(data):
    from torch.fx.experimental.symbolic_shapes import resolve_unbacked_bindings

    # This is interesting!  Most lowerings return tensors, so you can just
    # return the buffer you allocated and it will get used (or not used, if
    # it's dead.)  But _local_scalar_dense (aka item) returns an int,
    # not a Tensor, so you would have a type mismatch if you return a buffer;
    # we are obligated to return a sympy expression instead.  However,
    # we need to actually codegen the .item() call somehow.  We do this
    # by registering a faux buffer for the DynamicScalar IR node, which is
    # solely responsible for generating this .item().  The buffer is
    # not used for anything (notice we discard it); at codegen time,
    # the "buffer" just gets assigned None.
    unbacked_bindings = resolve_unbacked_bindings(
        V.graph.sizevars.shape_env, V.graph.current_node.meta["unbacked_bindings"]
    )
    assert unbacked_bindings is not None
    assert len(unbacked_bindings) == 1, unbacked_bindings
    # NB: Have to be very careful here.  V.graph.current_node.meta["val"]
    # seemingly also contains a symbol which you want to do binding for,
    # but it actually isn't.  In particular, if we have later performed
    # a deferred runtime assert saying that u0 == s0, you will actually
    # see s0 from expr!  This is bad because we need to actually generate
    # the assert that says u0 == s0, so we need to know where to get u0
    # from (this call).  In particular, we must use unbacked_bindings, which
    # is guaranteed to have the original, unreplaced symbol in question.
    #
    # NB2: Another thing we have to be very careful about are symbol bindings
    # that require nontrivial refinement, e.g., when you have a binding site
    # x: Sym(u0 * 4) = y.item().  Here, the code generation must do a division
    # in order to appropriately bind u0.  This is communicated via the keypath
    # in unbacked_bindings, and we need to hold onto it in order to generate
    # code appropriately for this case.
    binding_sym, keypath = next(iter(unbacked_bindings.items()))
    buffer = ir.DynamicScalar(binding_sym, keypath, data)
    buffer.name = V.graph.register_buffer(buffer)
    V.graph.register_operation(buffer)
    # NB: the replaced expr is OK to use directly downstream, we want
    # simplifications in this case!
    val = V.graph.current_node.meta["val"]
    if isinstance(val, (torch.SymInt, torch.SymFloat, torch.SymBool)):
        return val.node.expr
    else:
        return sympy.sympify(val)


@register_lowering(aten._assert_scalar)
def _assert_scalar(data, msg):
    # NB: These will be handled at codegen time
    # Not sure if we are guaranteed to be able to serve out truth from the
    # deferred_runtime_asserts, TODO: try this assert out
    # assert bool(data.scalar), data
    return None


@register_lowering(aten._assert_tensor_metadata)
def _assert_tensor_metadata(
    a, size=None, stride=None, dtype=None, *, device=None, layout=None
):
    return None


def _full(fill_value, device, dtype, size):
    value = fill_value
    if not isinstance(fill_value, (int, float)) and hasattr(value, "value"):
        value = value.value

    if isinstance(value, (int, float)):

        def inner_fn(index):
            return ops.constant(value, dtype)

    elif isinstance(value, sympy.Basic):

        def inner_fn(index):
            return ops.index_expr(value, dtype)

    else:
        assert len(value.get_size()) == 0
        value_loader = value.make_loader()

        def inner_fn(index):
            return value_loader([])

    return Pointwise.create(
        device=device,
        dtype=dtype,
        inner_fn=inner_fn,
        ranges=list(size),
    )


@register_lowering(aten.full_like, type_promotion_kind=None)
def full_like(x, fill_value, **kwargs):
    return create_tensor_like(tensor_constructor(fill_value))(x, **kwargs)


def tensor_constructor(fill_value):
    # torch.zeros, torch.ones, etc
    def inner(
        *size,
        names=None,
        dtype=None,
        device=None,
        layout=None,
        pin_memory=False,
        memory_format=None,
    ):
        assert_nyi(names is None, "named tensors")
        assert_nyi(layout in (None, torch.strided), f"layout={layout}")
        assert_nyi(not pin_memory, "pin_memory")
        device = decode_device(device)
        dtype = dtype or torch.get_default_dtype()
        if len(size) == 1 and isinstance(size[0], (list, tuple, torch.Size)):
            size = tuple(size[0])
        # See https://github.com/pytorch/pytorch/issues/118102
        # All sizes at lowering time should be sympy.Symbol, not SymInt!
        for s in size:
            assert not isinstance(s, torch.SymInt)
        size = [sympy.expand(s) for s in size]
        return _full(fill_value, device, dtype, size)

    return inner


@register_lowering([torch.empty, aten.empty])
def empty(
    *size,
    names=None,
    dtype=None,
    layout=None,
    device=None,
    pin_memory=None,
    memory_format=None,
):
    assert_nyi(names is None, "named tensors")
    device = decode_device(device)
    if len(size) == 1 and isinstance(size[0], (list, tuple, torch.Size)):
        size = tuple(size[0])
    return empty_strided(
        size, None, dtype=dtype, layout=layout, device=device, pin_memory=pin_memory
    )


def create_tensor_like(creation_fn):
    """
    Shim to convert X_like(...) into X(...).  For example zeros_like() into zeros().
    """

    def _constant_like(
        x, *, dtype=None, device=None, layout=None, pin_memory=False, memory_format=None
    ):
        assert_nyi(not pin_memory, "pin_memory")
        assert_nyi(layout in (None, torch.strided), f"layout={layout}")
        if dtype is None:
            dtype = x.get_dtype()
        else:
            dtype = decode_dtype(dtype)
        device = device or x.get_device()
        size = list(x.get_size())
        return creation_fn(
            size, dtype=dtype, device=device, layout=layout, pin_memory=pin_memory
        )

    return _constant_like


def constant_like(fill_value):
    return create_tensor_like(tensor_constructor(fill_value))


empty_like = register_lowering(aten.empty_like)(create_tensor_like(empty))
ones_like = create_tensor_like(tensor_constructor(1))
zeros_like = create_tensor_like(tensor_constructor(0))


def new_constant(fill_value):
    def _new_constant(
        x, size, *, dtype=None, layout=None, device=None, pin_memory=None
    ):
        assert isinstance(size, (list, tuple))
        assert_nyi(not pin_memory, "pin_memory")
        assert_nyi(layout in (None, torch.strided), f"layout={layout}")
        dtype = decode_dtype(dtype) or x.get_dtype()
        device = device or x.get_device()
        size = [sympy.Integer(s) for s in size]
        return _full(fill_value, decode_device(device), dtype, size)

    return _new_constant


@register_lowering(aten.new_empty)
def new_empty(x, size, *, dtype=None, layout=None, device=None, pin_memory=None):
    if dtype is None:
        dtype = x.get_dtype()
    if device is None:
        device = x.get_device()
    return empty_strided(
        size,
        None,
        dtype=dtype,
        layout=layout,
        device=decode_device(device),
        pin_memory=pin_memory,
    )


@register_lowering(aten.empty_strided)
def empty_strided(
    size, stride, *, dtype=None, layout=None, device=None, pin_memory=None
):
    assert isinstance(size, (list, tuple))
    assert isinstance(stride, (list, tuple, type(None)))
    assert_nyi(not pin_memory, "pin_memory")
    assert_nyi(layout in (None, torch.strided), f"layout={layout}")
    dtype = decode_dtype(dtype) or torch.get_default_dtype()
    device = device or torch.tensor(0.0).device
    device = decode_device(device)
    pointwise = _full(fill_value=0, device=device, dtype=dtype, size=size)
    pointwise.realize()
    buffer = pointwise.data.data
    # explicitly set ranges to zeros in order to make a NopKernelSchedulerNode
    buffer.data = dataclasses.replace(buffer.data, ranges=[0] * len(size))
    assert isinstance(buffer, ir.ComputedBuffer)
    size = [sympy.expand(s) for s in size]
    stride = (
        [sympy.expand(s) for s in stride]
        if stride
        else ir.FlexibleLayout.contiguous_strides(size)
    )
    buffer.layout = ir.FixedLayout(
        device=device,
        dtype=dtype,
        size=size,
        stride=stride,
    )
    return pointwise


@register_lowering(aten.new_empty_strided)
def new_empty_strided(
    x, size, stride, *, dtype=None, layout=None, device=None, pin_memory=None
):
    if dtype is None:
        dtype = x.get_dtype()
    if device is None:
        device = x.get_device()
    return empty_strided(
        size,
        stride,
        dtype=dtype,
        layout=layout,
        device=decode_device(device),
        pin_memory=pin_memory,
    )


@register_lowering(prims.copy_strided.default)
def copy_strided(x, stride):
    stride = [V.graph.sizevars.size_hint(s) for s in stride]
    stride_order = sorted(range(len(stride)), key=stride.__getitem__)
    return ir.ExternKernel.require_stride_order(x, stride_order)


@register_lowering([torch.full, aten.full])
def full(size, fill_value, **kwargs):
    assert kwargs.get("dtype") is not None, "dtype should be handled by decomposition"
    return tensor_constructor(fill_value)(size, **kwargs)


@register_lowering(aten.gather, type_promotion_kind=None)
def gather(x, dim, index, sparse_grad=False):
    # sparse_grad doesn't affect forward computation,
    # and backward tracing is taken care of by AOT Autograd
    assert isinstance(x, TensorBox)
    if index.get_numel() == 0:
        # Empty index case. Return an empty array with the same shape
        return new_empty(x, index.get_size())

    assert index.get_dtype() == torch.int64
    size = x.get_size()
    offset = len(size) == 0
    dim = _validate_dim(x, dim, offset)

    if offset:
        x = expand(x, [1])
        size = [1]

    x_loader = x.make_loader()
    index_loader = index.make_loader()

    def fn(idx):
        idx = list(idx)
        gather_idx = ops.indirect_indexing(index_loader(idx), size[dim])
        if len(idx) == 0:
            idx = [gather_idx]
        else:
            idx[dim] = gather_idx
        return x_loader(idx)

    return Pointwise.create(
        device=x.get_device(),
        dtype=x.get_dtype(),
        inner_fn=fn,
        ranges=index.get_size(),
    )


@register_lowering(aten.embedding, type_promotion_kind=None)
def embedding(weight, indices, padding_idx=-1, scale_grad_by_freq=False, sparse=False):
    assert not sparse
    assert isinstance(weight, TensorBox)
    assert isinstance(indices, TensorBox)
    assert "int" in str(indices.get_dtype())

    weight_loader = weight.make_loader()
    indices_loader = indices.make_loader()
    indices_ndim = len(indices.get_size())
    weight_size = weight.get_size()
    new_size = [*indices.get_size(), *weight_size[1:]]

    def fn(idx):
        assert len(idx) == len(new_size), f"{idx} != {new_size}"
        var_index = indices_loader(idx[:indices_ndim])
        weight_idx = [ops.indirect_indexing(var_index, weight_size[0])] + [
            *idx[indices_ndim:]
        ]
        return weight_loader(weight_idx)

    return Pointwise.create(
        device=weight.get_device(),
        dtype=weight.get_dtype(),
        inner_fn=fn,
        ranges=new_size,
    )


def check_and_broadcast_indices(indices, device):
    assert all(
        i.get_dtype() in (torch.int64, torch.int32, torch.bool, torch.uint8)
        for i in indices
        if i is not None
    ), (
        f"indices must be int64, byte or bool. Got {[i.get_dtype() for i in indices if i is not None]}"
    )
    if any(
        i.get_dtype() in (torch.bool, torch.uint8) for i in indices if i is not None
    ):
        raise NotImplementedError("Fallback for bool indices")

    valid_idxs = [i for i, x in enumerate(indices) if isinstance(x, TensorBox)]
    assert len(valid_idxs) > 0, "requires at least 1 non-None index"
    new_indices = [None] * len(indices)
    for i, x in zip(valid_idxs, broadcast_tensors(*[indices[i] for i in valid_idxs])):
        # Eager allows indices to be CPU tensor when running on CUDA
        # FIXME: Calling to_device(x, device) should work but
        # test_advancedindex_mixed_cpu_devices still fails
        if x.get_device() != device:
            raise NotImplementedError("Fallback when indices is on a different device")
        new_indices[i] = x
    return new_indices, valid_idxs


def index_output_size_and_inner_fn(
    x_size,
    indices,
    tensor_indices,
    tensor_size,
    indices_loaders,
    indexed_size,
    x_loader,
    check,
    wrap_neg=True,
):
    # Note that behavior of indexing differs when there are non consecutive
    # tensors. In this case, the tensor index is pulled to the beginning.
    #
    # Suppose a = torch.arange(3 * 4 * 5 * 6 * 7).view(3, 4, 5, 6, 7)
    #         x = torch.tensor[1,2]
    # Then, a[:,x,:,x,:] will have shape 2,3,5,7 as due to x,:,x then 2 will
    # be pulled to the front.
    non_consecutive_tensors = False
    for previous, current in zip(tensor_indices, tensor_indices[1:]):
        if current - previous != 1:
            non_consecutive_tensors = True

    output_size = [x_size[i] for i, val in enumerate(indices) if val is None]
    output_size = [*output_size, *x_size[len(output_size) + len(tensor_indices) :]]

    first_tensor_index = tensor_indices[0]
    if non_consecutive_tensors:
        output_size = tensor_size + output_size
    else:
        output_size = (
            output_size[:first_tensor_index]
            + tensor_size
            + output_size[first_tensor_index:]
        )

    def fn(idx):
        assert len(idx) == len(output_size)
        assert len(indices_loaders) == len(indexed_size)

        rank = len(tensor_size)
        new_index = []
        first_tensor_index = tensor_indices[0]
        start_offset = 0 if non_consecutive_tensors else first_tensor_index
        next_idx = 0
        for i in range(tensor_indices[-1] + 1):
            if i == start_offset:
                next_idx += rank
            if indices[i] is None:
                assert next_idx < len(idx)
                new_index.append(idx[next_idx])
                next_idx += 1
            else:
                loader = indices_loaders[i]
                assert loader is not None
                size = indexed_size[i]
                new_index.append(
                    ops.indirect_indexing(
                        loader(idx[start_offset : start_offset + rank]),
                        size,
                        check=check,
                        wrap_neg=wrap_neg,
                    )
                )
        new_index = [
            *new_index,
            *idx[next_idx:],
        ]
        return new_index if x_loader is None else x_loader(new_index)

    return output_size, fn


def index_impl(x, indices, check):
    output_size, inner_fn, _ = index_impl_helper(x, indices, check)

    return Pointwise.create(
        device=x.get_device(),
        dtype=x.get_dtype(),
        inner_fn=inner_fn,
        ranges=output_size,
    )


def index_impl_helper(x, indices, check, wrap_neg=True):
    assert isinstance(indices, (list, tuple))
    x_loader = x.make_loader()
    indices, tensor_indices = check_and_broadcast_indices(indices, x.get_device())
    assert len(tensor_indices) > 0, "Must have at least one valid idx"

    indices_loaders = [i.make_loader() if i is not None else None for i in indices]
    # no guards on output size, all the guards are set in broadcast_tensors

    # We can use the first one since they are all required to be the same size
    tensor_size = list(indices[tensor_indices[0]].get_size())

    x_size = x.get_size()

    indexed_size = [x_size[i] for i in range(len(indices)) if indices[i] is not None]
    if check and 0 in indexed_size and 0 not in tensor_size:
        raise IndexError("index is out of bounds for dimension with size 0")

    indexed_size = [x_size[i] for i in range(len(indices))]
    output_size, index_inner_fn = index_output_size_and_inner_fn(
        x_size,
        indices,
        tensor_indices,
        tensor_size,
        indices_loaders,
        indexed_size,
        None,
        check=check,
        wrap_neg=wrap_neg,
    )

    def inner_fn(idx):
        return x_loader(index_inner_fn(idx))

    return output_size, inner_fn, index_inner_fn


@register_lowering(aten.index, type_promotion_kind=None)
def index(x, indices):
    try:
        return index_impl(x, indices, check=True)
    except NotImplementedError:
        # Fallback to ATen for boolean indexing
        x.realize()
        return fallback_handler(aten.index.Tensor, add_to_fallback_set=False)(
            x, indices
        )


@register_lowering(aten._unsafe_index, type_promotion_kind=None)
def _unsafe_index(x, indices):
    return index_impl(x, indices, check=False)


# All the indexing decompositions are written in terms of index, index_put, and index_put_
# We cannot have this lowering as a decomposition as it introduces
# mutation in the graph, which is bad for Aot Autograd. Aot Autograd runs dead
# code elimination and common subexpression elimination optimizations, which
# assume graphs to be side-effect free. More details at
# https://github.com/pytorch/torchdynamo/issues/1235
# and
# https://github.com/pytorch/torchdynamo/issues/1863
@register_lowering(aten.index_put)
def index_put(x, indices, values, accumulate=False):
    return index_put_impl_(
        clone(x), indices, values, accumulate, check=True, may_realize=False
    )


@register_lowering(aten._unsafe_index_put)
def _unsafe_index_put(x, indices, values, accumulate=False):
    return index_put_impl_(
        clone(x), indices, values, accumulate, check=False, may_realize=False
    )


def index_put_as_masked_fill(self, indices, value, accumulate):
    if value.get_device() != self.get_device():
        value = to_device(value, self.get_device())
    if accumulate:
        value = add(self, value)
    return mutate_to(self, where(indices[0], value, self))


def index_put_fallback(self, indices, values, accumulate):
    deterministic = torch.are_deterministic_algorithms_enabled()
    if is_triton(values) and (accumulate or deterministic):
        msg = (
            "index put with accumulate."
            if not deterministic
            else "deterministic index put."
        )
        if stack_trace := V.graph.current_node.meta.get("stack_trace", None):
            msg = f"{msg} Found from : \n {stack_trace}"
        V.graph.disable_cudagraphs_reason = msg

    ir.IndexPutFallback(V.graph.current_node.target, self, indices, values, accumulate)
    return self


@register_lowering(aten.index_put_, type_promotion_kind=None)
def index_put_(self, indices, values, accumulate=False):
    return index_put_impl_(
        self, indices, values, accumulate, check=True, may_realize=True
    )


@register_lowering(inductor_prims._unsafe_index_put_, type_promotion_kind=None)
def _unsafe_index_put_(self, indices, values, accumulate=False):
    return index_put_impl_(
        self, indices, values, accumulate, check=False, may_realize=True
    )


def index_put_impl_(self, indices, values, accumulate, check, may_realize=False):
    if may_realize:

        def try_get_name(x):
            if isinstance(x, ir.TensorBox):
                x = x.data
            if isinstance(x, ir.BaseView):
                x = x.unwrap_view()
            if isinstance(x, ir.StorageBox):
                x = x.data
            return x.get_name() if isinstance(x, ir.Buffer) else None

        def indice_slice_from_randperm(indice):
            # Refer to: https://github.com/pytorch/pytorch/pull/139366#discussion_r1825424660
            # For this specific pattern, indices is unique as coming from torch.randperm.
            # However, as the content of the indices is unknown, we have to check this specific pattern.
            if isinstance(indice, TensorBox) and isinstance(indice.data, ir.BaseView):
                indice = indice.data.unwrap_view()
                return (
                    isinstance(indice, ir.StorageBox)
                    and isinstance(indice.data, ir.ExternKernel)
                    and getattr(indice.data, "fx_node", None)
                    and indice.data.fx_node.target == torch.ops.aten.randperm.default
                )
            return False

        if try_get_name(self) in values.get_read_names() and not all(
            indice_slice_from_randperm(indice) for indice in indices
        ):
            # Fix issue: https://github.com/pytorch/pytorch/issues/138908
            # When self and values have memory overlapping, indices may
            # contain duplicate values, potentially causing incorrect results since
            # the load of `values` might contain modified value from the store of `self`.
            # To address this, store values in a temporary buffer in such cases.
            values.realize()

    # Dispatch to masked fill for single boolean index with single value
    if (
        values.get_numel() == 1
        and len(indices) == 1
        and indices[0].get_dtype() in (torch.bool, torch.uint8)
    ):
        mask = indices[0]
        for _ in range(len(mask.get_size()), len(self.get_size())):
            mask = unsqueeze(mask, -1)
        return index_put_as_masked_fill(self, [mask], values, accumulate)

    # Fallback in torch deterministic mode
    if torch.are_deterministic_algorithms_enabled():
        return index_put_fallback(self, indices, values, accumulate)

    # Fallback if there is a boolean index
    for index in indices:
        if index is not None and index.get_dtype() in (torch.bool, torch.uint8):
            return index_put_fallback(self, indices, values, accumulate)

    x_size = self.get_size()
    x_ndim = len(x_size)

    if accumulate and needs_fallback_due_to_atomic_add_limitations(self.get_dtype()):
        # self is an scalar Tensor
        if x_ndim == 0:
            self = view(self, [1])
        self = index_put_fallback(self, indices, values, accumulate)
        if x_ndim == 0:
            self = view(self, [])
        return self

    values = to_dtype(values, self.get_dtype())

    try:
        # Note that code will only get here when dtype is uint32
        indices, tensor_indices = check_and_broadcast_indices(
            indices, self.get_device()
        )
    except NotImplementedError:
        return index_put_fallback(self, indices, values, accumulate)

    indices_loaders = [i.make_loader() if i is not None else None for i in indices]

    assert isinstance(self, TensorBox)
    self.realize()

    # self is an scalar Tensor
    if x_ndim == 0:
        self = view(self, [1])

    # We can use the first one since they are all required to be the same size
    tensor_size = list(indices[tensor_indices[0]].get_size())
    indexed_size = [x_size[i] for i in range(len(indices))]

    expected_vals_size, inner_fn = index_output_size_and_inner_fn(
        x_size,
        indices,
        tensor_indices,
        tensor_size,
        indices_loaders,
        indexed_size,
        None,
        check=check,
    )

    values = expand(values, expected_vals_size)
    # all guards are set above during broadcast_tensors and expand

    scatter = ir.Scatter(
        device=self.get_device(),
        dtype=self.get_dtype(),
        inner_fn=values.make_loader(),
        ranges=expected_vals_size,  # iter_ranges,
        output_indexer=inner_fn,
        scatter_mode="atomic_add" if accumulate else None,
    )
    buffer = ir.ComputedBuffer(
        name=None,
        layout=ir.MutationLayoutSHOULDREMOVE(self),
        data=scatter,
    )
    buffer.name = V.graph.register_buffer(buffer)
    V.graph.register_operation(buffer)

    if x_ndim == 0:
        self = view(self, [])
    return self


fallback__unsafe_masked_index = fallback_handler(
    aten._unsafe_masked_index.default, add_to_fallback_set=False
)

fallback__unsafe_masked_index_put_accumulate = fallback_handler(
    aten._unsafe_masked_index_put_accumulate.default, add_to_fallback_set=False
)


@register_lowering(aten._unsafe_masked_index, type_promotion_kind=None)
def _unsafe_masked_index(self, mask, indices, fill):
    ranges, _, _unsafe_index_fn = index_impl_helper(
        self, indices, check=False, wrap_neg=False
    )
    mask_loader = mask.make_loader()
    self_loader = self.make_loader()

    def inner_fn(idx):
        if mask.dtype != torch.bool:
            mask_val = ops.to_dtype(mask_loader(idx), torch.bool)
        else:
            mask_val = mask_loader(idx)
        return ops.masked(mask_val, lambda: self_loader(_unsafe_index_fn(idx)), fill)

    return Pointwise.create(
        device=self.get_device(),
        dtype=self.get_dtype(),
        inner_fn=inner_fn,
        ranges=ranges,
    )


@register_lowering(aten._unsafe_masked_index_put_accumulate, type_promotion_kind=None)
def _unsafe_masked_index_put_accumulate(x, mask, indices, values):
    masked_value = where(mask, values, 0)
    shape = x.get_size()
    clamped_indices = [
        clamp(indices[i], -shape[i], shape[i] - 1) if indices[i] else None
        for i in range(len(indices))
    ]
    # TODO: use a masked store for this. currently only triton
    # supports masked stores and cpp backend does not.
    return _unsafe_index_put(x, clamped_indices, masked_value, accumulate=True)


@make_pointwise
def clamp(a, min, max):
    return ops.maximum(min, ops.minimum(max, a))


@register_lowering(aten.as_strided_scatter, type_promotion_kind=None)
def as_strided_scatter(self, src, size, stride, storage_offset=None):
    output = clone(self)
    output_view = as_strided(output, size, stride, storage_offset)
    copy_(output_view, src)
    return output


@register_lowering(aten.scatter, type_promotion_kind=None)
def scatter(x, dim: int, index, src, **kwargs):
    return scatter_(clone(x), dim, index, src, **kwargs)


def scatter_fallback(
    op_overload: torch._ops.OpOverload,
    self,
    dim: int,
    index,
    src,
    *,
    reduce: Optional[str] = None,
    include_self: bool = True,
):
    src_is_tensor = isinstance(src, TensorBox)
    if use_scatter_fallback(
        op_overload,
        reduce,
        self.get_dtype(),
        cast(torch.dtype, src.get_dtype() if src_is_tensor else type(src)),
        src.get_device().type if src_is_tensor else "not impl",
        src_is_tensor,
    ):
        ir.ScatterFallback(
            op_overload,
            self,
            dim,
            index,
            src,
            reduce=reduce,
            include_self=include_self,
        )
        return self

    return None


@register_lowering(aten.scatter_, type_promotion_kind=None)
def scatter_(self, dim: int, index, src, *, reduce: Optional[str] = None):
    assert reduce in (None, "add", "multiply")
    if reduce is None:
        op_overload = getattr(aten.scatter_, V.graph.current_node.target._overloadname)  # type: ignore[union-attr]
        fallback_result = scatter_fallback(
            op_overload, self, dim, index, src, reduce=reduce
        )
        if fallback_result is not None:
            return fallback_result

    if reduce == "add":
        reduce = "sum"
    elif reduce == "multiply":
        reduce = "prod"
    return scatter_reduce_(self, dim, index, src, reduce)


@register_lowering(aten.scatter_add, type_promotion_kind=None)
def scatter_add(x, dim: int, index, src):
    return scatter_add_(clone(x), dim, index, src)


@register_lowering(aten.scatter_add_, type_promotion_kind=None)
def scatter_add_(x, dim: int, index, src):
    return scatter_reduce_(x, dim, index, src, "sum")


@register_lowering(aten.scatter_reduce, type_promotion_kind=None)
def scatter_reduce(x, dim: int, index, src, reduction_type, **kwargs):
    return scatter_reduce_(clone(x), dim, index, src, reduction_type, **kwargs)


@register_lowering(aten.scatter_reduce_, type_promotion_kind=None)
def scatter_reduce_(self, dim: int, index, src, reduce, *, include_self: bool = True):
    assert reduce in (None, "sum", "prod", "mean", "amax", "amin")
    assert (
        len(aten.scatter_reduce_.overloads()) == 1
        and "two" in aten.scatter_reduce_.overloads()
    ), "aten.scatter_reduce_.two is not the unique overload of aten.scatter_reduce_"

    if isinstance(src, Number):
        src = full_like(self, src)

    fallback_result = scatter_fallback(
        aten.scatter_reduce_.two,
        self,
        dim,
        index,
        src,
        reduce=reduce,
        include_self=include_self,
    )

    if fallback_result:
        return fallback_result

    assert isinstance(self, TensorBox)
    assert "int" in str(index.get_dtype())

    ndim = len(self.get_size())
    if ndim == 0:
        self = view(self, [1])

    if isinstance(src, TensorBox) and len(src.get_size()) == 0:
        src = view(src, [1])

    if isinstance(index, TensorBox) and len(index.get_size()) == 0:
        index = view(index, [1])

    if index.get_numel() == 0:
        return self

    dim = _validate_dim(self, dim)

    self.realize()
    index_loader = index.make_loader()
    src_loader = src.make_loader() if isinstance(src, TensorBox) else None

    def output_indexer(idx):
        # self is captured from the end of the function, so it may have 0 dim
        shape = self.get_size()
        ndim = len(shape)
        indirect_idx = list(idx)
        indirect_idx[dim] = ops.indirect_indexing(
            index_loader(idx), 1 if ndim == 0 else shape[dim], wrap_neg=False
        )
        return indirect_idx

    def fn(idx):
        if src_loader:
            return src_loader(idx)
        else:
            # src is a scalar
            return ops.constant(src, self.get_dtype())

    def backend_reduce_str(reduce):
        if reduce == "sum":
            return "atomic_add"
        else:
            # TODO: Need to support more reduction type
            assert reduce is None
            return None

    if not include_self:
        # zero out the corresponding elements first
        zero_out = ir.Scatter(
            device=self.get_device(),
            dtype=self.get_dtype(),
            inner_fn=lambda index: ops.constant(0, self.get_dtype()),
            ranges=index.get_size(),
            output_indexer=output_indexer,
            scatter_mode=None,
        )
        buffer = ir.ComputedBuffer(
            name=None,
            layout=ir.MutationLayoutSHOULDREMOVE(self),
            data=zero_out,
        )
        buffer.name = V.graph.register_buffer(buffer)
        V.graph.register_operation(buffer)

    # self[index[i][j][k]][j][k] += src[i][j][k]  # if dim == 0
    # self[i][index[i][j][k]][k] += src[i][j][k]  # if dim == 1
    # self[i][j][index[i][j][k]] += src[i][j][k]  # if dim == 2
    scatter = ir.Scatter(
        device=self.get_device(),
        dtype=self.get_dtype(),
        inner_fn=fn,
        ranges=index.get_size(),
        output_indexer=output_indexer,
        scatter_mode=backend_reduce_str(reduce),
    )
    buffer = ir.ComputedBuffer(
        name=None,
        layout=ir.MutationLayoutSHOULDREMOVE(self),
        data=scatter,
    )
    buffer.name = V.graph.register_buffer(buffer)
    V.graph.register_operation(buffer)

    if ndim == 0:
        self = view(self, [])
    return self


def upsample_nearestnd(
    x,
    output_size,
    scales_x: tuple[Optional[float], ...],
    n: int = 2,
    exact: bool = False,
):
    x.realize_hint()  # elements are reused
    x_loader = x.make_loader()
    i_sizes = x.get_size()[-n:]
    batch = x.get_size()[:-n]
    i_sizes = [V.graph.sizevars.evaluate_static_shape(i) for i in i_sizes]

    assert len(scales_x) == n
    o_sizes = output_size

    inv_scales = [i / o for i, o in zip(i_sizes, o_sizes)]
    for i, scale in enumerate(scales_x):
        if scale is not None:
            inv_scales[i] = 1.0 / scale

    def scale_fn(x, scale, size):
        # Nearest Exact: input_index = round(scale * (output_index + 0.5) - 0.5)
        #                            = floor(scale * (output_index + 0.5))
        # Nearest: input_index = floor(scale * output_index)
        x = ops.index_expr(x, torch.float32)
        if exact:
            x = ops.add(x, ops.constant(0.5, torch.float32))
        x = ops.mul(x, ops.constant(scale, torch.float32))
        x = ops.to_dtype(x, torch.int32)
        return ops.indirect_indexing(x, size, check=False)

    def fn(idx):
        x = idx[-n:]
        b = idx[:-n]
        return x_loader(
            [*b, *[scale_fn(i, s, size) for i, s, size in zip(x, inv_scales, i_sizes)]]
        )

    return Pointwise.create(
        device=x.get_device(),
        dtype=x.get_dtype(),
        inner_fn=fn,
        ranges=[*batch, *o_sizes],
    )


@register_lowering(aten.upsample_nearest1d.default)
def upsample_nearest1d(x, output_size, scales: Optional[float] = None):
    return upsample_nearestnd(x, output_size, (scales,), n=1)


@register_lowering(aten._upsample_nearest_exact1d.default)
def _upsample_nearest_exact1d(x, output_size, scales: Optional[float] = None):
    return upsample_nearestnd(x, output_size, (scales,), n=1, exact=True)


@register_lowering(aten.upsample_nearest2d.default)
def upsample_nearest2d(
    x, output_size, scales_h: Optional[float] = None, scales_w: Optional[float] = None
):
    return upsample_nearestnd(x, output_size, (scales_h, scales_w), n=2)


@register_lowering(aten._upsample_nearest_exact2d.default)
def _upsample_nearest_exact2d(
    x, output_size, scales_h: Optional[float] = None, scales_w: Optional[float] = None
):
    return upsample_nearestnd(x, output_size, (scales_h, scales_w), n=2, exact=True)


@register_lowering(aten.upsample_nearest3d.default)
def upsample_nearest3d(
    x,
    output_size,
    scales_d: Optional[float] = None,
    scales_h: Optional[float] = None,
    scales_w: Optional[float] = None,
):
    return upsample_nearestnd(x, output_size, (scales_d, scales_h, scales_w), n=3)


@register_lowering(aten._upsample_nearest_exact3d.default)
def _upsample_nearest_exact3d(
    x,
    output_size,
    scales_d: Optional[float] = None,
    scales_h: Optional[float] = None,
    scales_w: Optional[float] = None,
):
    return upsample_nearestnd(
        x, output_size, (scales_d, scales_h, scales_w), n=3, exact=True
    )


def _create_constants(*args, dtype):
    return tuple(ops.constant(a, dtype) for a in args)


@register_lowering(prims.rev.default)
def rev(x, dims):
    # note - dims pre-canonicalized
    x_loader = x.make_loader()
    sizes = x.get_size()

    def loader(idx):
        idx = list(idx)
        assert len(idx) == len(sizes)
        for dim in dims:
            idx[dim] = (sizes[dim] - 1) - idx[dim]

        return x_loader(idx)

    return Pointwise.create(
        device=x.get_device(),
        dtype=x.get_dtype(),
        inner_fn=loader,
        ranges=sizes,
    )


def inplace_constant_pad_nd(
    x: TensorBox, padding: Sequence[int], fill_value: float
) -> Optional[TensorBox]:
    """
    This optimization changes the semantics of padding from 'clone'
    style to 'view' style.

    Thanks to functionalization, this change can still maintain numerical
    correctness.
    """

    def _padding_can_be_fused():
        """
        Conservatively check if padding can be fused with downstream op.
        1. if the downstream op is a sum, then there is little benefit to
           do inplace padding
        2. if the downstream op is a matmul, doing inplace padding can
           save membw.
        """
        current_node = V.graph.current_node
        if current_node is None:
            return True  # be conservative
        users = tuple(current_node.users)
        if len(users) == 1 and users[0].target in (
            aten.mm.default,
            aten.addmm.default,
        ):
            return False

        return True  # be conservative

    if _padding_can_be_fused():
        return None

    # Only handle 2D case for now
    if len(padding) != 4 or len(x.get_size()) != 2:
        return None

    # No harm to realize since we already know that
    # the op can not be fused into the single user.
    # It need to be realized later anyways.
    x.realize()

    # If x is a view (e.g. a SliceView), realizing it just realizing the
    # underlying storage. x itself is still a view.
    if (
        not isinstance(x, ir.TensorBox)
        or not isinstance(x.data, ir.StorageBox)
        or not (
            isinstance(x.data.data, ir.ComputedBuffer)
            or (
                config.can_inplace_pad_graph_input
                and isinstance(x.data.data, ir.InputBuffer)
            )
        )
        or not x.data.data.name
    ):
        return None
    x.freeze_layout()

    _, layout = ir.as_storage_and_layout(x)
    strides = layout.stride
    if strides[1] != 1:
        return None

    if padding[0] != 0 or padding[2] != 0 or padding[3] != 0:
        return None

    npad = padding[1]
    if npad == 0:
        return None

    stride0 = strides[0]
    rowsize = layout.size[1]

    if stride0 < rowsize + npad:
        return None

    bufname = x.data.data.name
    padded_size = [layout.size[0], layout.size[1] + npad]
    V.graph.buffer_to_padded_size[bufname] = padded_size
    resized_x = as_strided(
        x,
        padded_size,
        layout.stride,
        layout.offset,
    )

    sliced_x = slice_(resized_x, dim=1, start=rowsize, end=rowsize + npad)
    fill_(sliced_x, fill_value)

    counters["inductor"]["inplace_padding"] += 1
    return resized_x


@register_lowering(aten.constant_pad_nd, type_promotion_kind=None)
def constant_pad_nd(x, padding, fill_value=0):
    assert (len(padding) % 2) == 0
    if all(p == 0 for p in padding):
        return clone(x)

    if config.inplace_padding:
        out = inplace_constant_pad_nd(x, padding, fill_value)
        if out:
            return out
            # fall through if can not inplace the padding

    sizes = x.get_size()

    bounds = list(reversed(list(zip(padding[::2], padding[1::2]))))
    n = len(sizes) - len(bounds)

    # if padding is a complicated expression, hoist it
    bounds_precomp: list[tuple[sympy.Symbol, Any]] = []
    for l, h in bounds:
        bounds_precomp.append((V.graph.sizevars.lookup_precomputed_size(l), h))  # type: ignore[arg-type]

    output_size = list(sizes[:n])
    mask_sizes = []
    for (low, high), size in zip(bounds, sizes[n:]):
        mask_sizes.append(size)
        output_size.append(sympy.expand(size + low + high))
    assert len(output_size) == len(sizes)
    fill_value = dtype_to_type(x.get_dtype())(fill_value)

    def mask(index):
        mask = []
        for idx, (low, high), length in zip(index[n:], bounds, mask_sizes):
            if low != 0:
                mask.append(range_mask_low(idx, 0))
            if high != 0:
                mask.append(range_mask_high(idx, length))
        mask = functools.reduce(ops.and_, mask)
        return ops.masked(mask, lambda: x_loader(index), fill_value)

    def offset_fn(index):
        new_index = list(index[:n])
        for idx, (low, _high) in zip(index[n:], bounds_precomp):
            new_index.append(idx - low)
        assert len(new_index) == len(index)
        return mask(new_index)

    x_loader = x.make_loader()
    return Pointwise.create(
        device=x.get_device(),
        dtype=x.get_dtype(),
        inner_fn=offset_fn,
        ranges=output_size,
    )


def range_mask_low(i: sympy.Expr, low: Union[sympy.Expr, int]):
    return ops.ge(
        ops.index_expr(i, torch.int64),
        ops.index_expr(sympy.Integer(low), torch.int64),
    )


def range_mask_high(i: sympy.Expr, high: sympy.Expr):
    return ops.lt(
        ops.index_expr(i, torch.int64),
        ops.index_expr(high, torch.int64),
    )


def range_mask(i: sympy.Expr, high: sympy.Expr, low: sympy.Expr):
    return ops.and_(
        range_mask_low(i, low),
        range_mask_high(i, high),
    )


def constant_boundary_condition(
    x, fill_value, padding=None, pad_fill_value=1.0, dim=None
):
    h = x.get_size()[-dim:]
    x_loader = x.make_loader()
    padding_h = padding or [0] * dim

    def load(index):
        prefix = index[:-dim]
        ih = index[-dim:]

        mask = functools.reduce(
            ops.and_,
            [range_mask(ih[i], h[i] + padding_h[i], -padding_h[i]) for i in range(dim)],
        )
        return (
            ops.masked(
                mask,
                lambda: constant_boundary_condition(x, pad_fill_value, dim=dim)(
                    [*prefix, *ih]
                ),
                fill_value,
            )
            if padding
            else ops.masked(mask, lambda: x_loader([*prefix, *ih]), fill_value)
        )

    return load


def pooling_size(x, i, kernel_size, stride, padding, ceil_mode):
    x_out = FloorDiv(
        x + 2 * padding[i] - (kernel_size[i] - 1) + (stride[i] - 1), stride[i]
    )

    if ceil_mode:
        x_alt = FloorDiv(
            x + 2 * padding[i] - (kernel_size[i] - 1) + 2 * (stride[i] - 1), stride[i]
        )
        if V.graph.sizevars.size_hint((x_alt - 1) * stride[i] - x - padding[i]) >= 0:
            # Sliding windows must start within the input or left padding
            x_alt -= 1  # type: ignore[assignment]
            V.graph.sizevars.guard_leq(0, x_alt * stride[i] - x - padding[i])  # type: ignore[arg-type]
        if V.graph.sizevars.size_hint(x_out - x_alt) == 0:
            # ceil mode is actually a no-op, lets guard on that
            V.graph.sizevars.guard_equals(x_out, x_alt)
            ceil_mode = False
        else:
            x_out = x_alt
    return x_out, ceil_mode


def should_fallback_max_pool2d_with_indices(kernel_size, dilation):
    kernel_size = pad_listlike(kernel_size, 2)
    window_size = kernel_size[0] * kernel_size[1]
    return (window_size > 25) or any(d > 1 for d in dilation)


def max_pool2d_checks(
    x, kernel_size, stride, padding, dilation, *, assert_fallback=None
):
    if padding == 0:
        padding = [0, 0]
    if dilation == 1:
        dilation = [1, 1]
    if not stride:
        stride = kernel_size

    kernel_size = pad_listlike(kernel_size, 2)
    stride = pad_listlike(stride, 2)
    padding = pad_listlike(padding, 2)
    dilation = pad_listlike(dilation, 2)

    assert isinstance(x, TensorBox)
    assert len(kernel_size) == 2
    assert len(stride) == 2
    assert len(padding) == 2
    assert len(dilation) == 2
    assert len(x.get_size()) in (3, 4)

    use_fallback = should_fallback_max_pool2d_with_indices(kernel_size, dilation)
    if assert_fallback is not None:
        assert use_fallback == assert_fallback

    return kernel_size, stride, padding, dilation, use_fallback


def _max_pool2d_with_offsets(
    x,
    kernel_size,
    stride,
    padding,
    dilation,
    ceil_mode=False,
):
    x.realize_hint()
    *batch, h, w = x.get_size()

    h_out, ceil_mode1 = pooling_size(h, 0, kernel_size, stride, padding, ceil_mode)
    w_out, ceil_mode2 = pooling_size(w, 1, kernel_size, stride, padding, ceil_mode)

    dtype = x.dtype
    min_value = (
        False
        if dtype is torch.bool
        else (float("-inf") if dtype.is_floating_point else torch.iinfo(dtype).min)
    )

    new_size = list(batch) + [h_out, w_out]
    if padding[0] or padding[1] or ceil_mode1 or ceil_mode2:
        x_loader = constant_boundary_condition(x, min_value, dim=2)
    else:
        x_loader = x.make_loader()

    dim = 2

    def fn_inner(idx, reduction_idx):
        prefix = idx[:-dim]
        bh = idx[-dim:]
        ih = [bh[i] * stride[i] + reduction_idx[i] - padding[i] for i in range(dim)]
        return x_loader([*prefix, *ih])

    result = Reduction.create(
        reduction_type="max",
        input_node=x,
        device=x.get_device(),
        dst_dtype=dtype,
        src_dtype=dtype,
        inner_fn=fn_inner,
        ranges=new_size,
        reduction_ranges=kernel_size,
    )
    offsets = Reduction.create(
        reduction_type="argmax",
        input_node=x,
        device=x.get_device(),
        dst_dtype=torch.int64,
        src_dtype=dtype,
        inner_fn=fn_inner,
        ranges=new_size,
        reduction_ranges=kernel_size,
<<<<<<< HEAD
    )
    if isinstance(result.data.data, Reduction):  # type: ignore[attr-defined]
        # Only realize if reduction isn't unrolled
        result.realize()
    if isinstance(offsets.data.data, Reduction):  # type: ignore[attr-defined]
        # Only realize if reduction isn't unrolled
        offsets.realize()

    return result, offsets


@register_lowering(prims._low_memory_max_pool2d_with_offsets, type_promotion_kind=None)
def _low_memory_max_pool2d_with_offsets(
    x,
    kernel_size,
    stride,
    padding,
    dilation,
    ceil_mode=False,
):
    # assert we are not on a fallback path, the inductor decomp should have guaranteed this
    kernel_size, stride, padding, dilation, _ = max_pool2d_checks(
        x,
        kernel_size,
        stride,
        padding,
        dilation,
        assert_fallback=False,
    )
=======
    )
    if isinstance(result.data.data, Reduction):  # type: ignore[attr-defined]
        # Only realize if reduction isn't unrolled
        result.realize()
    if isinstance(offsets.data.data, Reduction):  # type: ignore[attr-defined]
        # Only realize if reduction isn't unrolled
        offsets.realize()

    return result, offsets


@register_lowering(prims._low_memory_max_pool2d_with_offsets, type_promotion_kind=None)
def _low_memory_max_pool2d_with_offsets(
    x,
    kernel_size,
    stride,
    padding,
    dilation,
    ceil_mode=False,
):
    # assert we are not on a fallback path, the inductor decomp should have guaranteed this
    kernel_size, stride, padding, dilation, _ = max_pool2d_checks(
        x,
        kernel_size,
        stride,
        padding,
        dilation,
        assert_fallback=False,
    )
>>>>>>> 02e1580e

    with config.patch(unroll_reductions_threshold=25):
        result, offsets = _max_pool2d_with_offsets(
            x,
            kernel_size,
            stride,
            padding,
            dilation,
            ceil_mode,
        )
        return result, to_dtype(offsets, torch.int8)


@register_lowering(
    prims._low_memory_max_pool2d_offsets_to_indices, type_promotion_kind=None
)
def _low_memory_max_pool2d_offsets_to_indices(
    offsets, kernel_width, input_width, stride, padding
):
    # TODO: Generalize to other max pooling flavors, and arbitrary dim

    offsets_loader = offsets.make_loader()

    def increments_to_index(h_inc, w_inc, bh, bw):
        w_in = ops.index_expr(input_width, torch.int64)
        hbase = ops.index_expr(bh * stride[0] - padding[0], torch.int64)
        wbase = ops.index_expr(bw * stride[1] - padding[1], torch.int64)
        ih = hbase + h_inc
        iw = wbase + w_inc
        return ih * w_in + iw

    def offsets_to_indices(idx):
        *prefix, bh, bw = idx
        offset = offsets_loader([*prefix, bh, bw])
        kw_const = ops.constant(kernel_width, torch.int32)
        h_inc = offset // kw_const
        w_inc = offset - (h_inc * kw_const)
        return increments_to_index(h_inc, w_inc, bh, bw)

    indices = Pointwise.create(
        device=offsets.get_device(),
        dtype=torch.int64,
        inner_fn=offsets_to_indices,
        ranges=offsets.get_size(),
    )
    return indices


fallback_max_pool2d_with_indices = fallback_handler(
    aten.max_pool2d_with_indices.default,
    add_to_fallback_set=False,
)


# Fallback when we do not decompose to the low-memory path.
@register_lowering(aten.max_pool2d_with_indices, type_promotion_kind=None)
def max_pool2d_with_indices(
    x,
    kernel_size,
    stride=None,
    padding=0,
    dilation=1,
    ceil_mode=False,
):
    kernel_size, stride, padding, dilation, _ = max_pool2d_checks(
        x, kernel_size, stride, padding, dilation
    )

    if any(d > 1 for d in dilation):
        return fallback_max_pool2d_with_indices(
            x, kernel_size, stride, padding, dilation, ceil_mode=ceil_mode
        )

    out, offsets = _max_pool2d_with_offsets(
        x, kernel_size, stride, padding, dilation, ceil_mode
    )

    indices = _low_memory_max_pool2d_offsets_to_indices(
        offsets, kernel_size[-1], x.shape[-1], stride, padding
    )

    return out, indices


fallback_max_pool2d_with_indices_backward = fallback_handler(
    aten.max_pool2d_with_indices_backward.default,
    add_to_fallback_set=False,
)


@register_lowering(aten.max_pool2d_with_indices_backward, type_promotion_kind=None)
def max_pool2d_with_indices_backward(
    grad_output, x, kernel_size, stride, padding, dilation, ceil_mode, indices
):
    if padding == 0:
        padding = [0, 0]
    if dilation == 1:
        dilation = [1, 1]
    if not stride:
        stride = kernel_size

    assert isinstance(x, TensorBox)
    assert len(kernel_size) == 2
    assert len(stride) == 2
    assert len(padding) == 2
    assert len(dilation) == 2
    assert len(x.get_size()) in (3, 4)

    # we will read this many times, so make sure it is computed
    grad_output.realize_hint()
    gO_stride = grad_output.maybe_get_stride()
    x_stride: Optional[Sequence[Any]]
    if isinstance(x, TensorBox) and isinstance(x.data.data, Pointwise):  # type: ignore[attr-defined]
        data = x.data.data  # type: ignore[attr-defined]
        x_buffer = ir.ComputedBuffer(
            name=None,
            layout=ir.FlexibleLayout(
                device=data.get_device(),
                dtype=data.get_dtype(),
                size=data.get_size(),
            ),
            data=data,
        )
        x_buffer.decide_layout()
        x_stride = x_buffer.get_stride()
    else:
        x_stride = x.maybe_get_stride()

    is_channels_last = (x_stride is not None and x_stride[1] == 1) or (
        gO_stride is not None and gO_stride[1] == 1
    )
    if any(d != 1 for d in dilation):
        # dilation NYI
        return fallback_max_pool2d_with_indices_backward(
            grad_output, x, kernel_size, stride, padding, dilation, ceil_mode, indices
        )

    *_batch, _height, width = x.get_size()
    *_, pooled_height, pooled_width = grad_output.get_size()

    indices_loader = indices.make_loader()
    grad_loader = grad_output.make_loader()
    new_size = list(x.get_size())

    h_window_size = max(
        max(h // stride[0] - max(0, (h - kernel_size[0]) // stride[0]), 1)
        for h in range(kernel_size[0] * 2)
    )
    w_window_size = max(
        max(w // stride[1] - max(0, (w - kernel_size[1]) // stride[1]), 1)
        for w in range(kernel_size[1] * 2)
    )

    window_size = h_window_size * w_window_size

    if window_size > 25:
        # Kernel size too big. Results in hard-to-optimize Triton code. Use fallback.
        return fallback_max_pool2d_with_indices_backward(
            grad_output, x, kernel_size, stride, padding, dilation, ceil_mode, indices
        )

    indices_size = indices.get_size()

    def fn(idx):
        *prefix, h, w = idx
        index_test = ops.index_expr(h * width + w, torch.int32)
        h = h + padding[0]
        w = w + padding[1]
        phstart = ops.index_expr(
            FloorDiv(h - kernel_size[0] + stride[0], stride[0]), torch.int32
        )
        pwstart = ops.index_expr(
            FloorDiv(w - kernel_size[1] + stride[1], stride[1]), torch.int32
        )
        phend = ops.index_expr(FloorDiv(h, stride[0]) + 1, torch.int32)
        pwend = ops.index_expr(FloorDiv(w, stride[1]) + 1, torch.int32)

        phstart = ops.maximum(phstart, ops.constant(0, torch.int32))
        pwstart = ops.maximum(pwstart, ops.constant(0, torch.int32))
        phend = ops.minimum(phend, ops.index_expr(pooled_height, torch.int32))
        pwend = ops.minimum(pwend, ops.index_expr(pooled_width, torch.int32))

        gradient = None
        for ph_ in range(h_window_size):
            for pw_ in range(w_window_size):
                ph = ops.add(phstart, ops.constant(ph_, torch.int32))
                pw = ops.add(pwstart, ops.constant(pw_, torch.int32))
                grad_index = [
                    *prefix,
                    ops.indirect_indexing(
                        ops.minimum(ph, ops.sub(phend, ops.constant(1, torch.int32))),
                        indices_size[-2],
                        check=False,
                    ),
                    ops.indirect_indexing(
                        ops.minimum(pw, ops.sub(pwend, ops.constant(1, torch.int32))),
                        indices_size[-1],
                        check=False,
                    ),
                ]

                index_actual = indices_loader(grad_index)
                grad_part = grad_loader(grad_index)
                check = ops.eq(index_actual, index_test)

                if gradient is None:
                    # don't need mask for 0, 0
                    gradient = ops.where(
                        check, grad_part, ops.constant(0.0, torch.float32)
                    )
                else:
                    mask = ops.and_(
                        ops.and_(
                            ops.lt(ph, phend),
                            ops.lt(pw, pwend),
                        ),
                        check,
                    )
                    gradient = ops.where(mask, ops.add(gradient, grad_part), gradient)
        assert gradient is not None
        return gradient

    out = Pointwise.create(
        device=grad_output.get_device(),
        dtype=grad_output.get_dtype(),
        inner_fn=fn,
        ranges=new_size,
    )
    if is_channels_last:
        return ir.ExternKernel.require_channels_last(out)
    else:
        return out


def pad_adaptive_loader(x, pad_val=0.0):
    x_loader = x.make_loader()

    def load(prefix, increments, start_indices, end_indices):
        ih, iw = increments
        h_start_index, w_start_index = start_indices
        h_end_index, w_end_index = end_indices

        mask = ops.and_(
            ops.lt(
                ops.index_expr(h_start_index + ih, torch.int64),
                ops.index_expr(h_end_index, torch.int64),
            ),
            ops.lt(
                ops.index_expr(w_start_index + iw, torch.int64),
                ops.index_expr(w_end_index, torch.int64),
            ),
        )

        return ops.masked(
            mask,
            lambda: x_loader([*prefix, h_start_index + ih, w_start_index + iw]),
            pad_val,
        )

    return load


def compute_indices_adaptive_pooling(start_index, end_index, h_in, w_in, h_out, w_out):
    h_start_index = functools.partial(start_index, out_dim=h_out, inp_dim=h_in)
    h_end_index = functools.partial(end_index, out_dim=h_out, inp_dim=h_in)

    w_start_index = functools.partial(start_index, out_dim=w_out, inp_dim=w_in)
    w_end_index = functools.partial(end_index, out_dim=w_out, inp_dim=w_in)

    return h_start_index, h_end_index, w_start_index, w_end_index


def _adaptive_pooling_fn(
    start_index, end_index, kernel_maxes, in_sizes, out_sizes, pooling_fn
):
    h_in, w_in = in_sizes
    h_out, w_out = out_sizes

    (
        h_start_index_fn,
        h_end_index_fn,
        w_start_index_fn,
        w_end_index_fn,
    ) = compute_indices_adaptive_pooling(
        start_index, end_index, h_in, w_in, h_out, w_out
    )

    def fn(idx, loader):
        *prefix, bh, bw = idx

        h_start_index = h_start_index_fn(bh)
        h_end_index = h_end_index_fn(bh)

        w_start_index = w_start_index_fn(bw)
        w_end_index = w_end_index_fn(bw)

        result = None
        for ih, iw in itertools.product(range(kernel_maxes[0]), range(kernel_maxes[1])):
            val = loader(
                prefix,
                [ih, iw],
                [h_start_index, w_start_index],
                [h_end_index, w_end_index],
            )
            if result is None:
                result = val
            else:
                result = pooling_fn(val, result)
        return result

    return fn


def _adaptive_pooling_fn_with_idx(
    start_index, end_index, kernel_maxes, in_sizes, out_sizes, pooling_fn
):
    h_in, w_in = in_sizes
    h_out, w_out = out_sizes

    (
        h_start_index_fn,
        h_end_index_fn,
        w_start_index_fn,
        w_end_index_fn,
    ) = compute_indices_adaptive_pooling(
        start_index, end_index, h_in, w_in, h_out, w_out
    )

    def fn(idx, loader):
        *prefix, bh, bw = idx

        h_start_index = h_start_index_fn(bh)
        h_end_index = h_end_index_fn(bh)

        w_start_index = w_start_index_fn(bw)
        w_end_index = w_end_index_fn(bw)

        maxval = None
        maxindex = None
        for ih, iw in itertools.product(range(kernel_maxes[0]), range(kernel_maxes[1])):
            val = loader(
                prefix,
                [ih, iw],
                [h_start_index, w_start_index],
                [h_end_index, w_end_index],
            )

            index = ops.index_expr(
                (h_start_index + ih) * w_in + w_start_index + iw, torch.int64
            )

            if maxindex is None:
                maxindex = index
            else:
                maxindex = ops.where(ops.gt(val, maxval), index, maxindex)

            if maxval is None:
                maxval = val
            else:
                maxval = pooling_fn(val, maxval)

        return maxindex

    return fn


fallback_adaptive_avg_pool2d = fallback_handler(
    aten._adaptive_avg_pool2d.default, add_to_fallback_set=False
)


@register_lowering(aten._adaptive_avg_pool2d)
def _adaptive_avg_pool2d(x, output_size):
    if x.get_dtype() == torch.int64:
        # not supported in eager
        raise RuntimeError("'adaptive_avg_pool2d' not implemented for 'Long'")
    assert isinstance(x, TensorBox)
    assert len(output_size) == 2
    x.realize_hint()

    *batch, h_in, w_in = x.get_size()

    h_in = V.graph.sizevars.evaluate_static_shape(h_in)
    w_in = V.graph.sizevars.evaluate_static_shape(w_in)

    h_out, w_out = output_size

    # no-op if the same input and output
    if h_in == h_out and w_in == w_out:
        return clone(x)

    if h_out == 0 or w_out == 0:
        o_size = [*batch, h_out, w_out]
        return empty(o_size, dtype=x.get_dtype(), device=x.get_device())
    if h_in % h_out == 0 and w_in % w_out == 0:
        kernel_size = [h_in // h_out, w_in // w_out]
        return avg_pool2d(x, kernel_size)

    h_kernel_max = ceildiv((h_in + h_out - 1), h_out)
    w_kernel_max = ceildiv((w_in + w_out - 1), w_out)

    new_size = list(batch) + [h_out, w_out]
    dtype = x.get_dtype()

    window_size = h_kernel_max * w_kernel_max
    if window_size > 25:
        # Kernel size too big. Results in hard-to-optimize Triton code. Use fallback.
        return fallback_adaptive_avg_pool2d(x, output_size)

    def start_index(index, out_dim, inp_dim):
        return FloorDiv((index * inp_dim), out_dim)

    def end_index(index, out_dim, inp_dim):
        return FloorDiv((index + 1) * inp_dim + out_dim - 1, out_dim)

    fn_sum = _adaptive_pooling_fn(
        start_index=start_index,
        end_index=end_index,
        kernel_maxes=[h_kernel_max, w_kernel_max],
        in_sizes=[h_in, w_in],
        out_sizes=[h_out, w_out],
        pooling_fn=ops.add,
    )

    ones_loader = pad_adaptive_loader(ones_like(x))

    def fn(idx):
        return ops.truediv(
            fn_sum(idx, pad_adaptive_loader(x)), fn_sum(idx, ones_loader)
        )

    rv = Pointwise.create(
        device=x.get_device(),
        dtype=dtype,
        inner_fn=fn,
        ranges=new_size,
    )
    # TODO: should we force these to be realized?
    return rv


fallback_adaptive_max_pool2d = fallback_handler(
    aten.adaptive_max_pool2d.default, add_to_fallback_set=False
)


@register_lowering(aten.adaptive_max_pool2d)
def adaptive_max_pool2d(x, output_size):
    if x.get_dtype() == torch.int64:
        # not supported in eager
        raise RuntimeError("adaptive_max_pool2d not implemented for Long")
    assert isinstance(x, TensorBox)
    assert len(output_size) == 2
    x.realize_hint()

    *batch, h_in, w_in = x.get_size()

    h_in = V.graph.sizevars.evaluate_static_shape(h_in)
    w_in = V.graph.sizevars.evaluate_static_shape(w_in)

    h_out, w_out = output_size

    if h_out == 0 or w_out == 0:
        o_size = [*batch, h_out, w_out]
        return empty(o_size, dtype=x.get_dtype(), device=x.get_device()), empty(
            o_size, dtype=torch.int64, device=x.get_device()
        )

    if h_in % h_out == 0 and w_in % w_out == 0:
        # This is handled by a decomposition
        raise ValueError

    h_kernel_max = ceildiv((h_in + h_out - 1), h_out)
    w_kernel_max = ceildiv((w_in + w_out - 1), w_out)

    new_size = list(batch) + [h_out, w_out]
    dtype = x.get_dtype()

    window_size = h_kernel_max * w_kernel_max
    if window_size > 25:
        # Kernel size too big. Results in hard-to-optimize Triton code. Use fallback.
        return fallback_adaptive_max_pool2d(x, output_size)

    def start_index(index, out_dim, inp_dim):
        return FloorDiv((index * inp_dim), out_dim)

    def end_index(index, out_dim, inp_dim):
        return FloorDiv((index + 1) * inp_dim + out_dim - 1, out_dim)

    inner_func_max_val = _adaptive_pooling_fn(
        start_index=start_index,
        end_index=end_index,
        kernel_maxes=[h_kernel_max, w_kernel_max],
        in_sizes=[h_in, w_in],
        out_sizes=[h_out, w_out],
        pooling_fn=ops.maximum,
    )

    inner_func_max_idx = _adaptive_pooling_fn_with_idx(
        start_index=start_index,
        end_index=end_index,
        kernel_maxes=[h_kernel_max, w_kernel_max],
        in_sizes=[h_in, w_in],
        out_sizes=[h_out, w_out],
        pooling_fn=ops.maximum,
    )

    def inner_fn_max_val(idx):
        return inner_func_max_val(idx, pad_adaptive_loader(x, float("-inf")))

    def inner_fn_max_idx(idx):
        return inner_func_max_idx(idx, pad_adaptive_loader(x, float("-inf")))

    rv = Pointwise.create(
        device=x.get_device(),
        dtype=dtype,
        inner_fn=inner_fn_max_val,
        ranges=new_size,
    )
    ri = Pointwise.create(
        device=x.get_device(),
        dtype=torch.int64,
        inner_fn=inner_fn_max_idx,
        ranges=new_size,
    )
    return rv, ri


fallback_fractional_max_pool2d = fallback_handler(
    aten.fractional_max_pool2d.default, add_to_fallback_set=False
)


def _fractional_pooling_offsets(samples, in_sz, out_sz, kernel_sz, dim, ndims):
    out_sz = out_sz[dim]
    in_sz = in_sz[dim]
    kernel_sz = kernel_sz[dim]
    alpha = IntTrueDiv(in_sz - kernel_sz, out_sz - 1)
    samples_loader = samples.make_loader()

    def load(prefix, i):
        sample = samples_loader([*prefix, ndims - 1 - dim])
        i_expr = ops.index_expr(i, samples.get_dtype())
        alpha_expr = ops.index_expr(alpha, samples.get_dtype())
        seq_i = ops.trunc((i_expr + sample) * alpha_expr) - ops.trunc(
            sample * alpha_expr
        )
        seq_i = ops.to_dtype(seq_i, torch.int64)

        mask = ops.lt(
            i_expr,
            ops.index_expr(out_sz - 1, torch.int64),
        )
        return ops.where(mask, seq_i, ops.index_expr(in_sz - kernel_sz, torch.int64))

    return load


@register_lowering(aten.fractional_max_pool2d)
def fractional_max_pool2d(x, kernel_size, output_size, random_samples):
    x.realize_hint()
    *batch, inp_h, inp_w = x.get_size()
    kernel_h, kernel_w = kernel_size
    h_out, w_out = output_size

    if kernel_h * kernel_w >= 25:
        return fallback_fractional_max_pool2d(
            x, kernel_size, output_size, random_samples
        )

    gen_offsets_for_dim = functools.partial(
        _fractional_pooling_offsets,
        samples=random_samples,
        in_sz=[inp_h, inp_w],
        out_sz=output_size,
        kernel_sz=kernel_size,
        ndims=2,
    )

    h_index_fn = gen_offsets_for_dim(dim=0)
    w_index_fn = gen_offsets_for_dim(dim=1)
    x_loader = x.make_loader()

    def fn(idx, return_index):
        *prefix, bh, bw = idx

        h_start_index = ops.indirect_indexing(h_index_fn(prefix, bh), inp_h)
        w_start_index = ops.indirect_indexing(w_index_fn(prefix, bw), inp_w)

        maxval = None
        maxindex = None
        for ih, iw in itertools.product(range(kernel_size[0]), range(kernel_size[1])):
            val = x_loader([*prefix, h_start_index + ih, w_start_index + iw])
            if return_index:
                index = ops.index_expr(
                    (h_start_index + ih) * inp_w + w_start_index + iw, torch.int64
                )
                if maxindex is None:
                    maxindex = index
                else:
                    maxindex = ops.where(
                        ops.or_(ops.gt(val, maxval), ops.isnan(val)), index, maxindex
                    )
            if maxval is None:
                maxval = val
            else:
                maxval = ops.maximum(val, maxval)
        if return_index:
            return maxindex
        else:
            return maxval

    new_size = list(batch) + [h_out, w_out]
    rv = Pointwise.create(
        device=x.get_device(),
        dtype=x.get_dtype(),
        inner_fn=functools.partial(fn, return_index=False),
        ranges=new_size,
    )

    ri = Pointwise.create(
        device=x.get_device(),
        dtype=torch.int64,
        inner_fn=functools.partial(fn, return_index=True),
        ranges=new_size,
    )
    return rv, ri


@register_lowering(aten.upsample_nearest2d_backward.default)
def upsample_nearest2d_backward(
    x, output_size=None, input_size=None, scales_h=None, scales_w=None
):
    x.realize_hint()

    *_batch, inp_h, inp_w = x.get_size()
    inp_h = V.graph.sizevars.evaluate_static_shape(inp_h)
    inp_w = V.graph.sizevars.evaluate_static_shape(inp_w)

    *_batch, out_h, out_w = input_size

    if inp_h % out_h == 0 and inp_w % out_w == 0:
        return avg_pool2d(x, [inp_h // out_h, inp_w // out_w], divisor_override=1)

    h_kernel_max = ceildiv(inp_h, out_h)
    w_kernel_max = ceildiv(inp_w, out_w)

    def start_index(index, out_dim, inp_dim):
        return CeilDiv(index * inp_dim, sympy.sympify(out_dim))

    def end_index(index, out_dim, inp_dim):
        return start_index((index + 1), out_dim, inp_dim)

    fn_sum = _adaptive_pooling_fn(
        start_index=start_index,
        end_index=end_index,
        kernel_maxes=[h_kernel_max, w_kernel_max],
        in_sizes=[inp_h, inp_w],
        out_sizes=[out_h, out_w],
        pooling_fn=ops.add,
    )

    def fn(idx):
        return fn_sum(idx, pad_adaptive_loader(x))

    rv = Pointwise.create(
        device=x.get_device(),
        dtype=x.get_dtype(),
        inner_fn=fn,
        ranges=list(input_size),
    )

    return rv


fallback_avg_pool2d = fallback_handler(
    aten.avg_pool2d.default, add_to_fallback_set=False
)
fallback_avg_pool3d = fallback_handler(
    aten.avg_pool3d.default, add_to_fallback_set=False
)


@register_lowering(aten.avg_pool2d, type_promotion_kind=None)
def avg_pool2d(
    x,
    kernel_size,
    stride=(),
    padding=0,
    ceil_mode=False,
    count_include_pad=True,
    divisor_override=None,
):
    return _avg_poolnd(
        x,
        kernel_size,
        stride,
        padding,
        ceil_mode,
        count_include_pad,
        divisor_override,
        dim=2,
    )


@register_lowering(aten.avg_pool3d, type_promotion_kind=None)
def avg_pool3d(
    x,
    kernel_size,
    stride=(),
    padding=0,
    ceil_mode=False,
    count_include_pad=True,
    divisor_override=None,
):
    return _avg_poolnd(
        x,
        kernel_size,
        stride,
        padding,
        ceil_mode,
        count_include_pad,
        divisor_override,
        dim=3,
    )


def _avg_poolnd(
    x,
    kernel_size,
    stride,
    padding,
    ceil_mode,
    count_include_pad,
    divisor_override,
    dim,
):
    if not stride:
        stride = kernel_size
    if not padding:
        padding = [0] * dim
    kernel_size = pad_listlike(kernel_size, dim)
    stride = pad_listlike(stride, dim)
    padding = pad_listlike(padding, dim)

    assert isinstance(x, TensorBox)
    assert len(kernel_size) == dim
    assert len(stride) == dim
    assert len(padding) == dim
    assert len(x.get_size()) in (dim + 1, dim + 2)

    x.realize_hint()
    batch = x.get_size()[:-dim]
    h = x.get_size()[-dim:]

    h_out, ceil_modes = zip(
        *[
            pooling_size(h[i], i, kernel_size, stride, padding, ceil_mode)
            for i in range(dim)
        ]
    )

    if any(padding) or any(ceil_modes):
        x_loader = constant_boundary_condition(x, 0.0, dim=dim)
        had_padding = True
    else:
        x_loader = x.make_loader()
        had_padding = False

    new_size = list(batch) + list(h_out)
    dtype = x.get_dtype()

    window_size = functools.reduce(operator.mul, kernel_size)
    if window_size > 25:
        # Kernel size too big. Results in hard-to-optimize Triton code. Use fallback.
        if dim == 2:
            fallback = fallback_avg_pool2d
        elif dim == 3:
            fallback = fallback_avg_pool3d
        else:
            raise ValueError(f"Unknown dim: {dim}")

        return fallback(
            x,
            kernel_size,
            stride,
            padding,
            ceil_mode,
            count_include_pad,
            divisor_override,
        )

    def fn_sum(idx, loader):
        prefix = idx[:-dim]
        b = idx[-dim:]
        total = None
        for ih in itertools.product(*[range(kernel_size[i]) for i in range(dim)]):
            inp = [b[i] * stride[i] + ih[i] - padding[i] for i in range(dim)]
            val = loader([*prefix, *inp])
            if total is None:
                total = val
            else:
                total = ops.add(val, total)
        return total

    if not had_padding or divisor_override:
        divisor = divisor_override if divisor_override else window_size
        if dtype.is_floating_point:
            scale = 1 / divisor

            def fn(idx):
                return ops.mul(fn_sum(idx, x_loader), ops.constant(scale, dtype))

        else:

            def fn(idx):
                # C style integer division as done in native/cpu/AvgPoolKernel.cpp
                return ops.truncdiv(fn_sum(idx, x_loader), ops.constant(divisor, dtype))

    else:

        def fn(idx):
            bh = idx[-dim:]

            divide_factors = []
            for i in range(dim):
                hstart = bh[i] * stride[i] - padding[i]
                hend = sympy.Min(hstart + kernel_size[i], h[i] + padding[i])
                if not count_include_pad:
                    hstart = sympy.Max(hstart, 0)
                    hend = sympy.Min(hend, h[i])
                factor = ops.index_expr(hend - hstart, torch.int32)
                divide_factors.append(factor)
            divide_factor = functools.reduce(ops.mul, divide_factors)
            if dtype.is_floating_point:
                return ops.truediv(fn_sum(idx, x_loader), divide_factor)
            # C style integer division as done in native/cpu/AvgPoolKernel.cpp
            return ops.truncdiv(fn_sum(idx, x_loader), divide_factor)

    rv = Pointwise.create(
        device=x.get_device(),
        dtype=dtype,
        inner_fn=fn,
        ranges=new_size,
    )
    # TODO(jansel): should we force these to be realized?
    return rv


fallback_avg_pool2d_backward = fallback_handler(
    aten.avg_pool2d_backward.default, add_to_fallback_set=False
)


@register_lowering(aten.avg_pool2d_backward, type_promotion_kind=None)
def avg_pool2d_backward(
    grad_output,
    x,
    kernel_size,
    stride,
    padding,
    ceil_mode,
    count_include_pad,
    divisor_override=None,
):
    assert divisor_override is None or divisor_override != 0, "divisor must be not zero"
    if not stride:
        stride = kernel_size
    if not padding:
        padding = [0, 0]

    assert isinstance(grad_output, TensorBox)
    assert isinstance(x, TensorBox)
    assert len(kernel_size) == 2
    assert len(stride) == 2
    assert len(padding) == 2
    assert len(x.get_size()) in (3, 4)

    grad_output.realize_hint()  # we will read this many times, so make sure it is computed

    *_, height, width = x.get_size()

    _h_out, ceil_mode1 = pooling_size(
        height, 0, kernel_size, stride, padding, ceil_mode
    )
    _w_out, ceil_mode2 = pooling_size(width, 1, kernel_size, stride, padding, ceil_mode)

    grad_loader = grad_output.make_loader()

    had_padding = padding[0] or padding[1] or ceil_mode1 or ceil_mode2

    *_, pooled_height, pooled_width = grad_output.get_size()
    new_size = list(x.get_size())
    dtype = x.get_dtype()

    h_window_size = max(
        max(h // stride[0] - max(0, (h - kernel_size[0]) // stride[0]), 1)
        for h in range(kernel_size[0] * 2)
    )
    w_window_size = max(
        max(w // stride[1] - max(0, (w - kernel_size[1]) // stride[1]), 1)
        for w in range(kernel_size[1] * 2)
    )

    window_size = h_window_size * w_window_size
    if window_size > 25:
        # Kernel size too big. Results in hard-to-optimize Triton code. Use fallback.
        return fallback_avg_pool2d_backward(
            grad_output,
            x,
            kernel_size,
            stride,
            padding,
            ceil_mode,
            count_include_pad,
            divisor_override,
        )

    def compute_pool_size_without_padding(ph, pw):
        """
        This computes the scaling factor that we will divide an element
        by when `count_include_pad=False`
        """
        stride_h = ops.constant(stride[0], torch.int32)
        stride_w = ops.constant(stride[1], torch.int32)
        pad_h = ops.constant(padding[0], torch.int32)
        pad_w = ops.constant(padding[1], torch.int32)
        kernel_h = ops.constant(kernel_size[0], torch.int32)
        kernel_w = ops.constant(kernel_size[1], torch.int32)
        hstart = ops.sub(ops.mul(ph, stride_h), pad_h)
        wstart = ops.sub(ops.mul(pw, stride_w), pad_w)
        hend = ops.minimum(
            ops.add(hstart, kernel_h),
            ops.add(ops.index_expr(height, torch.int32), pad_h),
        )
        wend = ops.minimum(
            ops.add(wstart, kernel_w),
            ops.add(ops.index_expr(width, torch.int32), pad_w),
        )
        hstart = ops.maximum(hstart, ops.constant(0, torch.int32))
        wstart = ops.maximum(wstart, ops.constant(0, torch.int32))
        hend = ops.minimum(hend, ops.index_expr(height, torch.int32))
        wend = ops.minimum(wend, ops.index_expr(width, torch.int32))
        divide_factor = ops.mul(ops.sub(hend, hstart), ops.sub(wend, wstart))
        return divide_factor

    def fn(idx):
        *prefix, h, w = idx
        h = h + padding[0]
        w = w + padding[1]
        phstart = ops.index_expr(
            FloorDiv(h - kernel_size[0] + stride[0], stride[0]), torch.int32
        )
        pwstart = ops.index_expr(
            FloorDiv(w - kernel_size[1] + stride[1], stride[1]), torch.int32
        )
        phend = ops.index_expr(FloorDiv(h, stride[0]) + 1, torch.int32)
        pwend = ops.index_expr(FloorDiv(w, stride[1]) + 1, torch.int32)

        phstart = ops.maximum(phstart, ops.constant(0, torch.int32))
        pwstart = ops.maximum(pwstart, ops.constant(0, torch.int32))
        phend = ops.minimum(phend, ops.index_expr(pooled_height, torch.int32))
        pwend = ops.minimum(pwend, ops.index_expr(pooled_width, torch.int32))

        gradient = None
        for ph_ in range(h_window_size):
            for pw_ in range(w_window_size):
                ph = ops.add(phstart, ops.constant(ph_, torch.int32))
                pw = ops.add(pwstart, ops.constant(pw_, torch.int32))

                if divisor_override is not None:
                    scale = divisor_override
                elif count_include_pad or not had_padding:
                    scale = kernel_size[0] * kernel_size[1]
                else:
                    scale = compute_pool_size_without_padding(ph, pw)

                part = ops.truediv(
                    grad_loader(
                        [
                            *prefix,
                            ops.indirect_indexing(
                                ops.minimum(
                                    ph, ops.sub(phend, ops.constant(1, torch.int32))
                                ),
                                pooled_height,
                                check=False,
                            ),
                            ops.indirect_indexing(
                                ops.minimum(
                                    pw, ops.sub(pwend, ops.constant(1, torch.int32))
                                ),
                                pooled_width,
                                check=False,
                            ),
                        ]
                    ),
                    scale,
                )

                mask = ops.and_(
                    ops.lt(ph, phend),
                    ops.lt(pw, pwend),
                )
                if gradient is None:
                    gradient = ops.where(mask, part, ops.constant(0.0, torch.float32))
                else:
                    gradient = ops.where(mask, ops.add(gradient, part), gradient)
        assert gradient is not None
        return gradient

    rv = Pointwise.create(
        device=grad_output.get_device(),
        dtype=dtype,
        inner_fn=fn,
        ranges=new_size,
    )
    return rv


fallback_avg_pool3d_backward = fallback_handler(
    aten.avg_pool3d_backward.default, add_to_fallback_set=False
)


@register_lowering(aten.avg_pool3d_backward, type_promotion_kind=None)
def avg_pool3d_backward(
    grad_output,
    x,
    kernel_size,
    stride,
    padding,
    ceil_mode,
    count_include_pad,
    divisor_override=None,
):
    assert divisor_override is None or divisor_override != 0, "divisor must be not zero"
    if not stride:
        stride = kernel_size
    if not padding:
        padding = [0, 0, 0]

    assert isinstance(grad_output, TensorBox)
    assert isinstance(x, TensorBox)
    assert len(kernel_size) == 3
    assert len(stride) == 3
    assert len(padding) == 3
    assert len(x.get_size()) in (4, 5)

    grad_output.realize_hint()

    *_batch, depth, height, width = x.get_size()

    _d_out, ceil_mode_d = pooling_size(
        depth, 0, kernel_size, stride, padding, ceil_mode
    )
    _h_out, ceil_mode_h = pooling_size(
        height, 1, kernel_size, stride, padding, ceil_mode
    )
    _w_out, ceil_mode_w = pooling_size(
        width, 2, kernel_size, stride, padding, ceil_mode
    )

    grad_loader = grad_output.make_loader()
    had_padding = any(padding) or ceil_mode_d or ceil_mode_h or ceil_mode_w

    *_, pooled_depth, pooled_height, pooled_width = grad_output.get_size()
    new_size = list(x.get_size())
    dtype = x.get_dtype()

    d_window_size, h_window_size, w_window_size = (
        max(
            max(d // stride[i] - max(0, (d - kernel_size[i]) // stride[i]), 1)
            for d in range(kernel_size[i] * 2)
        )
        for i in range(3)
    )

    window_size = d_window_size * h_window_size * w_window_size
    if window_size > 125:
        # Kernel size too big. Results in hard-to-optimize Triton code.
        return fallback_avg_pool3d_backward(
            grad_output,
            x,
            kernel_size,
            stride,
            padding,
            ceil_mode,
            count_include_pad,
            divisor_override,
        )

    def compute_pool_size_without_padding(pd, ph, pw):
        stride_d, stride_h, stride_w = (ops.constant(s, torch.int32) for s in stride)
        pad_d, pad_h, pad_w = (ops.constant(p, torch.int32) for p in padding)
        kernel_d, kernel_h, kernel_w = (
            ops.constant(k, torch.int32) for k in kernel_size
        )

        dstart, hstart, wstart = (
            ops.sub(ops.mul(p, s), pad)
            for p, s, pad in zip(
                [pd, ph, pw], [stride_d, stride_h, stride_w], [pad_d, pad_h, pad_w]
            )
        )
        dend, hend, wend = (
            ops.minimum(
                ops.add(start, k), ops.add(ops.index_expr(dim, torch.int32), pad)
            )
            for start, k, dim, pad in zip(
                [dstart, hstart, wstart],
                [kernel_d, kernel_h, kernel_w],
                [depth, height, width],
                [pad_d, pad_h, pad_w],
            )
        )
        dstart, hstart, wstart = (
            ops.maximum(start, ops.constant(0, torch.int32))
            for start in [dstart, hstart, wstart]
        )
        dend, hend, wend = (
            ops.minimum(end, ops.index_expr(dim, torch.int32))
            for end, dim in zip([dend, hend, wend], [depth, height, width])
        )
        divide_factor = ops.mul(
            ops.mul(ops.sub(dend, dstart), ops.sub(hend, hstart)), ops.sub(wend, wstart)
        )
        return divide_factor

    def fn(idx):
        *prefix, d, h, w = idx
        d, h, w = (v + pad for v, pad in zip([d, h, w], padding))

        pdstart, phstart, pwstart = (
            ops.index_expr(FloorDiv(v - k + s, s), torch.int32)
            for v, k, s in zip([d, h, w], kernel_size, stride)
        )

        pdend, phend, pwend = (
            ops.index_expr(FloorDiv(v, s) + 1, torch.int32)
            for v, s in zip([d, h, w], stride)
        )

        pdstart, phstart, pwstart = (
            ops.maximum(pstart, ops.constant(0, torch.int32))
            for pstart in [pdstart, phstart, pwstart]
        )
        pdend, phend, pwend = (
            ops.minimum(pend, ops.index_expr(pooled_dim, torch.int32))
            for pend, pooled_dim in zip(
                [pdend, phend, pwend], [pooled_depth, pooled_height, pooled_width]
            )
        )

        gradient = None
        # Iterate over the 3D region to accumulate gradients
        for pd_ in range(d_window_size):
            for ph_ in range(h_window_size):
                for pw_ in range(w_window_size):
                    pd, ph, pw = (
                        ops.add(pstart, ops.constant(p_, torch.int32))
                        for pstart, p_ in zip(
                            [pdstart, phstart, pwstart], [pd_, ph_, pw_]
                        )
                    )

                    if divisor_override is not None:
                        scale = divisor_override
                    elif count_include_pad or not had_padding:
                        scale = kernel_size[0] * kernel_size[1] * kernel_size[2]
                    else:
                        scale = compute_pool_size_without_padding(pd, ph, pw)

                    part = ops.truediv(
                        grad_loader(
                            [
                                *prefix,
                                ops.indirect_indexing(
                                    ops.minimum(
                                        pd, ops.sub(pdend, ops.constant(1, torch.int32))
                                    ),
                                    pooled_depth,
                                    check=False,
                                ),
                                ops.indirect_indexing(
                                    ops.minimum(
                                        ph, ops.sub(phend, ops.constant(1, torch.int32))
                                    ),
                                    pooled_height,
                                    check=False,
                                ),
                                ops.indirect_indexing(
                                    ops.minimum(
                                        pw, ops.sub(pwend, ops.constant(1, torch.int32))
                                    ),
                                    pooled_width,
                                    check=False,
                                ),
                            ]
                        ),
                        scale,
                    )

                    mask = ops.and_(
                        ops.and_(ops.lt(pd, pdend), ops.lt(ph, phend)),
                        ops.lt(pw, pwend),
                    )
                    if gradient is None:
                        gradient = ops.where(
                            mask, part, ops.constant(0.0, torch.float32)
                        )
                    else:
                        gradient = ops.where(mask, ops.add(gradient, part), gradient)
        assert gradient is not None
        return gradient

    rv = Pointwise.create(
        device=grad_output.get_device(),
        dtype=dtype,
        inner_fn=fn,
        ranges=new_size,
    )
    return rv


def _validate_reduction_axis(x, axis):
    size = x.get_size()
    if isinstance(axis, int):
        axis = [axis]
    elif not axis:
        axis = range(len(size))
    if len(size) == 0:
        assert tuple(axis) in [(), (0,), (-1,)], f"invalid axis: {axis}"
        return []
    axis = list(axis)
    for i in range(len(axis)):
        if axis[i] < 0:
            axis[i] += len(size) if len(size) else 1
        assert 0 <= axis[i] < len(size) or (len(size) == 0 and axis[i] == 0)
    assert len(OrderedSet(axis)) == len(axis), "reduction axis not unique"
    return axis


def _make_reduction_inner(x, *, axis, keepdims, dtype, override_return_dtype):
    if dtype is not None:
        x = to_dtype(x, dtype)
    size = x.get_size()
    axis = OrderedSet[int](_validate_reduction_axis(x, axis))

    kept_sizes = []
    kept_idx = []
    reduced_sizes = []
    reduced_idx = []
    for i in range(len(size)):
        if i in axis:
            reduced_idx.append(i)
            reduced_sizes.append(size[i])
        else:
            kept_idx.append(i)
            kept_sizes.append(size[i])

    def loader(index, reduction_index):
        assert len(reduction_index) == len(reduced_idx)
        if keepdims:
            assert len(index) == len(size)
            index = [index[i] for i in kept_idx]
        assert len(index) == len(kept_idx)
        new_index = [None] * (len(index) + len(reduction_index))
        for idx, var in itertools.chain(
            zip(kept_idx, index), zip(reduced_idx, reduction_index)
        ):
            new_index[idx] = var
        return inner_loader(new_index)

    if keepdims:
        new_size = list(size)
        for i in reduced_idx:
            new_size[i] = sympy.S.One
    else:
        new_size = kept_sizes

    inner_loader = x.make_loader()
    return dict(
        device=x.get_device(),
        dst_dtype=override_return_dtype or x.get_dtype(),
        src_dtype=x.get_dtype(),
        inner_fn=loader,
        ranges=new_size,
        reduction_ranges=reduced_sizes,
    )


def make_reduction(reduction_type: ReductionType, override_return_dtype=None):
    def inner(x, axis=None, keepdims=False, *, dtype=None):
        kwargs = _make_reduction_inner(
            x,
            axis=axis,
            keepdims=keepdims,
            dtype=dtype,
            override_return_dtype=override_return_dtype,
        )
        result = Reduction.create(reduction_type=reduction_type, input_node=x, **kwargs)
        if isinstance(
            result.data.data,  # type: ignore[attr-defined]
            Reduction,
        ):  # Only realize if reduction isn't unrolled
            result.realize()
        return result

    return inner


def _make_scan_inner(x, *, axis, dtype):
    if dtype is not None:
        x = to_dtype(x, dtype)
    axis = _validate_dim(x, axis)

    return dict(
        device=x.get_device(),
        dtypes=(x.get_dtype(),),
        inner_fns=(x.make_loader(),),
        size=x.get_size(),
        axis=axis,
    )


@register_lowering(aten.mean)
def mean(x, axis=None, keepdim=False, *, dtype=None):
    if dtype is not None:
        x = to_dtype(x, dtype)
    size = x.get_size()
    axis = _validate_reduction_axis(x, axis)
    # compute in higher-precision until end of mean lowering
    output_dtype = x.get_dtype()
    if output_dtype in (torch.float16, torch.bfloat16):
        x = to_dtype(x, torch.float)
    sum_result = sum_(x, axis, keepdim)
    denom = sympy_product(size[i] for i in axis)
    denom = ir.IndexingConstant(index=denom, dtype=x.get_dtype(), device=x.get_device())
    denom = ExpandView.create(denom, list(sum_result.get_size()))
    return to_dtype(div(sum_result, denom), output_dtype)


def var_mean_sum_(x, axis, correction, keepdim, return_mean):
    if correction is None:
        correction = 1

    size = x.get_size()
    axis = _validate_reduction_axis(x, axis)
    x_mean = mean(x, axis, keepdim=True)
    if return_mean:
        x_mean.realize()

    diffs = square(sub(x, x_mean))
    sum_result = sum_(diffs, axis, keepdim)

    denom = sympy_product(size[i] for i in axis)
    if correction:
        denom = sympy.Max(denom - correction, 0)
    denom = ir.IndexingConstant(index=denom, dtype=x.get_dtype(), device=x.get_device())
    denom = ExpandView.create(denom, list(sum_result.get_size()))
    x_var = div(sum_result, denom)
    if not return_mean:
        return (x_var,)

    x_mean = x_mean if keepdim else squeeze(x_mean, axis)
    return x_var, x_mean


def use_two_step_variance(x, axis, keepdim):
    # Instead of unrolling welford, just unroll the simpler two-step var
    axis = _validate_reduction_axis(x, axis)
    kwargs = _make_reduction_inner(
        x, axis=axis, keepdims=keepdim, dtype=None, override_return_dtype=None
    )

    ranges = kwargs["ranges"]
    reduction_numel = sympy_product(kwargs["reduction_ranges"])
    return (
        isinstance(reduction_numel, sympy.Integer)
        and int(reduction_numel) < config.unroll_reductions_threshold
        and sympy_product(ranges) != 1
    )


def var_mean_welford_(x, axis, *, correction, keepdim, return_mean):
    if correction is None:
        correction = 1

    kwargs = _make_reduction_inner(
        x, axis=axis, keepdims=keepdim, dtype=None, override_return_dtype=None
    )
    loader = kwargs.pop("inner_fn")
    kwargs.pop("dst_dtype")
    kwargs.pop("src_dtype")

    mean, m2, _ = ir.WelfordReduction.create(
        inner_fns=(loader,),
        reduction_type="welford_reduce",
        dtype=x.get_dtype(),
        **kwargs,
    )
    m2.realize()

    dtype = x.get_dtype()
    size = x.get_size()
    axis = _validate_reduction_axis(x, axis)
    rnumel = sympy_product(size[i] for i in axis)

    def get_constant_or_index_expr(x, dtype):
        if isinstance(x, sympy.Expr) and not x.is_number:
            return ops.to_dtype(ops.index_expr(x, torch.int64), dtype)
        return ops.constant(x, dtype)

    def scale_fn(data):
        c = get_constant_or_index_expr(correction, dtype)
        N = get_constant_or_index_expr(rnumel, dtype)
        zero = ops.constant(0, dtype)
        return data / ops.maximum(zero, N - c)

    var = make_pointwise(scale_fn)(m2)

    if return_mean:
        mean.realize()
        return var, mean
    return (var,)


def var_mean_helper_(x, *, axis, correction, keepdim, return_mean):
    out_dtype = x.get_dtype()
    compute_dtype = get_computation_dtype(out_dtype)
    x = to_dtype(x, compute_dtype, copy=False)
    kwargs = dict(
        x=x,
        axis=axis,
        correction=correction,
        keepdim=keepdim,
        return_mean=return_mean,
    )
    output = (
        var_mean_sum_(**kwargs)
        if use_two_step_variance(x, axis=axis, keepdim=keepdim)
        else var_mean_welford_(**kwargs)
    )
    output = tuple(to_dtype(x, out_dtype, copy=False) for x in output)
    return output[0] if not return_mean else output


@register_lowering([aten.var, prims.var])
def var_(x, axis=None, *, correction=None, keepdim=False):
    return var_mean_helper_(
        x, axis=axis, correction=correction, keepdim=keepdim, return_mean=False
    )


@register_lowering(aten.var_mean)
def var_mean(x, axis=None, *, correction=None, keepdim=False):
    return var_mean_helper_(
        x, axis=axis, correction=correction, keepdim=keepdim, return_mean=True
    )


def pow_recursive(x, y, dtype):
    if y < 0:
        return pow_recursive(ops.reciprocal(x), -y, dtype)
    if y == 0:
        return ops.constant(1, dtype)
    if y == 1:
        return x

    result = pow_recursive(x, y // 2, dtype)
    result = ops.mul(result, result)
    if (y % 2) == 1:
        result = ops.mul(result, x)
    return result


@make_pointwise
def pow_native(a, b):
    return ops.pow(a, b)


fallback_pow_tensor_tensor = fallback_handler(
    aten.pow.Tensor_Tensor, add_to_fallback_set=False
)
fallback_pow_scalar = fallback_handler(aten.pow.Scalar, add_to_fallback_set=False)
fallback_pow_tensor_scalar = fallback_handler(
    aten.pow.Tensor_Scalar, add_to_fallback_set=False
)


@register_lowering(aten.pow, broadcast=True)
def pow(a, b):
    if isinstance(b, float) and b == int(b):
        return pow(a, int(b))
    elif isinstance(b, float) and b == 0.5:
        return sqrt(a)
    elif isinstance(b, int) and b == 1:
        return clone(a)

    # Type promotion ensures all tensor arguments have the same type
    dtype = next(x.get_dtype() for x in (a, b) if isinstance(x, ir.TensorBox))
    is_integer_pow = is_integer_dtype(dtype)

    # Optimize away small fixed powers, or for integers avoid falling back to ATen
    embed_exponent = isinstance(b, int) and (
        -32 < b < 32 or (is_integer_pow and b >= 0)
    )
    if embed_exponent:
        loader = a.make_loader()

        def fn(idx):
            return pow_recursive(loader(idx), b, a.get_dtype())

        return Pointwise.create(
            device=a.get_device(),
            dtype=a.get_dtype(),
            inner_fn=fn,
            ranges=a.get_size(),
        )

    if isinstance(a, Number):
        if a == 1:
            return full_like(b, 1)
        if a == 2 and is_float_dtype(b.get_dtype()):
            return exp2(b)

    if is_integer_pow:
        # ops.pow doesn't work for integers
        if isinstance(a, Number):
            return fallback_pow_scalar(a, b)
        elif isinstance(b, Number):
            return fallback_pow_tensor_scalar(a, b)
        else:
            return fallback_pow_tensor_tensor(a, b)

    return pow_native(a, b)


def mutate_to(changed, val, unsafe_alias=False):
    if isinstance(changed, TensorBox):
        changed_data = changed.data
    else:
        changed_data = changed
    if isinstance(val, TensorBox):
        val = val.data

    if not isinstance(val, ir.StorageBox):
        # introduce a copy to handle views
        val = Pointwise.create(
            device=changed.get_device(),
            dtype=changed.get_dtype(),
            inner_fn=val.make_loader(),
            ranges=changed.get_size(),
        ).data
        assert isinstance(val, ir.StorageBox)

    if isinstance(changed_data, ir.StorageBox) and not (
        changed_data.is_input_buffer()
        # In AOTI, module parameters and buffers are not lifted as graph inputs
        or changed_data.is_module_buffer()
        or isinstance(changed_data.data, ir.NopKernel)
    ):
        # Fast path, just swing the data pointer
        val.realize()
        changed_data.data = val.data
        return changed

    ir.MutationLayoutSHOULDREMOVE.realize_into(
        val, changed_data, unsafe_alias=unsafe_alias
    )
    return changed


@register_lowering(aten.fill_)
def fill_(x, fill_value):
    return mutate_to(x, full_like(x, fill_value))


@register_lowering(aten.copy_, type_promotion_kind=None)
def copy_(dst, src, non_blocking=False):
    if dst is src:
        # dst.copy_(dst) can happen from the reinplacing pass
        return dst
    src = to_device(src, dst.get_device())
    src = to_dtype(src, dst.get_dtype())
    src = expand(src, dst.get_size())
    return mutate_to(dst, src)


@make_pointwise
def floordiv(a, b):
    return ops.floordiv(a, b)


@make_pointwise
def truncdiv(a, b):
    return ops.truncdiv(a, b)


@register_lowering(aten.div, broadcast=True)
def div_mode(a, b, rounding_mode=None):
    both_integer = is_integer_type(a) and is_integer_type(b)
    both_boolean = is_boolean_type(a) and is_boolean_type(b)

    # floordiv and truncdiv need special handling for integer tensors on Triton,
    # see the discussion at https://github.com/openai/triton/issues/605
    if rounding_mode == "floor":
        assert not both_boolean, "floordiv operands can not be boolean at the same time"
        return floordiv(a, b) if both_integer else floor(div(a, b))
    if rounding_mode == "trunc":
        assert not both_boolean, "truncdiv operands can not be boolean at the same time"
        return truncdiv(a, b) if both_integer else trunc(div(a, b))
    return div(a, b)


@register_lowering([aten.mul], broadcast=True)
def mul(a, b):
    both_bool = is_boolean_type(a) and is_boolean_type(b)
    if both_bool:
        return logical_and(a, b)
    else:
        fn = ops_wrapper(aten.mul.__name__)
        return make_pointwise(fn)(a, b)


def get_constant_value(x: ir.IRNode) -> Optional[ir.Constant]:
    """Try convert an arbitrary IR node into an ir.Constant value"""

    # First try unwrapping the IRNode to see if it is already an ir.Constant
    # Optional step, but avoids unnecessary inner_fn evaluation.
    if isinstance(x, ir.MutableBox):
        return get_constant_value(x.data)
    if isinstance(x, ir.BaseView):
        return get_constant_value(x.unwrap_view())
    if isinstance(x, ir.Constant):
        return x

    # If the unwrapped node is not an ir.Constant, try evaluating inner_fn
    # to see if the returned value is from an `ops.constant` call
    if not isinstance(x, ir.Loops):
        return None

    handler = torch._inductor.ops_handler.ExtractConstantsHandler(x.get_device())
    with (
        V.set_ops_handler(handler),
        patch.object(ir.FlexibleLayout, "allow_indexing", True),
    ):
        out = x.inner_fn(*x.inner_fn_args())

    assert isinstance(out, torch._inductor.virtualized.OpsValue)
    if isinstance(out.value, ir.Constant):
        return out.value
    return None


# NOTE: prims.div maps to a / b in C, so performs truncation division on
#   integer inputs and true division for floating and complex inputs.
@register_lowering([prims.div], broadcast=True)
def div_prim(a, b):
    is_integral = all(is_boolean_type(x) or is_integer_type(x) for x in [a, b])

    if is_integral:
        return truncdiv(a, b)

    if (divisor := get_constant_value(b)) is not None:
        # Replace divide by constant with multiply by reciprocal
        if divisor.value == 0:
            reciprocal = math.copysign(float("inf"), divisor.value)
        else:
            reciprocal = 1.0 / divisor.value
        return mul(a, reciprocal)

    def fn(*args):
        return ops.truediv(*args)

    return make_pointwise(fn)(a, b)


@register_lowering(
    [aten.true_divide, aten.div.Tensor],
    broadcast=True,
    type_promotion_kind=ELEMENTWISE_TYPE_PROMOTION_KIND.INT_TO_FLOAT,
)
def div(a, b):
    a, b = promote_constants(
        (a, b), type_promotion_kind=ELEMENTWISE_TYPE_PROMOTION_KIND.INT_TO_FLOAT
    )
    return div_prim(a, b)


@register_lowering([aten.fmod, prims.fmod], broadcast=True)
def fmod(a, b):
    is_integral = is_boolean_type(a) or is_integer_type(a)

    if is_integral:

        def fn(a, b):
            return ops.mod(a, b)

    else:

        def fn(a, b):
            return ops.fmod(a, b)

    return make_pointwise(fn)(a, b)


@register_lowering([aten.sum, prims.sum])
def sum_(x, axis=None, keepdims=False, *, dtype=None):
    if (
        is_integer_dtype(x.get_dtype()) or is_boolean_dtype(x.get_dtype())
    ) and dtype is None:
        dtype = torch.int64

    fn = make_reduction("sum", override_return_dtype=dtype)
    return fn(x, axis, keepdims, dtype=dtype)


fallback_cumsum = fallback_handler(aten.cumsum.default)
fallback_cumprod = fallback_handler(aten.cumprod.default)
fallback_logcumsumexp = fallback_handler(aten.logcumsumexp.default)
fallback_cummax = fallback_handler(aten.cummax.default)
fallback_cummin = fallback_handler(aten.cummin.default)


@register_lowering(aten.cumsum)
def cumsum(x, axis=None, dtype=None):
    if (
        is_integer_dtype(x.get_dtype()) or is_boolean_dtype(x.get_dtype())
    ) and dtype is None:
        dtype = torch.int64

    if len(x.get_size()) == 0:
        assert axis in [0, -1]
        dtype = dtype or x.get_dtype()
        return to_dtype(x, dtype, copy=True)

    def combine_fn(a_tuple, b_tuple):
        (a,) = a_tuple
        (b,) = b_tuple
        return (ops.add(a, b),)

    kwargs = _make_scan_inner(x, axis=axis, dtype=dtype)
    (result,) = ir.Scan.create(**kwargs, combine_fn=combine_fn)
    if result is None:
        return fallback_cumsum(x, dim=axis, dtype=dtype)
    return result


@register_lowering(aten.cumprod)
def cumprod(x, axis=None, dtype=None):
    if (
        is_integer_dtype(x.get_dtype()) or is_boolean_dtype(x.get_dtype())
    ) and dtype is None:
        dtype = torch.int64

    if len(x.get_size()) == 0:
        assert axis in [0, -1]
        dtype = dtype or x.get_dtype()
        return to_dtype(x, dtype, copy=True)

    def combine_fn(a_tuple, b_tuple):
        (a,) = a_tuple
        (b,) = b_tuple
        return (ops.mul(a, b),)

    kwargs = _make_scan_inner(x, axis=axis, dtype=dtype)
    (result,) = ir.Scan.create(**kwargs, combine_fn=combine_fn)
    if result is None:
        return fallback_cumprod(x, dim=axis, dtype=dtype)
    return result


@register_lowering(aten.logcumsumexp)
def logcumsumexp(x, dim):
    def log_add_exp_helper(a_tuple, b_tuple):
        (a,) = a_tuple
        (b,) = b_tuple
        min_v = ops.minimum(a, b)
        max_v = ops.maximum(a, b)
        mask = (min_v != max_v) | (~ops.isinf(min_v))
        return (ops.where(mask, ops.log1p(ops.exp(min_v - max_v)) + max_v, a),)

    dtype = x.get_dtype()
    if len(x.get_size()) == 0:
        assert dim in [0, -1]
        return clone(x)

    kwargs = _make_scan_inner(x, axis=dim, dtype=dtype)
    (result,) = ir.Scan.create(**kwargs, combine_fn=log_add_exp_helper)
    if result is None:
        return fallback_logcumsumexp(x, dim=dim)
    return result


@register_lowering(aten.cummax, type_promotion_kind=None)
def cummax(x, axis=None):
    if len(x.get_size()) == 0:
        assert axis in [0, -1]
        return clone(x), empty_like(x, dtype=torch.int64)

    dtype = x.get_dtype()
    combine_fn = ir.get_reduction_combine_fn(
        "argmax", dtype=dtype, arg_break_ties_left=False
    )

    kwargs = _make_scan_inner(x, axis=axis, dtype=dtype)
    kwargs["dtypes"] = (dtype, torch.int64)
    kwargs["inner_fns"] = (x.make_loader(), lambda _: "rindex")
    values, indices = ir.Scan.create(**kwargs, combine_fn=combine_fn)  # type: ignore[arg-type]
    if values is None:
        return fallback_cummax(x, dim=axis)
    return values, indices


@register_lowering(aten.cummin, type_promotion_kind=None)
def cummin(x, axis=None):
    if len(x.get_size()) == 0:
        assert axis in [0, -1]
        return clone(x), empty_like(x, dtype=torch.int64)

    dtype = x.get_dtype()
    combine_fn = ir.get_reduction_combine_fn(
        "argmin", dtype=dtype, arg_break_ties_left=False
    )

    kwargs = _make_scan_inner(x, axis=axis, dtype=dtype)
    kwargs["dtypes"] = (dtype, torch.int64)
    kwargs["inner_fns"] = (x.make_loader(), lambda _: "rindex")
    values, indices = ir.Scan.create(**kwargs, combine_fn=combine_fn)  # type: ignore[arg-type]
    if values is None:
        return fallback_cummin(x, dim=axis)
    return values, indices


@register_lowering(aten.prod)
def prod(x, axis=None, keepdims=False, *, dtype=None):
    if (
        is_integer_dtype(x.get_dtype()) or is_boolean_dtype(x.get_dtype())
    ) and dtype is None:
        dtype = torch.int64

    fn = make_reduction("prod", override_return_dtype=dtype)
    return fn(x, axis, keepdims, dtype=dtype)


@register_lowering(aten.any)
def reduce_any(x, dim=None, keepdim=False):
    x = to_dtype(x, torch.bool)
    return make_reduction("any")(x, axis=dim, keepdims=keepdim)


@register_lowering(aten.max, type_promotion_kind=None)
def reduce_max(x, dim=None, keepdim=False):
    if dim is not None:
        return (
            reduce_amax(x, axis=dim, keepdims=keepdim),
            reduce_argmax(x, axis=dim, keepdims=keepdim),
        )

    return reduce_amax(x, axis=None, keepdims=keepdim)


@register_lowering(aten.min, type_promotion_kind=None)
def reduce_min(x, dim=None, keepdim=False):
    if dim is not None:
        return (
            reduce_amin(x, axis=dim, keepdims=keepdim),
            reduce_argmin(x, axis=dim, keepdims=keepdim),
        )

    return reduce_amin(x, axis=None, keepdims=keepdim)


register_lowering(prims.xor_sum)(make_reduction("xor_sum"))
reduce_amax = register_lowering(aten.amax)(make_reduction("max"))
reduce_amin = register_lowering(aten.amin)(make_reduction("min"))
reduce_argmax = register_lowering(aten.argmax)(
    make_reduction("argmax", override_return_dtype=torch.int64)
)
reduce_argmin = register_lowering(aten.argmin)(
    make_reduction("argmin", override_return_dtype=torch.int64)
)

add = register_pointwise(
    aten.add, allow_alpha=True, override_fn_when_input_bool="logical_or"
)

sort_fallback = fallback_handler(aten.sort.stable, add_to_fallback_set=False)


@register_lowering(aten.sort.stable, type_promotion_kind=None)
def sort_stable(x, *, stable=None, dim=-1, descending=False):
    if stable is None:
        stable = False

    shape = x.get_size()
    device = x.get_device()
    dim = canonicalize_dim(len(shape), dim)
    if len(shape) == 0:
        return clone(x), _full(0, device, torch.int64, shape)

    dim_size = shape[dim] if len(shape) else 1
    if not V.graph.sizevars.statically_known_lt(dim_size, torch.iinfo(torch.int16).max):
        return sort_fallback(x, stable=stable, dim=dim, descending=descending)

    indices = iota(
        dim_size, start=0, step=1, dtype=torch.int16, device=device, requires_grad=False
    )
    view_shape = [1] * len(shape)
    if len(shape):
        view_shape[dim] = dim_size
    indices = view(indices, view_shape)
    indices = expand(indices, shape)

    values, indices = ir.Sort.create(
        device=device,
        dtypes=(x.dtype, indices.dtype),
        inner_fns=(x.make_loader(), indices.make_loader()),
        size=shape,
        axis=dim,
        stable=stable,
        descending=descending,
    )
    if values is None:
        return sort_fallback(x, stable=stable, dim=dim, descending=descending)

    assert indices is not None
    return values, to_dtype(indices, torch.int64)


@register_lowering(aten.sort.default, type_promotion_kind=None)
def sort(x, dim=-1, descending=False):
    return sort_stable(x, stable=False, dim=dim, descending=descending)


def register_pointwise_numeric(op, name=None, triton_fallback=None):
    return register_pointwise(
        op,
        name=name,
        type_promotion_kind=ELEMENTWISE_TYPE_PROMOTION_KIND.INT_TO_FLOAT,
        triton_fallback=triton_fallback,
    )


def register_pointwise_numeric_ldf64(op):
    return register_pointwise(
        op,
        type_promotion_kind=ELEMENTWISE_TYPE_PROMOTION_KIND.INT_TO_FLOAT,
        use_libdevice_for_f64=True,
    )


rsqrt = register_pointwise_numeric(aten.rsqrt)
exp = register_pointwise_numeric_ldf64(aten.exp)
exp2 = register_pointwise_numeric(aten.exp2)
expm1 = register_pointwise_numeric(aten.expm1)
relu = register_pointwise(aten.relu)
sigmoid = register_pointwise_numeric_ldf64(aten.sigmoid)
sqrt = register_pointwise_numeric_ldf64(aten.sqrt)
square = register_pointwise(aten.square)
sub = register_pointwise(aten.sub, allow_alpha=True)
register_pointwise_numeric_ldf64(aten.cos)
register_pointwise_numeric_ldf64(aten.sin)
abs = register_pointwise(aten.abs)
bitwise_and = register_pointwise(aten.bitwise_and)
bitwise_left_shift = register_pointwise(aten.bitwise_left_shift)
bitwise_not = register_pointwise(
    aten.bitwise_not, override_fn_when_input_bool="logical_not"
)
bitwise_or = register_pointwise(aten.bitwise_or)
bitwise_right_shift = register_pointwise(aten.bitwise_right_shift)
bitwise_xor = register_pointwise(aten.bitwise_xor)
register_pointwise_numeric(aten.lgamma)
erf = register_pointwise_numeric(aten.erf)
register_lowering(
    aten.special_erf, type_promotion_kind=ELEMENTWISE_TYPE_PROMOTION_KIND.INT_TO_FLOAT
)(erf)

register_pointwise_numeric(aten.log1p)
register_pointwise_numeric(aten.tan)
register_pointwise_numeric(aten.tanh)
register_pointwise_numeric_ldf64(aten.log)
logical_and = register_pointwise(
    aten.logical_and,
    type_promotion_kind=None,
    convert_input_to_bool=True,
    override_return_dtype=torch.bool,
)
logical_not = register_pointwise(
    aten.logical_not,
    type_promotion_kind=None,
    convert_input_to_bool=True,
    override_return_dtype=torch.bool,
)
logical_or = register_pointwise(
    aten.logical_or,
    type_promotion_kind=None,
    convert_input_to_bool=True,
    override_return_dtype=torch.bool,
)
logical_xor = register_pointwise(
    aten.logical_xor,
    type_promotion_kind=None,
    convert_input_to_bool=True,
    override_return_dtype=torch.bool,
)
maximum = register_pointwise(aten.maximum)
minimum = register_pointwise(aten.minimum)
register_lowering(aten.clamp_min)(maximum)
register_lowering(aten.clamp_max)(minimum)
neg = register_pointwise(aten.neg)
abs = register_pointwise(aten.abs)
reciprocal = register_pointwise_numeric(aten.reciprocal)
register_pointwise(aten.remainder)
sign = register_pointwise(aten.sign, override_fn_when_input_bool="identity")
register_pointwise(aten.ceil)
register_pointwise(aten.signbit, override_return_dtype=torch.bool)

register_lowering(aten._neg_view)(neg)

register_pointwise(aten.le, override_return_dtype=torch.bool)
register_pointwise(aten.lt, override_return_dtype=torch.bool)
register_pointwise(aten.ge, override_return_dtype=torch.bool)
gt = register_pointwise(aten.gt, override_return_dtype=torch.bool)
register_pointwise(aten.eq, override_return_dtype=torch.bool)
register_pointwise(aten.ne, override_return_dtype=torch.bool)

register_pointwise_numeric(aten.cosh)
register_pointwise_numeric(aten.sinh)
register_pointwise_numeric(aten.acos)
register_pointwise_numeric(aten.acosh)
register_pointwise_numeric(aten.asin)
register_pointwise_numeric(aten.asinh)
register_pointwise_numeric(aten.atan2)
register_pointwise_numeric(aten.atan)
register_pointwise_numeric(aten.atanh)
register_pointwise_numeric(aten.copysign)
register_pointwise_numeric(aten.erfc)
register_pointwise_numeric(aten.erfinv)
register_pointwise_numeric(aten.hypot)
register_pointwise_numeric(aten.log10)
register_pointwise_numeric(aten.log2)
register_pointwise_numeric(aten.nextafter)

from .codegen.common import BackendFeature, pointwise_overrides_data


def _get_pointwise_overrides(ns, name):
    data = pointwise_overrides_data[name]
    op = getattr(ns, data.name, None)
    if op is None:
        return

    def make_triton_fallback(op):
        if data.triton is None:
            return fallback_handler(op)

    if isinstance(op, torch._ops.OpOverloadPacket):
        for olname in op.overloads():
            ol = getattr(op, olname)
            yield ol, data.type_promotion_kind, make_triton_fallback(ol)
    else:
        yield op, data.type_promotion_kind, make_triton_fallback(op)


for name in pointwise_overrides_data:
    for op, type_promotion_kind, triton_fallback in _get_pointwise_overrides(
        aten, name
    ):
        register_pointwise(
            op,
            name=name,
            type_promotion_kind=type_promotion_kind,
            triton_fallback=triton_fallback,
        )

    for op, type_promotion_kind, triton_fallback in _get_pointwise_overrides(
        prims, name
    ):
        register_pointwise(
            op,
            name=name,
            type_promotion_kind=type_promotion_kind,
            triton_fallback=triton_fallback,
        )


foreach_add_list = register_foreach_pointwise(
    aten._foreach_add.List, add, allow_alpha=True
)
foreach_add_scalar = register_foreach_pointwise(
    aten._foreach_add.Scalar, add, allow_alpha=True
)
register_foreach_pointwise(aten._foreach_add.Tensor, add, allow_alpha=True)
foreach_mul_list = register_foreach_pointwise(aten._foreach_mul.List, mul)
register_foreach_pointwise(aten._foreach_mul.Tensor, mul)
foreach_mul_scalar = register_foreach_pointwise(aten._foreach_mul.Scalar, mul)
register_foreach_pointwise(aten._foreach_sub.List, sub)
register_foreach_pointwise(aten._foreach_sub.Scalar, sub)
register_foreach_pointwise(aten._foreach_neg.default, neg)
register_foreach_pointwise(aten._foreach_abs.default, abs)
register_foreach_pointwise(aten._foreach_pow.Scalar, pow)
register_foreach_pointwise(aten._foreach_pow.List, pow)
register_foreach_pointwise(aten._foreach_pow.ScalarAndTensor, pow)
foreach_div_list = register_foreach_pointwise(aten._foreach_div.List, div)
register_foreach_pointwise(aten._foreach_div.Tensor, div)
foreach_div_scalar = register_foreach_pointwise(aten._foreach_div.Scalar, div)
register_foreach_pointwise(aten._foreach_sqrt, sqrt)
register_foreach_pointwise(aten._foreach_rsqrt, rsqrt)
register_foreach_pointwise(aten._foreach_maximum.List, maximum)
register_foreach_pointwise(aten._foreach_maximum.Scalar, maximum)
register_foreach_pointwise(aten._foreach_minimum.List, minimum)
register_foreach_pointwise(aten._foreach_minimum.Scalar, minimum)
register_foreach_pointwise(aten._foreach_clamp_min.List, maximum)
register_foreach_pointwise(aten._foreach_clamp_min.Scalar, maximum)
register_foreach_pointwise(aten._foreach_clamp_max.List, minimum)
register_foreach_pointwise(aten._foreach_clamp_max.Scalar, minimum)
register_foreach_pointwise(aten._foreach_reciprocal, reciprocal)
register_foreach_pointwise(aten._foreach_sign, sign)
register_foreach_pointwise(aten._foreach_copy, copy)


# these are only encountered as outputs of the graph
# reinplacing epilogue copies improves compile time
# by removing extra buffers sent to the scheduler.
def register_foreach_inplace(aten_op, outplace_aten_op, outplace_op):
    inplaceable_foreach_ops[outplace_aten_op] = aten_op
    inplace_foreach_ops.add(aten_op)

    def fn(*args, **kwargs):
        results = outplace_op(*args, **kwargs)
        mut_results = []
        for arg, result in zip(args[0], results):
            mut_results.append(mutate_to(arg, result, unsafe_alias=True))

        return mut_results

    _register_foreach_lowering(aten_op, fn)


register_foreach_inplace(
    aten._foreach_add_.List, aten._foreach_add.List, foreach_add_list
)
register_foreach_inplace(
    aten._foreach_add_.Scalar, aten._foreach_add.Scalar, foreach_add_scalar
)
register_foreach_inplace(
    aten._foreach_mul_.List, aten._foreach_mul.List, foreach_mul_list
)
register_foreach_inplace(
    aten._foreach_mul_.Scalar, aten._foreach_mul.Scalar, foreach_mul_scalar
)
register_foreach_inplace(
    aten._foreach_div_.List, aten._foreach_div.List, foreach_div_list
)
register_foreach_inplace(
    aten._foreach_div_.Scalar, aten._foreach_div.Scalar, foreach_div_scalar
)


def register_inplace(aten_op, outplace_op):
    @register_lowering(aten_op, type_promotion_kind=None)
    def fn(*args, **kwargs):
        result = outplace_op(*args, **kwargs)
        result = to_dtype(result, args[0].get_dtype())
        return mutate_to(args[0], result)

    return fn


register_inplace(aten.add_, add)
register_inplace(aten.bitwise_and_, bitwise_and)
register_inplace(aten.bitwise_left_shift_, bitwise_left_shift)
register_inplace(aten.bitwise_not_, bitwise_not)
register_inplace(aten.bitwise_or_, bitwise_or)
register_inplace(aten.bitwise_right_shift_, bitwise_right_shift)
register_inplace(aten.bitwise_xor_, bitwise_xor)
register_inplace(aten.mul_, mul)
register_inplace(aten.div_.Tensor, div)
register_inplace(aten.div_.Tensor_mode, div_mode)
register_inplace(aten.logical_and_, logical_and)
register_inplace(aten.logical_not_, logical_not)
register_inplace(aten.logical_or_, logical_or)
register_inplace(aten.logical_xor_, logical_xor)
register_inplace(aten.sub_, sub)
register_inplace(aten.relu_, relu)
register_inplace(aten.sigmoid_, sigmoid)


register_lowering(aten.__and__)(bitwise_and)
register_lowering(aten.__lshift__)(bitwise_left_shift)
register_lowering(aten.__or__)(bitwise_or)
register_lowering(aten.__rshift__)(bitwise_right_shift)
register_lowering(aten.__xor__)(bitwise_xor)

register_inplace(aten.__iand__, aten.__and__)
register_inplace(aten.__ilshift__, aten.__lshift__)
register_inplace(aten.__ior__, aten.__or__)
register_inplace(aten.__irshift__, aten.__rshift__)
register_inplace(aten.__ixor__, aten.__xor__)


@register_lowering(aten.sym_constrain_range)
def sym_constrain_range(a, min=None, max=None):
    return None


@register_lowering(aten.sym_size.int)
def sym_size(a, dim):
    val = V.graph.current_node.meta["val"]
    # Note [Can val be an int?]
    # ~~~~~~~~~~~~~~~~~~~~~~~~~
    # In principle, someone could construct an FX graph where
    # a call to size/stride has a val that is a plain int (not
    # SymInt).  However, we will maintain the invariant that
    # this is not possible: if you are constructing an FX graph
    # where there is a call to size/stride that returns an
    # int, but you KNOW that int must always be a constant,
    # then you do not need trace that call at all (and just
    # constant propagate the integer as is.)
    assert isinstance(val, torch.SymInt)
    return val.node.expr


@register_lowering(aten.sym_stride.int)
def sym_stride(a, dim):
    val = V.graph.current_node.meta["val"]
    # See Note [Can val be an int?]
    assert isinstance(val, torch.SymInt)
    return val.node.expr


@register_lowering(aten.sym_numel)
def sym_numel(a):
    return a.get_numel()


for method, func in magic_methods.items():
    register_lowering(method_to_operator(method))(func)  # type: ignore[arg-type]


@register_lowering(torch.sym_sum)
def sym_sum(args):
    return sympy.Add(*args)


@register_lowering(aten._foobar)
def foobar(self, *args, **kwargs):
    raise NotImplementedError("Helpful for debugging")


@register_lowering(torch.ops._inductor_test.realize)
def _realize(x):
    x.realize()
    return clone(x)


@register_lowering(torch.ops.inductor.resize_storage_bytes_)
def resize_storage_bytes_(variable, new_size):
    variable.realize()
    ir.ResizeStorageBytes(variable, new_size)
    return variable


@register_lowering(torch.ops.aten.set_.source_Tensor)
def set__source_tensor(self, source_tensor):
    self.realize()
    source_tensor.realize()
    return TensorBox.create(ir.SetSourceTensorKernel(self, source_tensor))


if hasattr(torch.ops.fsdp, "copy_"):

    @register_lowering(torch.ops.fsdp.copy_.default)
    def fsdp_copy_(dst, src):
        if dst is src:
            # dst.copy_(dst) can happen from the reinplacing pass
            return dst
        src = to_device(src, dst.get_device())
        src = to_dtype(src, dst.get_dtype())
        src = expand(src, dst.get_size())
        return mutate_to(dst, src)


@register_lowering(torch.ops.aten.resize)
def resize(x, size, *, memory_format=None):
    assert isinstance(x, TensorBox)
    assert isinstance(size, (list, tuple))

    if memory_format is None:
        memory_format = torch.contiguous_format
    if memory_format == torch.preserve_format:
        raise RuntimeError(f"unsupported memory format: {memory_format}")

    if memory_format == torch.channels_last:
        assert len(size) == 4
    if memory_format == torch.channels_last_3d:
        assert len(size) == 5

    old_numel = x.get_numel()
    dtype = x.get_dtype()
    device = x.get_device_or_error()

    if isinstance(x.data, ir.BaseView):
        x.data = x.data.unwrap_view()

    if (
        torch.are_deterministic_algorithms_enabled()
        and torch.utils.deterministic.fill_uninitialized_memory  # type: ignore[attr-defined]
    ):
        if is_float_dtype(dtype):
            uninitalized_val = float("nan")
        elif is_integer_dtype(dtype):
            uninitalized_val = torch.iinfo(dtype).max
        else:
            uninitalized_val = True
    else:
        # using zero as that is what empty does
        uninitalized_val = 0.0

    if V.graph.sizevars.statically_known_equals(old_numel, 0):  # type: ignore[arg-type]
        return full(size, uninitalized_val, dtype=dtype, device=device)

    x_flat = as_strided(
        x,
        [
            old_numel,
        ],
        [
            1,
        ],
    )
    flat_loader = x_flat.make_loader()
    out_stride = ir.FlexibleLayout.stride_ordered_for_memory_format(size, memory_format)
    out_indexer = ir.FixedLayout(device, dtype, size, out_stride).make_indexer()

    def inner_fn(idx):
        flat_index = out_indexer(idx)
        flat_index_expr = ops.index_expr(flat_index, torch.int64)
        limit = ops.index_expr(old_numel, torch.int64)
        mask = ops.lt(flat_index_expr, limit)
        return ops.masked(mask, lambda: flat_loader([flat_index]), uninitalized_val)

    out = Pointwise.create(
        device=device, dtype=dtype, inner_fn=inner_fn, ranges=list(size)
    )
    return out


from torch._higher_order_ops.auto_functionalize import auto_functionalized


make_fallback(auto_functionalized)


@register_lowering(triton_kernel_wrapper_mutation)
def triton_kernel_wrap_(
    *,
    kernel_idx,
    constant_args_idx,
    grid,
    tma_descriptor_metadata,
    kwargs,
):
    from torch._higher_order_ops.triton_kernel_wrap import kernel_side_table

    constant_args = kernel_side_table.get_constant_args(constant_args_idx)
    ir.UserDefinedTritonKernel(
        kernel_idx=kernel_idx,
        grid=grid,
        tma_descriptor_metadata=tma_descriptor_metadata,
        kernel_args={**kwargs, **constant_args},
    )
    return {key: val for key, val in kwargs.items() if isinstance(val, TensorBox)}


@register_lowering(torch.ops.higher_order.cond, type_promotion_kind=None)
def cond(pred, true_fn, false_fn, operands):
    if any(isinstance(x, IRNode) and is_triton(x) for x in [pred, *operands]):
        msg = "control flow operator: torch.cond."
        if stack_trace := V.graph.current_node.meta.get("stack_trace", None):
            msg = f"{msg} Found from : \n {stack_trace}"
        V.graph.disable_cudagraphs_reason = msg

    result = ir.Conditional.create(pred, true_fn, false_fn, operands)
    return list(map(TensorBox.create, result))


@register_lowering(torch.ops.higher_order.while_loop, type_promotion_kind=None)
def while_loop(cond_fn, body_fn, carried_inputs, additional_inputs):
    if any(
        isinstance(x, IRNode) and is_triton(x)
        for x in carried_inputs + additional_inputs
    ):
        msg = "control flow operator: torch.while_loop."
        if stack_trace := V.graph.current_node.meta.get("stack_trace", None):
            msg = f"{msg} Found from : \n {stack_trace}"
        V.graph.disable_cudagraphs_reason = msg

    result = ir.WhileLoop.create(cond_fn, body_fn, carried_inputs, additional_inputs)
    return list(map(TensorBox.create, result))


@register_lowering(torch.ops.higher_order.invoke_subgraph, type_promotion_kind=None)
def invoke_subgraph(subgraph_fn: ir.Subgraph, identifier: str, operands):
    result = ir.InvokeSubgraph.create(subgraph_fn, operands)
    return list(map(TensorBox.create, result))


@register_lowering(torch._higher_order_ops.invoke_quant, type_promotion_kind=None)
def invoke_quant_tracer(subgraph_fn: ir.Subgraph, *operands, scheme=None):
    output = None
    quant_options = V.graph.current_node.meta.get("quant_options", None)
    assert quant_options is not None

    for i, node in enumerate(subgraph_fn.graph_module.graph.nodes):
        if node.op == "placeholder":
            V.graph.env[node] = operands[i]
            continue
        # todo getattr
        elif node.op == "output":
            args, kwargs = V.graph.fetch_args_kwargs_from_env(node)

            for v in itertools.chain(args, kwargs.values()):
                v.realize()

                if quant_options.codegen_low_precision:
                    V.graph.low_precision_codegen_ops.add(v.get_operation_name())

                V.graph.invoke_quant_ops.add(v.get_operation_name())

            output = torch.fx.Interpreter.output(V.graph, node, args, kwargs)
        else:
            V.graph.env[node] = V.graph.run_node(node)

    return output


@register_lowering(associative_scan_op, type_promotion_kind=None)
def associative_scan(
    combine_fn: ir.Subgraph, xs, additional_inputs: tuple[torch.Tensor]
):
    from .subgraph_lowering import InputDescriptor, lower_pointwise_subgraph

    if len(additional_inputs) > 0:
        raise RuntimeError(
            "Unable to generate code for associative_scan op, because there are lifted arguments"
        )

    subgraph_inputs = [
        InputDescriptor(dtype=x.get_dtype(), device=x.get_device())
        for x in itertools.chain(xs, xs)
    ]
    lowered_combine_fn = lower_pointwise_subgraph(combine_fn, subgraph_inputs)  # type: ignore[var-annotated]

    def wrapped_combine_fn(lhs, rhs):
        return lowered_combine_fn(
            *pytree.tree_leaves(lhs),
            *pytree.tree_leaves(rhs),
        )

    kwargs = _make_scan_inner(xs[0], axis=0, dtype=None)
    kwargs["dtypes"] = tuple(x.get_dtype() for x in xs)
    kwargs["inner_fns"] = tuple(x.make_loader() for x in xs)
    result = ir.Scan.create(
        combine_fn=wrapped_combine_fn,
        can_fallback_to_aten=False,
        **kwargs,
    )
    if result[0] is None:
        raise RuntimeError("Unable to generate code for associative_scan op")
    return result


@register_lowering(torch.ops.prims._sink_tokens.default)
def _sink_tokens(tokens):
    return None


@register_lowering(torch.ops.higher_order.with_effects, type_promotion_kind=None)
def with_effects(token, op, *args, **kwargs):
    result = ir.EffectfulKernel.create(op, *args, **kwargs)

    from torch._higher_order_ops.effects import get_effect_key

    effect_type = get_effect_key(op, args, kwargs)
    assert effect_type is not None
    effectful_kernel = V.graph.effectful_ops[effect_type]

    if result is None:
        return (effectful_kernel,)

    result = pytree.tree_map_only(ir.MultiOutput, TensorBox.create, result)
    if not isinstance(result, (list, tuple)):
        return (effectful_kernel, result)
    else:
        return (effectful_kernel, *result)


from .comm_lowering import register_comm_lowerings


register_comm_lowerings()

# populate lowerings defined in kernel/*
from . import kernel


import_submodule(kernel)

from . import quantized_lowerings


quantized_lowerings.register_quantized_ops()
quantized_lowerings.register_woq_mm_ops()

from . import mkldnn_lowerings


mkldnn_lowerings.register_onednn_fusion_ops()

from . import jagged_lowerings


jagged_lowerings.register_jagged_ops()


@contextlib.contextmanager
def force_fallback(op: torch._ops.OpOverload):
    """
    A context manager to force fallback an op. Used in unit test
    for FallbackKernel.
    """
    assert isinstance(op, torch._ops.OpOverload), (
        "Only OpOverload to make the clean up easier"
    )
    old_handler = lowerings.get(op)
    try:
        register_lowering(op)(fallback_handler(op))
        yield
    finally:
        if old_handler:
            lowerings[op] = old_handler
        else:
            lowerings.pop(op)<|MERGE_RESOLUTION|>--- conflicted
+++ resolved
@@ -4408,7 +4408,6 @@
         inner_fn=fn_inner,
         ranges=new_size,
         reduction_ranges=kernel_size,
-<<<<<<< HEAD
     )
     if isinstance(result.data.data, Reduction):  # type: ignore[attr-defined]
         # Only realize if reduction isn't unrolled
@@ -4438,37 +4437,6 @@
         dilation,
         assert_fallback=False,
     )
-=======
-    )
-    if isinstance(result.data.data, Reduction):  # type: ignore[attr-defined]
-        # Only realize if reduction isn't unrolled
-        result.realize()
-    if isinstance(offsets.data.data, Reduction):  # type: ignore[attr-defined]
-        # Only realize if reduction isn't unrolled
-        offsets.realize()
-
-    return result, offsets
-
-
-@register_lowering(prims._low_memory_max_pool2d_with_offsets, type_promotion_kind=None)
-def _low_memory_max_pool2d_with_offsets(
-    x,
-    kernel_size,
-    stride,
-    padding,
-    dilation,
-    ceil_mode=False,
-):
-    # assert we are not on a fallback path, the inductor decomp should have guaranteed this
-    kernel_size, stride, padding, dilation, _ = max_pool2d_checks(
-        x,
-        kernel_size,
-        stride,
-        padding,
-        dilation,
-        assert_fallback=False,
-    )
->>>>>>> 02e1580e
 
     with config.patch(unroll_reductions_threshold=25):
         result, offsets = _max_pool2d_with_offsets(
