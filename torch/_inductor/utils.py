from __future__ import annotations

import collections
import contextlib
import dataclasses
import enum
import functools
import importlib
import inspect
import io
import itertools
import logging
import math
import operator
import os
import platform
import re
import shutil
import sys
import tempfile
import textwrap
import time
import unittest
from collections.abc import Collection, Iterator, Mapping, MutableMapping, MutableSet
from datetime import datetime
from io import StringIO
from typing import (
    Any,
    Callable,
    cast,
    Generic,
    Literal,
    NamedTuple,
    Optional,
    Protocol,
    TYPE_CHECKING,
    TypeVar,
    Union,
)
from typing_extensions import (
    Concatenate,
    dataclass_transform,
    ParamSpec,
    Self,
    TypeGuard,
)
from unittest import mock

import sympy

import torch
from torch._inductor.runtime.hints import DeviceProperties
from torch.utils._ordered_set import OrderedSet
from torch.utils._pytree import tree_map_only


if TYPE_CHECKING:
    from collections.abc import Iterable, Sequence, ValuesView

    from torch import SymBool, SymFloat, SymInt
    from torch._prims_common import ELEMENTWISE_TYPE_PROMOTION_KIND
    from torch.fx import GraphModule
    from torch.fx.experimental.symbolic_shapes import ShapeEnv
    from torch.fx.node import Node

    from .codegen.common import WorkspaceArg
    from .codegen.wrapper import PythonWrapperCodegen
    from .graph import GraphLowering
    from .ir import Buffer, ExternKernel, IRNode, Layout, Operation, ReinterpretView
    from .output_code import CompiledFxGraph
    from .scheduler import BaseSchedulerNode, SchedulerBuffer


GPU_TYPES = ["cuda", "mps", "xpu"]
T = TypeVar("T")


# defines here before import torch._dynamo is for avoiding circular import
# when get_gpu_type is imported from dynamo
@functools.lru_cache(None)
def get_gpu_type() -> str:
    avail_gpus = [x for x in GPU_TYPES if getattr(torch, x).is_available()]
    assert len(avail_gpus) <= 1
    gpu_type = "cuda" if len(avail_gpus) == 0 else avail_gpus.pop()
    return gpu_type


from torch._dynamo.device_interface import get_interface_for_device
from torch._dynamo.utils import detect_fake_mode
from torch.autograd import DeviceType
from torch.autograd.profiler_util import EventList
from torch.fx.passes.graph_transform_observer import GraphTransformObserver
from torch.fx.passes.shape_prop import ShapeProp
from torch.utils._sympy.functions import (
    CeilDiv,
    CleanDiv,
    FloorDiv,
    Identity,
    ModularIndexing,
)
from torch.utils._sympy.symbol import make_symbol, SymT
from torch.utils._sympy.value_ranges import bound_sympy, ValueRanges

from . import config
from .runtime.runtime_utils import ceildiv as runtime_ceildiv


_IS_WINDOWS = sys.platform == "win32"

log = logging.getLogger(__name__)

_T = TypeVar("_T")
VarRanges = dict[sympy.Expr, sympy.Expr]
InputType = Optional[Union[torch.Tensor, int, torch.SymInt]]

GPU_KERNEL_BIN_EXTS = {"cuda": ".cubin", "xpu": ".spv"}

GPU_ALIGN_BYTES = 16
ALIGNMENT = 16

TMA_ALIGNMENT = 16
TMA_DESCRIPTOR_SIZE = 128

ALIGN_BYTES = 64
assert (ALIGN_BYTES & (ALIGN_BYTES - 1)) == 0 and ALIGN_BYTES >= 8, "must be power of 2"


def _align(nbytes: int) -> int:
    """Round up to the nearest multiple of ALIGN_BYTES"""
    return (nbytes + ALIGN_BYTES - 1) & -ALIGN_BYTES


def _is_aligned(v: sympy.Expr) -> bool:
    """v can be statically proven to be a multiple of ALIGN_BYTES"""
    if isinstance(v, (sympy.Add, sympy.Max)):
        return all(map(_is_aligned, v.args))
    return isinstance(v, align) or sympy.gcd(v, ALIGN_BYTES) == ALIGN_BYTES


class align(sympy.Function):
    """Symbolically round up to the nearest multiple of ALIGN_BYTES"""

    nargs = (1,)
    is_integer = True

    @classmethod
    def eval(cls, value: sympy.Expr) -> Optional[sympy.Expr]:
        if isinstance(value, (int, sympy.Integer)):
            return _align(int(value))
        if _is_aligned(value):
            return value


@dataclasses.dataclass(frozen=True)
class GraphPartitionMap:
    """
    Mapping from the partition info (e.g., input/output) to the graph info
    """

    # a unique id of graph partition
    id: int

    # map partition input/output indices to graph input/output indices. None indicates
    # a partition input/output is not a graph input/output.
    input_index_mapping: list[Optional[int]]
    output_index_mapping: list[Optional[int]]

    # name of constants read/written by the graph partition
    constant_names: list[str]


def do_bench_using_profiling(
    fn: Callable[[], Any], warmup: int = 25, rep: int = 100
) -> float:
    """
    Returns benchmark results by examining torch profiler events.
    This could be more accurate as it doesn't count CPU side overhead.
    However, this also requires manually excluding irrelevant event, e.g.
    vectorized_elementwise_kernel which is used to fill L2 cache,
    various CUDA events, etc, so could also be fragile.
    """

    fn()
    torch.cuda.synchronize()
    cache = torch.empty(int(256e6 // 4), dtype=torch.int, device="cuda")

    # Estimate the runtime of the function
    start_event = torch.cuda.Event(enable_timing=True)
    end_event = torch.cuda.Event(enable_timing=True)
    start_event.record()
    for _ in range(5):
        cache.zero_()
        fn()
    end_event.record()
    torch.cuda.synchronize()
    estimate_ms = start_event.elapsed_time(end_event) / 5

    # compute number of warmup and repeat
    n_warmup = max(1, int(warmup / estimate_ms))
    n_repeat = max(1, int(rep / estimate_ms))

    # Warm-up
    for _ in range(n_warmup):
        fn()

    with torch.profiler.profile(
        activities=[
            torch.profiler.ProfilerActivity.CUDA,
        ]
    ) as p:
        # Benchmark
        for i in range(n_repeat):
            # we clear the L2 cache before each run
            cache.zero_()
            # record time of `fn`
            fn()
        # Record clocks
        torch.cuda.synchronize()

    log.debug("raw events")
    log.debug(p.key_averages().table(sort_by="self_device_time_total", row_limit=-1))

    filtered_events = EventList(
        [
            event
            for event in p.events()
            if event.device_type == DeviceType.CUDA and event.name != "Context Sync"
        ]
    )
    if len(filtered_events) % n_repeat != 0:
        raise RuntimeError(
            "Failed to divide all profiling events into #repeat groups. "
            "#CUDA events: %d, #repeats: %s",
            len(filtered_events),
            n_repeat,
        )
    num_event_per_group = len(filtered_events) / n_repeat
    actual_events = EventList(
        [
            event
            for i, event in enumerate(filtered_events)
            if i % num_event_per_group != 0
        ]
    )
    actual_events._build_tree()
    actual_events = actual_events.key_averages()

    log.debug("profiling time breakdown")
    log.debug(actual_events.table(row_limit=-1))

    res = sum(event.device_time_total for event in actual_events) / 1000.0 / n_repeat
    log.debug("profiling results: %s ms", res)
    return res


@functools.lru_cache(None)
def has_torchvision_roi_align() -> bool:
    try:
        from torchvision.ops import roi_align  # noqa: F401

        torch._C._dispatch_has_kernel_for_dispatch_key("torchvision::nms", "Meta")
        return roi_align is not None and hasattr(
            getattr(torch.ops, "torchvision", None), "roi_align"
        )
    except ImportError:
        return False
    except RuntimeError as e:
        assert "torchvision::nms does not exist" in str(e)
        return False


def decode_device(device: Union[Optional[torch.device], str]) -> torch.device:
    if device is None:
        return torch.tensor(0.0).device  # default device
    if isinstance(device, str):
        device = torch.device(device)
    if device.type not in ("cpu", "meta") and device.index is None:
        device_interface = get_interface_for_device(device.type)
        return torch.device(device.type, index=device_interface.Worker.current_device())
    return device


def sympy_product(it: Iterable[sympy.Expr]) -> sympy.Expr:
    return functools.reduce(operator.mul, it, sympy.S.One)


def sympy_dot(seq1: Sequence[sympy.Expr], seq2: Sequence[sympy.Expr]) -> sympy.Expr:
    assert len(seq1) == len(seq2)
    return sympy.expand(sum(a * b for a, b in zip(seq1, seq2)))


def unique(it: Iterable[_T]) -> ValuesView[_T]:
    return {id(x): x for x in it}.values()


def ceildiv(
    numer: Union[int, sympy.Expr], denom: Union[int, sympy.Expr]
) -> Union[int, sympy.Expr]:
    if isinstance(numer, sympy.Expr) or isinstance(denom, sympy.Expr):
        return CeilDiv(sympy.sympify(numer), sympy.sympify(denom))
    # TODO: There is a bug in a call to this function, to repro:
    # python benchmarks/dynamo/huggingface.py --inductor -d cuda --accuracy
    # --amp --only YituTechConvBert --dynamic-shapes
    assert isinstance(numer, int) and isinstance(denom, int), (
        f"{numer}: {type(numer)}, {denom}: {type(denom)}"
    )
    return runtime_ceildiv(numer, denom)


def _type_of(key: Optional[torch.dtype]) -> str:
    # Use the function here to get rid of dependencies on the Triton during the codegen.
    # Refer to Triton implementation here:
    # https://github.com/openai/triton/blob/98b5945d2aef679e00ebca8e07c35c3658ec76de/python/triton/runtime/jit.py#L238
    # `None` is nullptr.  Implicitly convert to *i8.
    if key is None:
        return "*i8"
    dtype_str = str(key).split(".")[-1]
    tys = {
        "bool": "i1",
        "float8e4nv": "fp8e4nv",
        "float8e5": "fp8e5",
        "float8e4b15": "fp8e4b15",
        "float8e4b15x4": "fp8e4b15x4",
        "float8_e4m3fn": "fp8e4nv",
        "float8_e5m2": "fp8e5",
        # TODO: remove when support is added in triton
        # https://github.com/triton-lang/triton/issues/6054
        "float8_e8m0fnu": "u8",
        "float16": "fp16",
        "bfloat16": "bf16",
        "float32": "fp32",
        "float64": "fp64",
        "int8": "i8",
        "int16": "i16",
        "int32": "i32",
        "int64": "i64",
        "uint8": "u8",
        "uint16": "u16",
        "uint32": "u32",
        "uint64": "u64",
    }
    # reinterpret can create triton type
    tys.update({v: v for v in list(tys.values())})
    return key if isinstance(key, str) else f"*{tys[dtype_str]}"


def convert_shape_to_inductor(
    lst: Iterable[Union[int, torch.SymInt]],
) -> list[sympy.Expr]:
    """
    Gets the shape and stride of a tensor. For non-symbolic tensors, this is
    trivial. But for symbolic tensors, we need to map from SymIntNode into
    sympy.Expr.
    """
    return [sympy.sympify(i) for i in lst]


def convert_shape_to_symint(
    lst: Iterable[Union[int, sympy.Expr]],
) -> list[Union[int, torch.SymInt]]:
    """
    Takes a list of shapes from Inductor and converts them into symints (or just
    ints if all shapes are static).
    """
    from .virtualized import V

    return [
        (
            i
            if isinstance(i, int)
            else (
                int(i)
                if isinstance(i, sympy.Integer)
                else V.graph.sizevars.shape_env.create_symintnode(i, hint=None)
            )
        )
        for i in lst
    ]


def is_view(op: torch._ops.OpOverload) -> bool:
    """
    Does this op overload have aliasing
    """
    return any(a.alias_info is not None for a in op._schema.arguments)


def is_pointwise_use(
    use: Node,
    is_pointwise_fn: Callable[[torch._ops.OpOverload], bool] = lambda _: False,
) -> bool:
    """
    Do all uses of this op have torch.Tag.pointwise or return True for optional `is_pointwise_fn`

    Uses in views ops will follow the views uses
    """

    if not use.op == "call_function":
        return False
    if not (
        isinstance(use.target, torch._ops.OpOverload) or use.target is operator.getitem
    ):
        return False

    target = cast(torch._ops.OpOverload, use.target)
    if target is operator.getitem or is_view(target):
        return all(is_pointwise_use(u, is_pointwise_fn) for u in use.users)

    return torch.Tag.pointwise in target.tags or is_pointwise_fn(target)


def gen_gm_and_inputs(
    target: Any, args: list[Any], kwargs: dict[str, Any]
) -> tuple[GraphModule, list[torch.Tensor]]:
    g = torch.fx.Graph()
    graph_args: list[torch.Tensor] = []

    def add_tensor_arg(arg: torch.Tensor) -> Node:
        graph_args.append(arg)
        return g.placeholder(f"arg{len(graph_args)}")

    node = g.call_function(
        target, *tree_map_only(torch.Tensor, add_tensor_arg, (args, kwargs))
    )
    if (
        len(target._schema.returns) == 1
        and str(target._schema.returns[0].type) == "Tensor"
    ):
        node = (node,)  # type: ignore[assignment]
    g.output(node)

    gm = torch.fx.GraphModule({}, g)
    return gm, graph_args


def synchronize(device: str = "cuda") -> None:
    if device == "cpu":
        return
    device_interface = get_interface_for_device(device)
    if device_interface.is_available():
        device_interface.synchronize()


def timed(
    model: Callable[..., Any],
    example_inputs: Sequence[Any],
    times: int = 1,
    device: str = "cuda",
) -> float:
    synchronize(device)
    torch.manual_seed(1337)
    t0 = time.perf_counter()
    for _ in range(times):
        result = model(*example_inputs)
        synchronize(device)
    t1 = time.perf_counter()
    # GC the result after timing
    assert result is not None  # type: ignore[possibly-undefined]
    return t1 - t0


def print_performance(
    model: Callable[..., Any],
    example_inputs: Sequence[Any] = (),
    times: int = 10,
    repeat: int = 10,
    baseline: float = 1.0,
    device: str = "cuda",
) -> float:
    timings = torch.tensor(
        [timed(model, example_inputs, times, device) for _ in range(repeat)]
    )
    took = torch.median(timings) / times
    print(f"{took / baseline:.6f}")
    return took.item()


def precompute_method(obj: Any, method: str) -> None:
    """Replace obj.method() with a new method that returns a precomputed constant."""
    result = getattr(obj, method)()
    setattr(obj, method, lambda: result)


def precompute_methods(obj: Any, methods: list[str]) -> None:
    """Replace methods with new methods that returns a precomputed constants."""
    for method in methods:
        precompute_method(obj, method)


def cmp(a: int, b: int) -> int:
    return int(a > b) - int(a < b)


def pad_listlike(x: Union[int, Sequence[int]], size: int) -> Sequence[int]:
    if isinstance(x, int):
        return [x] * size
    if len(x) == 1:
        return type(x)([x[0]]) * size  # type: ignore[call-arg, operator, return-value]
    return x


# Used to ensure that iterating over a set is deterministic
def tuple_sorted(x: tuple[_T, ...]) -> list[_T]:
    if len(x) == 0:
        return []

    def sort_func(elem: _T) -> str:
        if isinstance(elem, str):
            return elem

        from .scheduler import BaseSchedulerNode

        assert isinstance(elem, BaseSchedulerNode)
        return elem.get_name()

    return sorted(x, key=sort_func)


P = ParamSpec("P")
RV = TypeVar("RV", covariant=True)


class CachedMethod(Protocol, Generic[P, RV]):
    @staticmethod
    def clear_cache(cache: Any) -> None: ...

    def __call__(self, *args: P.args, **kwargs: P.kwargs) -> RV: ...


# See https://github.com/python/mypy/issues/13222#issuecomment-1193073470 to understand the type signature
def cache_on_self(fn: Callable[Concatenate[Any, P], RV]) -> CachedMethod[P, RV]:
    name = fn.__name__
    key = f"__{name}_cache"

    # wrapper is likely on the hot path, compile a specialized version of it
    ctx = {"fn": fn}
    exec(
        f"""\
        def {name}_cache_on_self(self):
            try:
                return self.{key}
            except AttributeError:
                pass
            rv = fn(self)
            object.__setattr__(self, "{key}", rv)
            return rv
        """.lstrip(),
        ctx,
    )
    wrapper = functools.wraps(fn)(ctx[f"{name}_cache_on_self"])

    def clear_cache(self: Any) -> None:
        if hasattr(self, key):
            delattr(self, key)

    wrapper.clear_cache = clear_cache  # type: ignore[attr-defined]
    return wrapper  # type: ignore[return-value]


def aggregate_origins(
    node_schedule: Union[Sequence[BaseSchedulerNode], ExternKernel],
) -> OrderedSet[Node]:
    from . import ir

    if isinstance(node_schedule, list):
        return functools.reduce(
            operator.or_,
            [
                node.node.origins
                for node in node_schedule
                if hasattr(node, "node") and node.node
            ],
            OrderedSet(),
        )
    elif isinstance(node_schedule, ir.ExternKernel):
        return node_schedule.origins
    else:
        return OrderedSet()


def get_fused_kernel_name(
    node_schedule: Sequence[BaseSchedulerNode],
    descriptive_names: Literal[True, "torch", "original_aten", "inductor_node"],
) -> str:
    all_origins = aggregate_origins(node_schedule)
    if descriptive_names == "original_aten":
        # Bases the kernel name off of the top-level aten operator (i.e. pre-decompositions)
        sources = [
            origin.meta["original_aten"]._overloadpacket.__name__
            for origin in all_origins
            if origin.op == "call_function"
            and "original_aten" in origin.meta
            and origin.meta["original_aten"] is not None
        ]
        sources = sorted(OrderedSet(sources))
    elif descriptive_names == "torch":
        # Bases the kernel name off of the top-level "torch" operator (i.e. post-dynamo graph)
        sources = []
        for origin in all_origins:
            if origin.op == "call_function" and "source_fn_stack" in origin.meta:
                source_fn = origin.meta["source_fn_stack"][-1]
                if isinstance(source_fn[1], str):
                    sources.append(source_fn[1])
                else:
                    sources.append(source_fn[1].__name__)
        sources = sorted(OrderedSet(sources))
    elif descriptive_names == "inductor_node":
        sources = [
            origin.name for origin in all_origins if origin.op == "call_function"
        ]
    else:
        raise NotImplementedError
    sources = sources
    return "_".join(["fused"] + sources)


def get_kernel_metadata(
    node_schedule: Union[Sequence[BaseSchedulerNode], ExternKernel],
    wrapper: PythonWrapperCodegen,
) -> tuple[str, str]:
    all_origins = aggregate_origins(node_schedule)
    inductor_nodes = [origin for origin in all_origins if origin.op == "call_function"]

    from_node_dict = collections.defaultdict(list)
    original_aten_dict = collections.defaultdict(list)

    # Attempt to sort `inductor_nodes` topologically. Note that the case
    # where `inductor_nodes` contains nodes from multiple graph instances
    # is not supported. An example of this is conditional statements.
    single_graph = None
    if len(inductor_nodes):
        unique_graphs = OrderedSet(n.graph for n in inductor_nodes)
        if len(unique_graphs) == 1:
            single_graph = inductor_nodes[0].graph
            # create a map of idx -> node and cache it
            if not hasattr(single_graph, "_inductor_kernel_metadata_node_to_idx_map"):
                node_to_idx_map = {n: idx for idx, n in enumerate(single_graph.nodes)}
                single_graph._inductor_kernel_metadata_node_to_idx_map = node_to_idx_map  # type: ignore[attr-defined]
            inductor_nodes.sort(
                key=lambda n: single_graph._inductor_kernel_metadata_node_to_idx_map[n]  # type: ignore[attr-defined]
            )

    for node in inductor_nodes:
        if "original_aten" in node.meta and node.meta["original_aten"] is not None:
            key = str(node.meta["original_aten"]._overloadpacket)
            original_aten_dict[key].append(node.name)
        if "from_node" in node.meta:
            key = node.meta["from_node"][0].name
            from_node_dict[key].append(node.name)
    sort_str = "Topologically Sorted" if single_graph is not None else "Unsorted"
    metadata = (
        f"{wrapper.comment} {sort_str} Source Nodes: [{', '.join(from_node_dict.keys())}], "
        f"Original ATen: [{', '.join(original_aten_dict.keys())}]"
    )

    # trace back to original node here
    detailed_metadata = [f"{wrapper.comment} Source node to ATen node mapping:"]
    for original_node, nodes in sorted(from_node_dict.items()):
        detailed_metadata.append(
            f"{wrapper.comment}   {original_node} => {', '.join(sorted(nodes))}"
        )

    # print the aot_autograd graph fragment
    if single_graph is not None:
        detailed_metadata.append(f"{wrapper.comment} Graph fragment:")
        for n in inductor_nodes:
            # TODO(future): maybe refactor torch/fx/graph.py to make it easy to
            # generate python code for graph fragments
            detailed_metadata.append(f"{wrapper.comment}   {n.format_node()}")

    return metadata, "\n".join(detailed_metadata)


def dominated_nodes(
    initial_queue: Iterable[torch.fx.Node],
    skip_filter: Optional[Callable[[Any], bool]] = None,
) -> OrderedSet[torch.fx.Node]:
    """Returns the set of nodes whose values depend on those within initial_queue"""
    initial_queue = list(initial_queue)
    dominated_set = OrderedSet(initial_queue)

    while initial_queue:
        node = initial_queue.pop()
        for user in node.users:
            if skip_filter and skip_filter(user):
                continue
            if user not in dominated_set:
                dominated_set.add(user)
                initial_queue.append(user)

    return dominated_set


def gather_origins(
    args: Sequence[IRNode], kwargs: dict[str, IRNode]
) -> OrderedSet[IRNode]:
    import itertools

    from . import ir

    def is_unrealized_node(n: IRNode) -> bool:
        if isinstance(n, ir.TensorBox):
            return is_unrealized_node(n.data)
        if isinstance(n, ir.StorageBox):
            return is_unrealized_node(n.data)
        return isinstance(n, ir.IRNode) and isinstance(n, ir.Pointwise)

    kwarg_origins = [val.origins for val in kwargs.values() if is_unrealized_node(val)]
    arg_origins = [arg.origins for arg in args if is_unrealized_node(arg)]
    return OrderedSet(itertools.chain(*arg_origins, *kwarg_origins))


def sympy_str(expr: sympy.Expr) -> str:
    """
    Normal sympy str is very slow, this is a lot faster.  The result are
    somewhat worse, as it doesn't do as much simplification.  So don't
    use this for final codegen.
    """
    if isinstance(expr, sympy.Symbol):
        return expr.name
    if isinstance(expr, sympy.Add):
        return " + ".join(map(sympy_str, expr.args))
    if isinstance(expr, sympy.Mul):
        return " * ".join(map(sympy_str, expr.args))

    if isinstance(expr, (ModularIndexing, CleanDiv, FloorDiv, Identity)):
        return f"{expr.func.__name__}({', '.join(map(sympy_str, expr.args))})"
    return str(expr)


def get_bounds_index_expr(index: sympy.Expr) -> ValueRanges[Any]:
    from .virtualized import V

    # If this expression does not come from an FX node, we compute its bounds
    if (
        config.compute_all_bounds
        and (fx_node := getattr(V.interpreter, "current_node", None))
        and fx_node.target != "index_expr"
    ):
        return bound_sympy(index)
    else:
        return ValueRanges.unknown()


def prefix_is_reduction(prefix: str) -> bool:
    return prefix[0] == "r"


def sympy_index_symbol_with_prefix(prefix: SymT, idx: int) -> sympy.Symbol:
    """
    Used to generate an integer-nonnegative symbol.
    """
    # This should never be used for creating shape/stride symbols, as those
    # should all be allocated before Inductor.
    assert prefix != SymT.SIZE
    # NOTE: shape symbols are positive (> 0), but index variables are only
    # non-negative (>= 0).
    return make_symbol(prefix, idx, integer=True, nonnegative=True)


def generate_assert(check: bool) -> bool:
    return (check or config.debug_index_asserts) and config.assert_indirect_indexing


def sympy_index_symbol(name: str) -> sympy.Symbol:
    """
    Used to generate an integer-nonnegative symbol.
    """
    # This should never be used for creating shape/stride symbols, as those
    # should all be allocated before Inductor.
    assert name[0] != "s"
    # NOTE: shape symbols are positive (> 0), but index variables are only
    # non-negative (>= 0).
    return sympy.Symbol(name, integer=True, nonnegative=True)


def sympy_subs(expr: sympy.Expr, replacements: dict[sympy.Expr, Any]) -> sympy.Expr:
    """
    When the passed replacement symbol v is a string, it is converted to a symbol with name v that
    have the same replaced expression integer and nonnegative properties.
    """

    def to_symbol(
        replaced: sympy.Expr, replacement: Union[sympy.Expr, str]
    ) -> sympy.Symbol:
        assert isinstance(replaced, sympy.Expr)
        if isinstance(replacement, str):
            return sympy.Symbol(
                replacement,
                integer=replaced.is_integer,  # type: ignore[attr-defined]
                nonnegative=replaced.is_nonnegative,  # type: ignore[attr-defined]
            )
        else:
            return replacement

    # xreplace is faster than subs, but is way more picky
    return sympy.sympify(expr).xreplace(
        {k: to_symbol(k, v) for k, v in replacements.items()}
    )


def is_symbolic(a: Any) -> TypeGuard[Union[torch.SymInt, torch.Tensor]]:
    return isinstance(a, torch.SymInt) or (
        isinstance(a, torch.Tensor)
        and any(is_symbolic(x) for x in itertools.chain(a.size(), a.stride()))
    )


def any_is_symbolic(*args: Any) -> bool:
    return any(is_symbolic(a) for a in args)


def get_first_incompatible_cudagraph_node(
    gm: torch.fx.GraphModule,
) -> Optional[torch.fx.Node]:
    from torch.fx.experimental.symbolic_shapes import free_unbacked_symbols

    forbidden_set = OrderedSet(
        [
            "aten._fused_moving_avg_obs_fq_helper.default",
            "aten._fused_moving_avg_obs_fq_helper_functional.default",
            "fbgemm.dense_to_jagged.default",
            "fbgemm.jagged_to_padded_dense.default",
            "run_and_save_rng_state",
            "run_with_rng_state",
            "aten._local_scalar_dense",
            # Technically, it's not necessary to ban this, because an
            # assert_scalar with constant arguments can be validly run
            # with CUDA graphs, but the operator is also pointless with
            # constant arguments, so might as well ban
            "aten._assert_scalar",
        ]
    )
    if torch.are_deterministic_algorithms_enabled():
        forbidden_set.update(
            (
                "aten._unsafe_index_put.default",
                "aten._unsafe_masked_index_put_accumulate.default",
                "aten.index_put.default",
                "aten.index_put_.default",
                "aten.scatter.src",
                "aten.scatter.reduce",
                "aten.scatter.value_reduce",
                "aten.scatter_add_",
                "aten.scatter_add.default",
                "aten.scatter_reduce.two",
                "aten.scatter_reduce_.two",
                "aten.scatter_reduce.two_out",
            )
        )

    for node in gm.graph.nodes:
        if str(node.target) in forbidden_set:
            return node
        if (val := node.meta.get("val")) is not None and free_unbacked_symbols(val):
            return node
    return None


def output_node(gm: torch.fx.GraphModule) -> Node:
    """Get the output node from an FX graph"""
    last_node = next(iter(reversed(gm.graph.nodes)))
    assert last_node.op == "output"
    return last_node


_registered_caches: list[Any] = []


def clear_on_fresh_inductor_cache(obj: Any) -> Any:
    """
    Use this decorator to register any caches that should be cache_clear'd
    with fresh_inductor_cache().
    """
    if not hasattr(obj, "cache_clear") or not callable(obj.cache_clear):
        raise AttributeError(f"{obj} does not have a cache_clear method")

    _registered_caches.append(obj)
    return obj


def clear_inductor_caches() -> None:
    """
    Clear all registered caches.
    """
    for obj in _registered_caches:
        obj.cache_clear()


import gc


def unload_xpu_triton_pyds() -> None:
    # unload __triton_launcher.pyd
    for module_name in list(sys.modules.keys()):
        if not module_name.startswith("torch._inductor.runtime.compile_tasks."):
            continue
        m = sys.modules[module_name]
        for attr_name in m.__dict__.keys():
            if attr_name.startswith("triton_"):
                kernel = getattr(m, attr_name)
                if isinstance(
                    kernel, torch._inductor.runtime.triton_heuristics.CachingAutotuner
                ):
                    for result in kernel.compile_results:
                        if isinstance(
                            result,
                            torch._inductor.runtime.triton_heuristics.TritonCompileResult,
                        ):
                            result.kernel.run.mod.__del__()
        del sys.modules[module_name]

    # unload spirv_utils.pyd
    if "triton.runtime.driver" in sys.modules:
        mod = sys.modules["triton.runtime.driver"]
        del type(mod.driver.active.utils).instance
        del mod.driver.active.utils

    gc.collect()


@contextlib.contextmanager
def fresh_inductor_cache(
    cache_entries: Optional[dict[str, Any]] = None,
    dir: Optional[str] = None,
    delete: bool = True,
) -> Iterator[None]:
    """
    Contextmanager that provides a clean tmp cachedir for inductor.

    Optionally, pass a dict as 'cache_entries' to get a list of filenames and sizes
    generated with this cache instance.
    """
    clear_inductor_caches()

    inductor_cache_dir = tempfile.mkdtemp(dir=dir)
    try:
        with mock.patch.dict(
            os.environ, {"TORCHINDUCTOR_CACHE_DIR": inductor_cache_dir}
        ):
            log.debug("Using inductor cache dir %s", inductor_cache_dir)
            triton_cache_dir = os.path.join(inductor_cache_dir, "triton")
            with mock.patch.dict(os.environ, {"TRITON_CACHE_DIR": triton_cache_dir}):
                yield
                if isinstance(cache_entries, dict):
                    assert len(cache_entries) == 0, "expected empty cache_entries dict"
                    if os.path.exists(triton_cache_dir):
                        files = os.listdir(triton_cache_dir)
                        cache_entries.update(
                            {
                                f: os.path.getsize(os.path.join(triton_cache_dir, f))
                                for f in files
                                if ".lock" not in f
                            }
                        )
        if delete:
            if is_windows() and torch.xpu.is_available():
                unload_xpu_triton_pyds()

            shutil.rmtree(
                inductor_cache_dir,
                # Let's not fail if we can't clean up the temp dir. Also note that for
                # Windows, we can't delete the loaded modules because the module binaries
                # are open.
                onerror=lambda func, path, exc_info: log.warning(
                    "Failed to remove temporary cache dir at %s",
                    inductor_cache_dir,
                    exc_info=exc_info,
                ),
            )
    except Exception:
        log.warning("on error, temporary cache dir kept at %s", inductor_cache_dir)
        raise
    finally:
        clear_inductor_caches()


def argsort(seq: Sequence[Any]) -> list[int]:
    # preserve original order for equal strides
    getter = seq.__getitem__
    a_r = range(len(seq))
    return list(reversed(sorted(a_r, key=getter, reverse=True)))  # noqa: C413


def argsort_sym(
    shape_env: ShapeEnv, seq: Sequence[Union[int, torch.SymInt, sympy.Expr]]
) -> list[int]:
    def cmp(a: tuple[int, sympy.Expr], b: tuple[int, sympy.Expr]) -> int:
        a_idx, a_val = a
        b_idx, b_val = b

        def evaluate(expr: Union[bool, torch.SymInt, sympy.Expr]) -> bool:
            if isinstance(expr, bool):
                return expr
            return shape_env.evaluate_expr(expr, size_oblivious=True)

        if evaluate(a_val < b_val):
            return -1
        if evaluate(a_val > b_val):
            return 1
        # If strides are the same, prefer the original order.
        # (this matches argsort's algorithm).
        # For strides = [2048, 2048, 16, 1], this is
        # [3, 2, 1, 0].
        if a_idx < b_idx:
            return 1
        if a_idx > b_idx:
            return -1
        return 0

    # Strategy: convert all symints to sympy.Expr, then use a custom comparator
    exprs = [
        (idx, s.node.expr if isinstance(s, torch.SymInt) else s)
        for idx, s in enumerate(seq)
    ]
    exprs = sorted(exprs, key=functools.cmp_to_key(cmp))
    result = [idx for idx, _ in exprs]
    return result


@functools.lru_cache(8)
def get_dtype_size(dtype: torch.dtype) -> int:
    # TODO: Investigate why uint64 tensor creation causes overflow error:
    # Workaround for RuntimeError in memory size calculation, but underlying cause unclear
    if dtype == torch.uint64:
        return 8
    return torch.empty((), dtype=dtype).element_size()


class LineContext(NamedTuple):
    context: Any


@dataclasses.dataclass
class ValueWithLineMap:
    value: str
    line_map: list[tuple[int, LineContext]]


class IndentedBuffer:
    tabwidth = 4

    def __init__(self, initial_indent: int = 0) -> None:
        self._lines: list[Union[DeferredLineBase, LineContext, str]] = []
        self._indent = initial_indent

    def getvaluewithlinemap(self) -> ValueWithLineMap:
        buf = StringIO()
        p = 1
        linemap: list[tuple[int, LineContext]] = []
        for li in self._lines:
            if isinstance(li, DeferredLineBase):
                line = li()
                if line is None:
                    continue
            elif isinstance(li, LineContext):
                linemap.append((p, li.context))
                continue
            else:
                line = li
            assert isinstance(line, str)
            buf.write(line)
            buf.write("\n")
            p += 1 + line.count("\n")
        return ValueWithLineMap(buf.getvalue(), linemap)

    def getvalue(self) -> str:
        return self.getvaluewithlinemap().value

    def getrawvalue(self) -> str:
        buf = StringIO()
        for li in self._lines:
            if isinstance(li, DeferredLineBase):
                line = li()
                if line is None:
                    continue
            elif isinstance(li, LineContext):
                continue
            else:
                line = li
            assert isinstance(line, str)
            # backslash implies line continuation
            if line.endswith("\\"):
                buf.write(line[:-1])
            else:
                buf.write(line)
                buf.write("\n")
        return buf.getvalue()

    def clear(self) -> None:
        self._lines.clear()

    def __bool__(self) -> bool:
        return bool(self._lines)

    def prefix(self) -> str:
        return " " * (self._indent * self.tabwidth)

    def newline(self) -> None:
        self.writeline("\n")

    def writeline(self, line: Union[LineContext, DeferredLineBase, str]) -> None:
        if isinstance(line, LineContext):
            self._lines.append(line)
        elif isinstance(line, DeferredLineBase):
            self._lines.append(line.with_prefix(self.prefix()))
        elif line.strip():
            self._lines.append(f"{self.prefix()}{line}")
        else:
            self._lines.append("")

    def writelines(
        self, lines: Sequence[Union[LineContext, DeferredLineBase, str]]
    ) -> None:
        for line in lines:
            self.writeline(line)

    def indent(self, offset: int = 1) -> contextlib.AbstractContextManager[None]:
        @contextlib.contextmanager
        def ctx() -> Iterator[None]:
            self._indent += offset
            try:
                yield
            finally:
                self._indent -= offset

        return ctx()

    def do_indent(self, offset: int = 1) -> None:
        self._indent += offset

    def do_unindent(self, offset: int = 1) -> None:
        self._indent -= offset

    def splice(
        self, other_code: Union[IndentedBuffer, str], strip: bool = False
    ) -> None:
        if isinstance(other_code, IndentedBuffer):
            dedent = float("inf")
            for line in other_code._lines:
                if not isinstance(line, LineContext) and line:
                    dedent = min(dedent, len(line) - len(line.lstrip()))
            if math.isinf(dedent):
                dedent = 0
            for line in other_code._lines:
                if isinstance(line, LineContext):
                    self._lines.append(line)
                else:
                    IndentedBuffer.writeline(self, line[int(dedent) :])
        else:
            other_code = textwrap.dedent(other_code)
            if strip:
                other_code = other_code.lstrip()
            if not other_code:
                return
            other_code = other_code.rstrip()
            for s in other_code.split("\n"):
                self.writeline(s)

    def map(self, func: Callable[[Any], Any]) -> IndentedBuffer:
        res = IndentedBuffer(initial_indent=self._indent)
        res._lines = [func(line) for line in self._lines]
        return res

    def __repr__(self) -> str:
        return f"{type(self)}({self.getvalue()})"

    def __add__(self, other: Self) -> IndentedBuffer:
        assert self._indent == other._indent
        res = IndentedBuffer(initial_indent=self._indent)
        # TODO(rec): or should this be self.__class__(initial_indent=self._indent)?
        res.writelines(self._lines)
        res.writelines(other._lines)
        return res


class FakeIndentedBuffer(IndentedBuffer):
    def __init__(self) -> None:
        super().__init__()

    def __getattribute__(self, name: str) -> Any:
        if name == "__class__":  # Allow access to the class attribute
            return object.__getattribute__(self, name)
        raise RuntimeError(
            f"Tried to call self.{name} on FakeIndentedBuffer. This buffer"
            "is currently used on TritonTemplateKernel to prevent actual"
            "writes to the body without explicitly specifying the body with"
            "`TritonTemplateKernel.set_subgraph_body(name)`"
        )


@contextlib.contextmanager
def restore_stdout_stderr() -> Iterator[None]:
    initial_stdout, initial_stderr = sys.stdout, sys.stderr
    try:
        yield
    finally:
        sys.stdout, sys.stderr = initial_stdout, initial_stderr


class DeferredLineBase:
    """A line that can be 'unwritten' at a later time"""

    def __init__(self, line: str):
        if not line.strip():
            line = ""
        self.line = line

    def __call__(self) -> Union[str, None]:
        """Returns either self.line or None to indicate the line has been 'unwritten'"""
        raise NotImplementedError

    def _new_line(self, line: str) -> Self:
        """Returns a new deferred line with the same condition"""
        raise NotImplementedError

    def with_prefix(self, prefix: str) -> Self:
        return self._new_line(f"{prefix}{self.line}")

    def lstrip(self) -> Self:
        return self._new_line(self.line.lstrip())

    def __getitem__(self, index: Union[int, slice]) -> Self:
        return self._new_line(self.line[index])

    def __bool__(self) -> bool:
        return bool(self.line)

    def __len__(self) -> int:
        return len(self.line)


class DelayReplaceLine(DeferredLineBase):
    """At end of codegen call `line.replace(key, value_fn())`"""

    def __init__(self, key: str, value_fn: Callable[[], str], line: str):
        super().__init__(line)
        self.key = key
        self.value_fn = value_fn

    def __call__(self) -> str:
        return self.line.replace(self.key, self.value_fn())

    def _new_line(self, line: str) -> DelayReplaceLine:
        return DelayReplaceLine(self.key, self.value_fn, line)


@functools.lru_cache(None)
def is_big_gpu(index_or_device: Union[int, torch.device] = 0) -> bool:
    if isinstance(index_or_device, torch.device):
        device = index_or_device
    else:
        device = torch.device(get_gpu_type(), index_or_device)

    prop = DeviceProperties.create(device)

    # SM logic is not relevant to ROCm gpus
    # Arbitrarily skipping the older models
    if torch.version.hip:
        assert prop.major is not None
        if prop.major < 9 or prop.major == 10:
            log.warning("GPU arch does not support max_autotune_gemm mode usage")
            return False
        return True

    min_sms = 16 if device.type == "xpu" else 68  # 3080
    avail_sms = prop.multi_processor_count
    if avail_sms < min_sms:
        log.warning(
            "Not enough SMs to use max_autotune_gemm mode",
            extra={"min_sms": min_sms, "avail_sms": avail_sms},
        )
        return False
    return True


@functools.lru_cache
def get_max_num_sms() -> int:
    return torch.cuda.get_device_properties("cuda").multi_processor_count


def get_num_sms() -> int:
    """Handle experimental carveout if set otherwise return hardware SM count"""
    # TODO we need to properly guard on this global
    carveout = torch._C._get_sm_carveout_experimental()
    return get_max_num_sms() - (carveout if carveout is not None else 0)


def get_tma_workspace_arg(
    num_tma_descriptors: int,
    device: torch.device,
) -> WorkspaceArg:
    """Builds and returns a WorkspaceArg for the device side TMA workspace buffer."""
    from .codegen.common import WorkspaceArg, WorkspaceZeroMode

    zero_mode = WorkspaceZeroMode.from_bool(False)
    size = get_num_sms() * num_tma_descriptors * TMA_DESCRIPTOR_SIZE
    return WorkspaceArg(
        count=size,
        zero_mode=zero_mode,
        device=device,
        outer_name=WorkspaceArg.unique_name(),
    )


def use_max_autotune() -> bool:
    return (
        config.max_autotune or config.max_autotune_gemm or config.search_autotune_cache
    )


def _use_template_for_gpu(
    layout: Layout, allowed_layout_dtypes: list[torch.dtype]
) -> bool:
    return (
        is_gpu(layout.device.type)
        and layout.dtype in allowed_layout_dtypes
        and is_big_gpu(layout.device)
    )


def _use_autotune_backend(backend: str) -> bool:
    return backend.upper() in [
        x.strip() for x in config.max_autotune_gemm_backends.upper().split(",")
    ]


def _use_conv_autotune_backend(backend: str) -> bool:
    return backend.upper() in [
        x.strip() for x in config.max_autotune_conv_backends.upper().split(",")
    ]


def use_triton_template(
    layout: Layout, *, enable_int32: bool = False, enable_float8: bool = False
) -> bool:
    from .codegen.common import BackendFeature, has_backend_feature

    layout_dtypes = [torch.float16, torch.bfloat16, torch.float32]
    if enable_int32:
        layout_dtypes = [torch.float16, torch.bfloat16, torch.float32, torch.int32]
    if enable_float8:
        layout_dtypes.extend([torch.float8_e4m3fn, torch.float8_e5m2])
    return (
        (
            (
                is_gpu(layout.device.type)
                and _use_template_for_gpu(layout, layout_dtypes)
            )
            or (layout.device.type == "cpu" and layout.dtype in layout_dtypes)
        )
        and use_max_autotune()
        and _use_autotune_backend("TRITON")
        and has_backend_feature(layout.device, BackendFeature.TRITON_TEMPLATES)
    )


def use_triton_tma_template(*matrices: IRNode) -> bool:
    from torch.utils._triton import has_triton_tma_device

    from .virtualized import V

    def _is_tma_compatible(x: IRNode) -> bool:
        if len(x.get_size()) != 2:
            return False

        dtype = x.get_dtype()
        if dtype not in (torch.float16, torch.bfloat16):
            return False

        layout = x.get_layout()
        transposed = layout.is_transposed()
        if not (layout.is_contiguous() or transposed):
            return False

        inner_dim = layout.size[1]
        if transposed:
            inner_dim = layout.size[0]
        inner_bytes = inner_dim * dtype.itemsize
        return V.graph.sizevars.statically_known_multiple_of(inner_bytes, TMA_ALIGNMENT)

    return (
        config.triton.enable_persistent_tma_matmul
        and has_triton_tma_device()
        and all(_is_tma_compatible(m) for m in matrices)
    )


def use_cutlass_template(layout: Layout, m: int, n: int, k: int) -> bool:
    from .virtualized import V

    gemm_size = V.graph.sizevars.size_hint(m * n * k, fallback=-1)
    if gemm_size <= 0 or gemm_size < config.cuda.cutlass_backend_min_gemm_size:
        return False
    from .codegen.cuda.cutlass_utils import try_import_cutlass

    # Do not use cutlass template on ROCm
    if torch.version.hip:
        return False

    layout_dtypes = [torch.float16, torch.bfloat16, torch.float32, torch.int32]
    res = (
        _use_template_for_gpu(layout, layout_dtypes)
        and use_max_autotune()
        and _use_autotune_backend("CUTLASS")
    )

    if res:
        if not try_import_cutlass():
            log.warning(
                "Failed to import CUTLASS lib. Please check whether "
                "_inductor.config.cuda.cutlass_dir is set correctly. "
                "Skipping CUTLASS backend for now."
            )
            return False
    return res


@functools.lru_cache(None)
def _rocm_native_device_arch_name(device: str) -> str:
    return torch.cuda.get_device_properties(device).gcnArchName


@functools.lru_cache(None)
def try_import_ck_lib() -> tuple[
    Optional[str], Callable[[], list[Any]], Callable[[], list[Any]], type[Any]
]:
    try:
        import ck4inductor  # type: ignore[import]
        from ck4inductor.universal_gemm.gen_instances import (  # type: ignore[import]
            gen_ops_library,
            gen_ops_preselected,
        )
        from ck4inductor.universal_gemm.op import (  # type: ignore[import]
            CKGemmOperation,
        )

        package_dirname = os.path.dirname(ck4inductor.__file__)
    except ImportError:

        def gen_ops_library() -> list[Any]:
            return []

        def gen_ops_preselected() -> list[Any]:
            return []

        class CKGemmOperation:  # type: ignore[no-redef]
            pass

        package_dirname = None
    return package_dirname, gen_ops_library, gen_ops_preselected, CKGemmOperation


def use_ck_template(layout: Layout) -> bool:
    # config knobs check 1
    if not use_max_autotune():
        return False
    # platform check
    if not torch.version.hip:
        return False
    # tensors must be on GPU
    if not layout.device.type == "cuda":
        return False
    # hardware check
    # if config arch list is not specified, get the native arch from the device properties
    native_arch = _rocm_native_device_arch_name(layout.device)
    requested_archs = {k.split(":")[0]: k for k in config.rocm.arch} or {
        native_arch.split(":")[0]: native_arch
    }
    requested_supported_archs = [
        requested_archs[k]
        for k in requested_archs.keys() & config.rocm.ck_supported_arch
    ]
    if not requested_supported_archs:
        return False
    # supported input dtypes
    if layout.dtype not in [torch.float16, torch.bfloat16, torch.float32]:
        return False

    ck_package_dirname, _, _, _ = try_import_ck_lib()

    if not ck_package_dirname:
        log.warning("Please pip install Composable Kernel package")
        return False

    if config.is_fbcode():
        config.rocm.ck_dir = ck_package_dirname

    if not config.rocm.ck_dir:
        log.warning("Please set TORCHINDUCTOR_CK_DIR env variable")
        return False

    if ck_package_dirname != config.rocm.ck_dir:
        log.warning("Invalid path to CK library")
        return False

    return True


def use_ck_gemm_template(layout: Layout, m: int, n: int, k: int) -> bool:
    from .virtualized import V

    return (
        _use_autotune_backend("CK")
        and use_ck_template(layout)
        and V.graph.sizevars.size_hint(m * n * k, fallback=-1) > 0
    )


def use_ck_conv_template(layout: Layout) -> bool:
    return _use_conv_autotune_backend("CK") and use_ck_template(layout)


def _use_template_for_cpu(layout: Layout) -> bool:
    return use_max_autotune() and layout.device.type == "cpu"


def use_cpp_bmm_template(
    layout: Layout, mat1: Union[ReinterpretView, Buffer], mat2: IRNode
) -> bool:
    from .ir import Layout

    assert isinstance(mat1.layout, Layout)

    return (
        use_cpp_gemm_template(layout, mat1, mat2, require_constant_mat2=False)
        and mat1.layout.is_contiguous()
    )


def use_cpp_gemm_template(
    layout: Layout,
    mat1: IRNode,
    mat2: IRNode,
    mat2_transposed: bool = False,
    require_constant_mat2: bool = True,
    is_woq_int4: bool = False,
    q_group_size: Optional[int] = None,
) -> bool:
    from . import ir
    from .codegen.cpp_micro_gemm import create_micro_gemm
    from .codegen.cpp_utils import get_gemm_template_output_and_compute_dtype
    from .kernel.mm_common import mm_args

    if not _use_template_for_cpu(layout) or not _use_autotune_backend("CPP"):
        return False

    if not config.cpp.weight_prepack:
        return False

    int8_gemm = mat1.get_dtype() in [torch.uint8, torch.int8]
    layout_dtypes = [torch.float32, torch.bfloat16, torch.half, torch.uint8]
    m, n, k, layout, mat1, mat2 = mm_args(
        mat1,
        mat2,
        out_dtype=layout.dtype if int8_gemm else None,
        mat2_transposed=mat2_transposed,
        use_4x2_dim=is_woq_int4,
    )

    # TODO(jgong5): support dynamic shapes for n or k
    if has_free_symbols((n, k)):
        return False
    if isinstance(mat2, ir.BaseView):
        mat2 = mat2.unwrap_view()

    output_dtype, _ = get_gemm_template_output_and_compute_dtype(mat1.get_dtype())
    micro_gemm = create_micro_gemm(
        "micro_gemm",
        m,
        n,
        k,
        input_dtype=mat1.get_dtype(),
        input2_dtype=mat2.get_dtype(),
        output_dtype=output_dtype,
        num_threads=parallel_num_threads(),
        use_ref=not is_woq_int4,
        q_group_size=q_group_size,
    )

    def is_last_dim_stride1(x: IRNode) -> bool:
        x.freeze_layout()
        return x.get_stride()[-1] == 1

    return (
        layout.dtype in layout_dtypes
        and micro_gemm is not None
        and is_last_dim_stride1(mat1)  # TODO(jgong5): support transposed input
        and isinstance(mat2, ir.StorageBox)
        and (mat2.is_module_buffer() or not require_constant_mat2)
    )


def use_aten_gemm_kernels() -> bool:
    return not use_max_autotune() or _use_autotune_backend("ATEN")


class DebugDirManager:
    counter = itertools.count(0)
    prev_debug_name: str

    def __init__(self) -> None:
        self.id = next(DebugDirManager.counter)

    def __enter__(self) -> None:
        self.prev_debug_name = torch._dynamo.config.debug_dir_root
        self.new_name = f"{self.prev_debug_name}_tmp_{self.id}"
        torch._dynamo.config.debug_dir_root = self.new_name

    def __exit__(self, *args: Any) -> None:
        shutil.rmtree(self.new_name)
        torch._dynamo.config.debug_dir_root = self.prev_debug_name


def run_and_get_code(
    fn: Callable[P, _T],
    *args: P.args,
    **kwargs: P.kwargs,
) -> tuple[_T, list[str]]:
    from .graph import GraphLowering

    source_codes: list[str] = []

    def save_output_code(code: str) -> None:
        source_codes.append(code)

    with mock.patch.object(GraphLowering, "save_output_code", save_output_code):
        torch._dynamo.reset()
        result = fn(*args, **kwargs)
    return result, source_codes


def run_and_get_kernels(
    fn: Callable[..., Any], *args: Any, **kwargs: Any
) -> tuple[Any, list[str]]:
    result, source_codes = run_and_get_code(fn, *args, **kwargs)
    kernels = []
    for code in source_codes:
        kernels.extend(re.findall(r"'''.*?'''", code, re.DOTALL))
    return result, kernels


def run_fw_bw_and_get_code(fn: Callable[..., Any]) -> tuple[Any, list[str]]:
    def run_with_backward() -> Any:
        result = fn()
        result.sum().backward()
        return result

    return run_and_get_code(run_with_backward)


def get_code(fn: Callable[..., Any], *args: Any, **kwargs: Any) -> list[str]:
    """Get the inductor-generated code, but skip any actual compilation or running."""
    from .graph import GraphLowering

    source_codes: list[str] = []

    def save_output_code(code: str) -> None:
        source_codes.append(code)

    def patched_compile_to_module(self: GraphLowering) -> Any:
        class DummyModule:
            """This is empty to replace the generated triton module"""

            def __init__(self) -> None:
                pass

            def call(self, *args: Any, **kwargs: Any) -> None:
                # Don't do anything when called
                pass

        wrapper_code, kernel_code = (
            self.codegen_with_cpp_wrapper() if self.cpp_wrapper else self.codegen()
        )
        # Skip all the actual compiling.
        nonlocal save_output_code
        save_output_code(wrapper_code.value)
        if kernel_code:
            save_output_code(kernel_code.value)

        return DummyModule()

    with (
        mock.patch.object(
            GraphLowering, "compile_to_module", patched_compile_to_module
        ),
        mock.patch.object(GraphLowering, "save_output_code", save_output_code),
    ):
        torch._dynamo.reset()
        # Note the return here is None
        _ = fn(*args, **kwargs)

    return source_codes


def get_triton_code(fn: Callable[..., Any], *args: Any, **kwargs: Any) -> str:
    source_codes = get_code(fn, *args, **kwargs)
    # Can have two outputs if backwards was eagerly compiled
    assert 1 <= len(source_codes) <= 2, (
        f"expected one or two code outputs got {len(source_codes)}"
    )
    return source_codes[0]


def run_and_get_triton_code(fn: Callable[..., Any], *args: Any, **kwargs: Any) -> str:
    _, source_codes = run_and_get_code(fn, *args, **kwargs)
    # Can have two outputs if backwards was eagerly compiled
    assert 1 <= len(source_codes) <= 2, (
        f"expected one or two code outputs got {len(source_codes)}"
    )
    return source_codes[0]


def run_and_get_graph_lowering(
    fn: Callable[..., Any], *args: Any, **kwargs: Any
) -> tuple[Any, list[GraphLowering]]:
    from torch._inductor.graph import GraphLowering
    from torch._inductor.output_code import CompiledFxGraph

    real_init = CompiledFxGraph.__init__
    graph_lowerings = []

    def fake_init(*args: Any, **kwargs: Any) -> None:
        real_init(*args, **kwargs)
        graph = args[2]
        assert isinstance(graph, GraphLowering)
        graph_lowerings.append(graph)

    with mock.patch.object(CompiledFxGraph, "__init__", fake_init):
        result = fn(*args, **kwargs)

    return result, graph_lowerings


@contextlib.contextmanager
def override_lowering(
    aten_op: Callable[..., Any], override_fn: Callable[..., Any]
) -> Iterator[None]:
    """
    Override the lowering of aten_op with override_fn.
    The first argument of override_fn is the original lowering fn.
    """
    from torch._inductor import lowering

    orig_fn = lowering.lowerings[aten_op]
    try:
        lowering.lowerings[aten_op] = functools.partial(override_fn, orig_fn)
        yield
    finally:
        lowering.lowerings[aten_op] = orig_fn


def add_scheduler_init_hook(
    pre_fn: Callable[..., Any], post_fn: Optional[Callable[..., Any]] = None
) -> Any:
    """
    Add hook functions to be called at the beginning and end of Scheduler.__init__.
    Used for unit tests.
    """
    from torch._inductor.scheduler import Scheduler

    orig_fn = Scheduler.__init__

    def wrapper(scheduler: Any, nodes: Any) -> Any:
        pre_fn(scheduler, nodes)
        out = orig_fn(scheduler, nodes)
        if post_fn:
            post_fn(scheduler, nodes)
        return out

    return unittest.mock.patch.object(Scheduler, "__init__", wrapper)


def developer_warning(msg: str) -> None:
    """
    Warnings that will be actionable for PyTorch developers, but not
    end users.  Allows us to easily disable them in stable releases but
    keep them on for nightly builds.
    """
    if config.developer_warnings:
        log.warning(msg)
    else:
        log.info(msg)


def get_benchmark_name() -> Optional[str]:
    """
    An experimental API used only when config.benchmark_kernel is true.

    The benchmark name is only available at codegen time. So we can not
    directly call it in benchmark_all_kernels which is run after codegen.

    The function assumes the argument after --only is the benchmark name.
    It works for torchbench.py/hugginface.py/timm_models.py. But for ad-hoc
    scripts, this function may return None.

    There are 2 flavors of --only argument we need handle:
    1. --only model_name
    2. --only=model_name
    """
    try:
        idx = sys.argv.index("--only")
        if (
            idx + 1 < len(sys.argv)
            and len(sys.argv[idx + 1]) > 0
            and sys.argv[idx + 1][0] != "-"
        ):
            return sys.argv[idx + 1]
    except ValueError:
        pass

    for arg in sys.argv:
        if arg.startswith("--only="):
            return arg[len("--only=") :]

    return None


def is_ones(items: Sequence[Any]) -> bool:
    return all(x == 1 for x in items)


def is_zeros(items: Sequence[Any]) -> bool:
    return all(x == 0 for x in items)


def is_cpu_device(inputs: Sequence[torch.Tensor]) -> bool:
    return all(
        item.device == torch.device("cpu")
        for item in inputs
        if isinstance(item, torch.Tensor)
    )


def get_sympy_Expr_dtype(val: sympy.Expr) -> torch.dtype:
    assert isinstance(val, sympy.Expr), (
        "only support sympy.Expr as input to get_sympy_Expr_dtype"
    )
    if val.is_integer:  # type: ignore[attr-defined]
        return torch.int64
    else:
        return torch.float64


@contextlib.contextmanager
def maybe_profile(should_profile: bool, *args: Any, **kwargs: Any) -> Iterator[Any]:
    if should_profile:
        with torch.profiler.profile(*args, **kwargs) as p:
            yield p
    else:
        yield


def parallel_num_threads() -> int:
    threads = config.cpp.threads
    if threads < 1:
        threads = torch.get_num_threads()
    return threads


@functools.lru_cache(None)
def get_backend_num_stages() -> int:
    from .runtime.triton_helpers import get_backend_options

    options = get_backend_options()
    return options.get("num_stages", 2 if torch.version.hip else 3)


@functools.lru_cache(None)
def get_device_tflops(dtype: torch.dtype) -> int:
    from triton.testing import get_max_simd_tflops, get_max_tensorcore_tflops

    assert dtype in (torch.float16, torch.bfloat16, torch.float32)

    if inspect.signature(get_max_simd_tflops).parameters.get("clock_rate"):
        # Triton API change in https://github.com/openai/triton/pull/2293
        from torch._utils_internal import max_clock_rate

        sm_clock = max_clock_rate()
        if dtype in (torch.float16, torch.bfloat16):
            return get_max_tensorcore_tflops(dtype, sm_clock)

        if torch.backends.cuda.matmul.allow_tf32:
            return get_max_tensorcore_tflops(torch.float32, sm_clock)
        else:
            return get_max_simd_tflops(torch.float32, sm_clock)
    else:
        if dtype in (torch.float16, torch.bfloat16):
            return get_max_tensorcore_tflops(dtype)

        if torch.backends.cuda.matmul.allow_tf32:
            return get_max_tensorcore_tflops(torch.float32)
        else:
            return get_max_simd_tflops(torch.float32)


@functools.lru_cache(None)
def get_gpu_dram_gbps() -> int:
    from triton.testing import get_dram_gbps

    return get_dram_gbps()


def get_gpu_shared_memory() -> int:
    from triton.runtime import driver

    return driver.active.utils.get_device_properties(0).get("max_shared_mem", 0)


def is_welford_reduction(reduction_type: str) -> bool:
    return reduction_type.startswith("welford")


def reduction_num_outputs(reduction_type: str) -> int:
    if is_welford_reduction(reduction_type):
        return 3
    elif reduction_type == "online_softmax_reduce":
        return 2
    else:
        return 1


def is_linux() -> bool:
    return platform.system() == "Linux"


def is_windows() -> bool:
    return sys.platform == "win32"


def has_free_symbols(itr: Iterable[Any]) -> bool:
    return any(isinstance(x, sympy.Expr) and not x.is_number for x in itr)


def is_dynamic(*args: Any) -> bool:
    from . import ir

    for t in args:
        if isinstance(
            t, (ir.TensorBox, ir.StorageBox, ir.BaseView, ir.ComputedBuffer, ir.Buffer)
        ):
            if has_free_symbols(t.maybe_get_size() or ()) or has_free_symbols(
                t.maybe_get_stride() or ()
            ):
                return True
        elif not isinstance(t, ir.IRNode):
            continue
        else:
            raise TypeError(f"unexpected type for is_dynamic {type(t)}")

    return False


# Placeholder strings used in triton codegen.
class Placeholder(enum.Enum):
    # The placeholder for the actual name of a triton kernel.
    # e.g. for "def triton_" it would be "triton_"
    KERNEL_NAME = "KERNEL_NAME"

    # The descriptive name of the triton kernel; when unique_kernel_names = False, this
    # placeholder will be replaced with a string with more information.
    DESCRIPTIVE_NAME = "DESCRIPTIVE_NAME"


def pass_execution_and_save(
    func: Callable[..., Any], gm: GraphModule, inp: Sequence[Any], msg: str
) -> None:
    from .pattern_matcher import stable_topological_sort

    with tempfile.NamedTemporaryFile(
        mode="w",
        encoding="utf-8",
        delete=False,
    ) as f:
        before_io = io.StringIO()
        after_io = io.StringIO()
        ShapeProp(gm=gm, fake_mode=detect_fake_mode(inp)).propagate(*inp)
        print(f"Before:\n{gm.graph}", file=f)
        print(gm.graph, file=before_io)
        start_time = datetime.now()
        with GraphTransformObserver(gm, msg):
            func(gm.graph)
        time_elapsed = datetime.now() - start_time
        # recompile graph
        stable_topological_sort(gm.graph)
        gm.graph.lint()
        gm.recompile()

        print(f"After:\n{gm.graph}", file=f)
        print(gm.graph, file=after_io)
        t = before_io.getvalue() == after_io.getvalue()
        log.info(
            "%s, save before/after graph to %s, graph before/after are the same = %s, time elapsed = %s",
            msg,
            f.name,
            t,
            time_elapsed,
        )


def is_multi_outputs_template(input_buf: Optional[Union[Buffer, Operation]]) -> bool:
    """
    Check if input buffer is a multi-outputs template buffer
    """
    from . import ir

    return isinstance(input_buf, ir.CppTemplateBuffer) and isinstance(
        input_buf.layout, ir.MultiOutputLayout
    )


def is_output_of_multi_outputs_template(
    input_buf: Optional[Union[Buffer, Operation]],
) -> bool:
    """
    Check if input buffer is a output of multi-outputs template buffer
    """
    from . import ir

    return (
        isinstance(input_buf, ir.MultiOutput)
        and len(input_buf.inputs) == 1
        and is_multi_outputs_template(input_buf.inputs[0])
    )


def is_collective(
    node: Optional[Union[Node, Operation]],
    op: Optional[torch._ops.OperatorBase] = None,
) -> bool:
    if node is None:
        return False

    from . import ir

    return (
        type(node) == ir._CollectiveKernel and (op is None or node.op_overload is op)
    ) or (
        # TODO: this is a temporary solution to ensure that we can identify torchrec's
        # communication ops. But in order to allow better communication and computation
        # overlap, torchrec's communication ops should be not used.
        type(node) == ir.FallbackKernel
        and (
            # NOTE: the `hasattr()` check is to bypass errors such as the following:
            # AttributeError: '_OpNamespace' 'torchrec' object has no attribute 'all_to_all_single'
            (
                hasattr(torch.ops.torchrec, "all_to_all_single")
                and node.op_overload == torch.ops.torchrec.all_to_all_single.default
            )
            or (
                hasattr(torch.ops.torchrec, "all_gather_into_tensor")
                and node.op_overload
                == torch.ops.torchrec.all_gather_into_tensor.default
            )
            or (
                hasattr(torch.ops.torchrec, "reduce_scatter_tensor")
                and node.op_overload == torch.ops.torchrec.reduce_scatter_tensor.default
            )
        )
    )


def is_wait(node: Optional[Union[IRNode, Operation]]) -> bool:
    from . import ir

    return type(node) == ir._WaitKernel


def contains_collective(snode: BaseSchedulerNode) -> bool:
    from torch._inductor.scheduler import GroupedSchedulerNode

    if isinstance(snode, GroupedSchedulerNode):
        return any(contains_collective(x) for x in snode.snodes)

    return is_collective(snode.node)


def contains_wait(snode: BaseSchedulerNode) -> bool:
    from torch._inductor.scheduler import GroupedSchedulerNode

    if isinstance(snode, GroupedSchedulerNode):
        return any(contains_wait(x) for x in snode.snodes)
    else:
        return is_wait(snode.node)


def is_fallback_op(
    node: Optional[Operation],
    op: Union[torch._ops.OpOverload, Collection[torch._ops.OpOverload]],
) -> bool:
    from . import ir

    if isinstance(op, torch._ops.OpOverload):
        op = [op]
    return isinstance(node, ir.FallbackKernel) and node.op_overload in op


def buf_name_to_fused_snode(
    buf_name: str, name_to_buf: dict[str, Any], name_to_fused_node: dict[str, Any]
) -> Any:
    return name_to_fused_node[name_to_buf[buf_name].defining_op.get_name()]


def find_recursive_deps_of_node(
    snode: BaseSchedulerNode,
    collected_node_set: MutableSet[BaseSchedulerNode],
    name_to_buf: dict[str, SchedulerBuffer],
    name_to_fused_node: dict[str, BaseSchedulerNode],
    criteria_cb: Callable[[Any], bool] = lambda snode: False,
) -> None:
    if criteria_cb(snode):
        return
    collected_node_set.add(snode)
    for dep in snode.unmet_dependencies:
        defining_op_for_dep = buf_name_to_fused_snode(
            dep.name, name_to_buf, name_to_fused_node
        )
        if defining_op_for_dep in collected_node_set:
            continue
        find_recursive_deps_of_node(
            defining_op_for_dep,
            collected_node_set,
            name_to_buf,
            name_to_fused_node,
            criteria_cb=criteria_cb,
        )


def find_recursive_users_of_node(
    snode: BaseSchedulerNode,
    collected_node_set: MutableSet[BaseSchedulerNode],
    name_to_buf: dict[str, SchedulerBuffer],
    name_to_fused_node: dict[str, BaseSchedulerNode],
    criteria_cb: Callable[[Any], bool] = lambda snode: False,
) -> None:
    if criteria_cb(snode):
        return
    collected_node_set.add(snode)
    for o in snode.get_outputs():
        for user in o.users:
            assert user.node is not None
            if user.node.get_name() == "OUTPUT":
                continue
            if user.node.get_name() not in name_to_fused_node:
                continue
            user_op = name_to_fused_node[user.node.get_name()]
            if user_op in collected_node_set:
                continue
            find_recursive_users_of_node(
                user_op,
                collected_node_set,
                name_to_buf,
                name_to_fused_node,
                criteria_cb=criteria_cb,
            )


def num_fw_fixed_arguments(dynamo_gm_num_inputs: int, aot_fw_gm_num_inputs: int) -> int:
    "Computes the number of inputs to the aot fw graph which have fixed addresses (params and buffers)"
    num_rng_seed_offset_inputs = (
        2 if torch._functorch.config.functionalize_rng_ops else 0
    )
    # AOT won't lift any parameters if we're inlining NN Modules
    # however desugaring subclasses will still add arguments
    # resulted in extra fixed inputs https://github.com/pytorch/pytorch/issues/130502
    return aot_fw_gm_num_inputs - dynamo_gm_num_inputs - num_rng_seed_offset_inputs


def count_tangents(fx_g: torch.fx.GraphModule) -> int:
    """
    Infers which inputs are static for a backwards graph
    """

    def is_saved_tensor(x: Node) -> bool:
        return (
            "tangents" not in x.name
            and "bwd_seed" not in x.name
            and "bwd_base_offset" not in x.name
            and "bwd_rng_state" not in x.name
        )

    arg_count = 0
    static_arg_idxs = []
    for n in fx_g.graph.nodes:
        if n.op == "placeholder":
            if is_saved_tensor(n):
                static_arg_idxs.append(arg_count)
            arg_count += 1

    assert static_arg_idxs == list(range(len(static_arg_idxs)))
    return len(static_arg_idxs)


@dataclasses.dataclass
class BoxedBool:
    value: bool

    def __bool__(self) -> bool:
        return self.value

    @staticmethod
    def disable(obj: Any) -> Union[BoxedBool, bool]:
        if isinstance(obj, BoxedBool):
            obj.value = False
            return obj
        return False


@contextlib.contextmanager
def collect_defined_kernels(kernel_list: list[str]) -> Iterator[None]:
    from .codegen.wrapper import PythonWrapperCodegen

    orig_define_kernel = PythonWrapperCodegen.define_kernel

    def define_kernel(
        self: PythonWrapperCodegen,
        kernel_name: str,
        kernel_code: str,
        metadata: Optional[str] = None,
        gpu: bool = True,
        cpp_definition: Optional[str] = None,
    ) -> Any:
        kernel_list.append(kernel_code)
        return orig_define_kernel(
            self, kernel_name, kernel_code, metadata, gpu, cpp_definition
        )

    with mock.patch.object(PythonWrapperCodegen, "define_kernel", define_kernel):
        yield


def get_cloned_parameter_buffer_name(name: str) -> str:
    return name + "__original__"


def is_gpu(device: Optional[str]) -> bool:
    return device in GPU_TYPES


def device_need_guard(device: str) -> bool:
    return is_gpu(device)


def needs_fallback_due_to_atomic_add_limitations(dtype: torch.dtype) -> bool:
    # tl.atomic add has bfloat16 support in fbcode
    # but not in OSS https://github.com/pytorch/pytorch/issues/97016
    # we will fallback until the code is upstreamed to OSS
    if (
        config.is_fbcode()
        and dtype == torch.bfloat16
        and torch.cuda.is_available()
        and torch.cuda.get_device_capability() >= (9, 0)
    ):
        return False
    else:
        return dtype in OrderedSet([torch.int64, torch.bool, torch.bfloat16])


def use_scatter_fallback(
    op_overload: torch._ops.OpOverload,
    reduction_type: Optional[str],
    self_dtype: torch.dtype,
    src_dtype: torch.dtype,
    src_device_type: str,
    src_is_tensor: bool,
) -> bool:
    if (
        op_overload.overloadpacket
        in (torch.ops.aten.scatter_reduce_, torch.ops.aten.scatter_reduce)
        and reduction_type is None
    ):
        return False

    reduce_ty = (
        "add" if op_overload.overloadpacket == torch.ops.aten.scatter_ else "sum"
    )

    return (
        reduction_type not in (None, reduce_ty)
        or (
            src_is_tensor
            and is_gpu(src_device_type)
            and needs_fallback_due_to_atomic_add_limitations(src_dtype)
        )
        or (
            op_overload.overloadpacket == torch.ops.aten.scatter_reduce_
            and reduction_type == "sum"
            and src_is_tensor
            and src_device_type == "cpu"
            and config.cpp.fallback_scatter_reduce_sum
            and (config.cpp.dynamic_threads or parallel_num_threads() != 1)
        )
        or (reduction_type == reduce_ty and self_dtype in (torch.bool, torch.int64))
        or torch.are_deterministic_algorithms_enabled()
    )


def dump_node_schedule(node_schedule: Sequence[BaseSchedulerNode]) -> None:
    """
    An API that can be used in pdb to dump a node_schedule.
    Right mainly dump the read/write dependencies but can add more as needed.
    """
    from torch._inductor.codegen.simd import DisableReduction, EnableReduction
    from torch._inductor.scheduler import SchedulerNode

    print(f"Node schedule with {len(node_schedule)} nodes")
    for idx, node in enumerate(node_schedule):
        print(f" {idx:3}:")
        if node is EnableReduction:
            print("enable reduction")
        elif node is DisableReduction:
            print("disable reduction")
        elif isinstance(node, SchedulerNode):
            is_red = node.is_reduction()
            print(f"{'red' if is_red else 'pw'} scheduler node")
            if is_red:
                assert node.node is not None
                print(f"original reduction hint {node.node.data.reduction_hint}")  # type: ignore[attr-defined]
            print("ReadDep:")
            for dep in node.read_writes.reads:
                print(dep)
            print("WriteDep:")
            for dep in node.read_writes.writes:
                print(dep)
        else:
            raise RuntimeError(f"Unrecognized node type: {type(node)}")


def tensor_is_aligned(tensor: torch.Tensor) -> bool:
    # See Note: [Input Alignment handling in Inductor]
    # Right now, we don't try to guard on the alignment of the storage offset.
    # When this comment was written, non-symbolic storage_offsets are not guarded on
    # but symbolic storage_offsets are. For consistency, we suppress guard creation
    # upon performing this check: that ensures that we don't add recompiles when we
    # add this logic.
    from torch.fx.experimental.symbolic_shapes import statically_known_true

    return statically_known_true(
        (tensor.storage_offset() * get_dtype_size(tensor.dtype)) % GPU_ALIGN_BYTES == 0
    )


def should_assume_input_aligned(example_input: torch.Tensor) -> bool:
    # See Note: [Input Alignment handling in Inductor]

    # right now, we only care about alignment for cuda tensors.
    if not is_gpu(example_input.device.type):
        return False
    return config.assume_aligned_inputs or tensor_is_aligned(example_input)


def maybe_get_suppress_shape_guards_ctx() -> contextlib.AbstractContextManager[None]:
    # Try to get TracingContext.try_get().fake_mode.shape_env.suppress_guards()
    # If it's not available, return a nullcontext.

    # If we're dealing with cudagraphs, we might not have a tracing_context
    tracing_context = torch._guards.TracingContext.try_get()
    if not tracing_context:
        return contextlib.nullcontext()

    # In standalone inductor compile mode, we might not have a shape_env attached to the fake mode
    shape_env = tracing_context.fake_mode.shape_env
    if not shape_env:
        return contextlib.nullcontext()

    return shape_env.suppress_guards()


def run_and_get_cpp_code(
    fn: Callable[..., Any], *args: Any, **kwargs: Any
) -> tuple[Any, str]:
    # We use the patch context manager instead of using it as a decorator.
    # In this way, we can ensure that the attribute is patched and unpatched correctly
    # even if this run_and_get_cpp_code function is called multiple times.
    with unittest.mock.patch.object(config, "debug", True):
        torch._dynamo.reset()
        import io
        import logging

        log_capture_string = io.StringIO()
        ch = logging.StreamHandler(log_capture_string)
        from torch._inductor.codecache import output_code_log

        output_code_log.addHandler(ch)
        prev_level = output_code_log.level
        output_code_log.setLevel(logging.DEBUG)
        result = fn(*args, **kwargs)
        s = log_capture_string.getvalue()
        output_code_log.setLevel(prev_level)
        output_code_log.removeHandler(ch)
    return result, s


def shape_env_from_inputs(inputs: Sequence[InputType]) -> Optional[ShapeEnv]:
    fake_mode = detect_fake_mode(inputs)

    # TODO(voz): It would be nice to enable this assert, but there are lots of tests that
    # pass in real inputs for now.
    # if len(inputs) > 0:
    # assert fake_mode is not None, breakpoint()

    if fake_mode is not None:
        return fake_mode.shape_env

    # When there are no tensor inputs, get shape_env from the first SymInt.
    for input in inputs:
        if isinstance(input, torch.SymInt):
            return input.node.shape_env

    # TODO(voz): Should we always have one anyway?
    return None


def align_inputs_from_check_idxs(
    model: Callable[[list[InputType]], Any],
    inputs_to_check: Sequence[int],
) -> Callable[[list[InputType]], Any]:
    if len(inputs_to_check) == 0:
        return model

    def run(new_inputs: list[InputType]) -> Any:
        copy_misaligned_inputs(new_inputs, inputs_to_check)
        return model(new_inputs)

    return run


def clone_preserve_strides(x: torch.Tensor) -> torch.Tensor:
    if 0 in x.size():
        # Short-circuits if the shape has no elements
        needed_size = 0
    else:
        needed_size = (
            sum((shape - 1) * stride for shape, stride in zip(x.size(), x.stride())) + 1
        )
    buffer = torch.as_strided(x, (needed_size,), (1,)).clone()
    return torch.as_strided(buffer, x.size(), x.stride())


def copy_misaligned_inputs(
    new_inputs: list[InputType], check_inputs_idxs: Sequence[int]
) -> None:
    for i in check_inputs_idxs:
        _inp = new_inputs[i]
        assert isinstance(_inp, torch.Tensor)
        if _inp.data_ptr() % ALIGNMENT:
            new_inputs[i] = clone_preserve_strides(_inp)


def remove_unaligned_input_idxs(
    inputs: Sequence[InputType],
    static_input_idxs: Sequence[int],
) -> Sequence[int]:
    """
    We require all inputs to be aligned, so introduce a copy for any
    that aren't.
    """
    aligned_static_input_idxs = []
    for idx in static_input_idxs:
        input = inputs[idx]
        if isinstance(input, torch.Tensor) and (input.data_ptr() % ALIGNMENT) == 0:
            aligned_static_input_idxs.append(idx)
    if len(aligned_static_input_idxs) != len(static_input_idxs):
        return aligned_static_input_idxs
    return static_input_idxs


def expr_fits_within_32bit(e: sympy.Expr) -> bool:
    from .virtualized import V

    int_max = torch.iinfo(torch.int32).max
    size_hint = V.graph.sizevars.size_hint
    has_hint = V.graph.sizevars.shape_env.has_hint

    # Allow for unhinted e as long as we can still statically prove
    # (e.g., via ValueRanges) that it is still in bounds
    if V.graph.sizevars.is_expr_static_and_true(e <= int_max):
        return True
    # Otherwise, the hint MUST exist and be in range
    return has_hint(e) and size_hint(e) <= int_max


def set_tracing_context_output_strides(
    example_inputs: Sequence[Any], compiled_graph: CompiledFxGraph
) -> None:
    # Return the output strides to the caller via TracingContext
    context = torch._guards.TracingContext.try_get()
    if context is not None and context.output_strides is not None:
        assert len(context.output_strides) == 0
        shape_env = shape_env_from_inputs(example_inputs)
        assert compiled_graph.output_strides is not None
        for exprs in compiled_graph.output_strides:
            if exprs is None:
                context.output_strides.append(None)
            else:
                fakify_first_call = False
                if ctx := torch._guards.TracingContext.try_get():
                    fakify_first_call = ctx.fakify_first_call

                def map_expr(e: Any) -> Union[float, int, SymInt, SymFloat, SymBool]:
                    if shape_env is None:
                        return int(e)
                    if fakify_first_call:
                        return shape_env.deserialize_symexpr(e)
                    return shape_env.evaluate_symexpr(e)

                context.output_strides.append(
                    tuple(map_expr(e) for e in exprs)  # type: ignore[misc]
                )


def should_use_remote_fx_graph_cache() -> bool:
    if config.fx_graph_remote_cache is not None:
        return config.fx_graph_remote_cache
    if not config.is_fbcode():
        return False

    if torch._utils_internal.is_fb_unit_test():
        return False

    try:
        from torch._inductor.fb.remote_cache import REMOTE_CACHE_VERSION
    except ModuleNotFoundError:
        return False

    return REMOTE_CACHE_VERSION >= torch._utils_internal.justknobs_getval_int(
        "pytorch/remote_cache:fx_graph_memcache_version"
    )


def normalize_name(name: str) -> str:
    return re.sub(r"[^a-zA-Z0-9_]", "_", name)


# correct cases where Triton types names don't match PyTorch
_triton_type_mapping = {
    "tl.bool": "tl.int1",
    "tl.float8_e4m3fn": "tl.float8e4nv",
    "tl.float8_e5m2": "tl.float8e5",
    "tl.float8_e4m3fnuz": "tl.float8e4b8",
    "tl.float8_e5m2fnuz": "tl.float8e5b16",
    # TODO: remove when support is added in triton
    # https://github.com/triton-lang/triton/issues/6054
    "tl.float8_e8m0fnu": "tl.uint8",
}
_torch_triton_mapping = {v: k for k, v in _triton_type_mapping.items()}


_triton_type_re = re.compile(r"^.*[.]")


def triton_type(dtype: torch.dtype) -> str:
    """Convert torch.dtype to triton type"""
    triton_type_name = _triton_type_re.sub("tl.", str(dtype))
    return _triton_type_mapping.get(triton_type_name, triton_type_name)


def triton_type_to_torch(dtype: str) -> torch.dtype:
    adjusted_type = _torch_triton_mapping.get(dtype, dtype)
    type_name = adjusted_type.replace("tl.", "")
    out_dtype = getattr(torch, type_name)
    assert isinstance(out_dtype, torch.dtype)
    return out_dtype


def is_same_tensor(data: torch.Tensor, value: torch.Tensor) -> bool:
    return (
        not data.is_mkldnn
        and data.size() == value.size()
        and data.stride() == value.stride()
        and data.dtype == value.dtype
        and data.device == value.device
        and data.untyped_storage().data_ptr() == value.untyped_storage().data_ptr()
        and data.storage_offset() == value.storage_offset()
    )


def is_same_mkldnn_tensor(data: torch.Tensor, value: torch.Tensor) -> bool:
    return (
        data.is_mkldnn
        and data.size() == value.size()
        and data.dtype == value.dtype
        and data.device == value.device
        and torch.ops.mkldnn.data_ptr(data) == torch.ops.mkldnn.data_ptr(value)
    )


@functools.lru_cache(None)
def boolean_ops() -> tuple[str, ...]:
    return (
        "isinf",
        "isnan",
        "logical_not",
        "logical_and",
        "signbit",
        "and_",
        "le",
        "lt",
        "ge",
        "gt",
        "eq",
        "ne",
        "or_",  # TODO should remove this op
        "xor",
    )


@dataclasses.dataclass
class OpDtypeRule:
    type_promotion_kind: ELEMENTWISE_TYPE_PROMOTION_KIND
    override_return_dtype: Optional[torch.dtype]


op_dtype_propagation_rules: dict[str, OpDtypeRule] = {}


def register_op_dtype_propagation_rules(
    name: str,
    type_promotion_kind: ELEMENTWISE_TYPE_PROMOTION_KIND,
    override_return_dtype: Optional[torch.dtype],
) -> None:
    op_dtype_propagation_rules[name] = OpDtypeRule(
        type_promotion_kind, override_return_dtype
    )


def get_current_backend() -> str:
    from torch._inductor.virtualized import V

    device_str = V.graph.get_current_device_or_throw().type
    if device_str == "cpu":
        return config.cpu_backend
    elif device_str == "mps":
        return "mps"
    else:
        return config.cuda_backend


def upcast_compute_type(dtype: torch.dtype) -> torch.dtype:
    """Maybe upcast [b]float16 to float32"""
    if (
        dtype in (torch.float16, torch.bfloat16)
        and config.triton.codegen_upcast_to_fp32
        and get_current_backend() == "triton"
    ):
        return torch.float32
    return dtype


KeyType = TypeVar("KeyType")
ValType = TypeVar("ValType")


class ScopedDict(MutableMapping[KeyType, ValType]):
    """
    A dictionary-like object that allows for scoped updates. It maintains
    an original dictionary and a set of new items that can override
    the original items within the scope.  The original dictionary is
    unmodified.
    """

    def __init__(self, original_dict: Mapping[KeyType, ValType]):
        self.original_dict = original_dict
        self.new_items: dict[KeyType, ValType] = {}

    def __getitem__(self, key: KeyType) -> ValType:
        if key in self.new_items:
            return self.new_items[key]
        return self.original_dict[key]

    def __setitem__(self, key: KeyType, value: ValType) -> None:
        self.new_items[key] = value

    def __contains__(self, key: object) -> bool:
        return key in self.new_items or key in self.original_dict

    def get(self, key: KeyType, default: Optional[ValType] = None) -> Optional[ValType]:  # type: ignore[override]
        if key in self.new_items:
            return self.new_items[key]
        return self.original_dict.get(key, default)

    def __len__(self) -> int:
        n = len(self.original_dict)
        for k in self.new_items:
            if k not in self.original_dict:
                n += 1
        return n

    def __iter__(self) -> Iterator[KeyType]:
        yield from self.original_dict
        for k in self.new_items:
            if k not in self.original_dict:
                yield k

    def __bool__(self) -> bool:
        return bool(self.original_dict or self.new_items)

    def __delitem__(self, key: KeyType) -> None:
        raise NotImplementedError


@dataclass_transform(frozen_default=True)
def ir_dataclass(cls: Optional[type[Any]] = None, /, *, frozen: bool = True) -> Any:
    def wrap(cls: _T) -> _T:
        if sys.version_info >= (3, 10):
            return dataclasses.dataclass(cls, kw_only=True, frozen=frozen)  # type: ignore[call-overload]
        else:
            # Polyfill for python=3.9. kw_only simply introduces an extra check
            # that only kwargs are used (and is not available on 3.9)
            return dataclasses.dataclass(cls, frozen=frozen)

    if cls is None:
        return wrap
    return wrap(cls)


def get_donated_idxs() -> Optional[list[int]]:
    tracing_context = torch._guards.TracingContext.try_get()
    if tracing_context is not None and tracing_context.fw_metadata:
        return tracing_context.fw_metadata.bw_donated_idxs
    return None


def set_kernel_post_grad_provenance_tracing(
    node_schedule: Sequence[BaseSchedulerNode], kernel_name: str
) -> None:
    from .codegen.simd_kernel_features import DisableReduction, EnableReduction
    from .virtualized import V

    for snode in node_schedule:
        if snode not in (EnableReduction, DisableReduction):
            if snode.node is not None:
                curr_node_info = (
                    V.debug._inductor_triton_kernel_to_post_grad_node_info.setdefault(
                        kernel_name, []
                    )
                )
                curr_node_info.extend(
                    origin.name
                    for origin in snode.node.origins  # type: ignore[attr-defined]
                    if origin.name not in curr_node_info
                )


class TritonAttrsDescriptorVersion(enum.Enum):
    V0_NO_TRITON = 0
    V1_COMPILER = 1  # triton.compiler.compiler.AttrsDescriptor
    V2_BACKENDS = 2  # triton.backends.compiler.AttrsDescriptor
    V3_BACKENDS_TUPLE = (
        3  # triton.backends.compiler.AttrsDescriptor, but with tuple support
    )
    V4_DICT = 4  # a raw dict


@functools.lru_cache(None)
def get_triton_attrs_descriptor_version() -> TritonAttrsDescriptorVersion:
    if importlib.util.find_spec("triton") is None:
        return TritonAttrsDescriptorVersion.V0_NO_TRITON

    import triton.backends.compiler
    import triton.compiler.compiler

    if hasattr(triton.backends.compiler, "AttrsDescriptor"):
        # Triton 3.2.0
        # AttrsDescriptor was moved from triton.compiler.compiler to triton.backends.compiler.
        # AttrsDescriptor and its serialization format were also changed.

        # TODO: implement V3_BACKENDS_TUPLE
        # On Dec 9, 2024, tuple support (triton #5220) was implemented and breaks handling.
        # We don't have a way to detect this (and haven't implemented this version)
        return TritonAttrsDescriptorVersion.V2_BACKENDS
    elif hasattr(triton.compiler.compiler, "AttrsDescriptor"):
        # Triton 3.0.0
        return TritonAttrsDescriptorVersion.V1_COMPILER
    else:
        # After Jan 1, 2025
        # AttrsDescriptor was removed and replaced with a raw dict.
        return TritonAttrsDescriptorVersion.V4_DICT


def triton_version_uses_attrs_dict() -> bool:
<<<<<<< HEAD
    return get_triton_attrs_descriptor_version() == TritonAttrsDescriptorVersion.V4_DICT


def is_cudagraph_unsafe_op(node: Operation) -> bool:
    """
    Returns True if the node is an op that is not cudagraphable.
    Usually only custom ops have this tag.
    """
    from . import ir

    if not isinstance(node, ir.FallbackKernel):
        return False

    if (
        isinstance(node.op_overload, torch._ops.OpOverload)
        and torch._C.Tag.cudagraph_unsafe in node.op_overload.tags
    ):
        return True

    return False


def get_ld_library_path() -> str:
    path = os.environ.get("LD_LIBRARY_PATH", "")
    if config.is_fbcode():
        from libfb.py.parutil import get_runtime_path

        runtime_path = get_runtime_path()
        if runtime_path:
            lib_path = os.path.join(runtime_path, "runtime", "lib")
            path = os.pathsep.join([lib_path, path]) if path else lib_path

    return path
=======
    return get_triton_attrs_descriptor_version() == TritonAttrsDescriptorVersion.V4_DICT
>>>>>>> 114d404b
<|MERGE_RESOLUTION|>--- conflicted
+++ resolved
@@ -2779,7 +2779,6 @@
 
 
 def triton_version_uses_attrs_dict() -> bool:
-<<<<<<< HEAD
     return get_triton_attrs_descriptor_version() == TritonAttrsDescriptorVersion.V4_DICT
 
 
@@ -2799,20 +2798,4 @@
     ):
         return True
 
-    return False
-
-
-def get_ld_library_path() -> str:
-    path = os.environ.get("LD_LIBRARY_PATH", "")
-    if config.is_fbcode():
-        from libfb.py.parutil import get_runtime_path
-
-        runtime_path = get_runtime_path()
-        if runtime_path:
-            lib_path = os.path.join(runtime_path, "runtime", "lib")
-            path = os.pathsep.join([lib_path, path]) if path else lib_path
-
-    return path
-=======
-    return get_triton_attrs_descriptor_version() == TritonAttrsDescriptorVersion.V4_DICT
->>>>>>> 114d404b
+    return False