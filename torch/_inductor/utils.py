from __future__ import annotations

import collections
import contextlib
import dataclasses
import enum
import functools
import importlib
import inspect
import io
import itertools
import logging
import math
import operator
import os
import platform
import re
import shutil
import sys
import tempfile
import textwrap
import time
import unittest
from collections.abc import Collection, Iterator, Mapping, MutableMapping, MutableSet
from datetime import datetime
from io import StringIO
from typing import (
    Any,
    Callable,
    cast,
    Generic,
    Literal,
    NamedTuple,
    Optional,
    Protocol,
    TYPE_CHECKING,
    TypeVar,
    Union,
)
from typing_extensions import (
    Concatenate,
    dataclass_transform,
    ParamSpec,
    Self,
    TypeGuard,
)
from unittest import mock

import sympy

import torch
from torch._inductor.runtime.hints import DeviceProperties
from torch.utils._ordered_set import OrderedSet
from torch.utils._pytree import tree_map_only


if TYPE_CHECKING:
    from collections.abc import Iterable, Sequence, ValuesView

    from torch import SymBool, SymFloat, SymInt
    from torch._prims_common import ELEMENTWISE_TYPE_PROMOTION_KIND
    from torch.fx import GraphModule
    from torch.fx.experimental.symbolic_shapes import ShapeEnv
    from torch.fx.node import Node

    from .codegen.common import WorkspaceArg
    from .codegen.wrapper import PythonWrapperCodegen
    from .graph import GraphLowering
    from .ir import Buffer, ExternKernel, IRNode, Layout, Operation, ReinterpretView
    from .output_code import CompiledFxGraph
    from .scheduler import BaseSchedulerNode, SchedulerBuffer


GPU_TYPES = ["cuda", "mps", "xpu"]
T = TypeVar("T")


# defines here before import torch._dynamo is for avoiding circular import
# when get_gpu_type is imported from dynamo
@functools.lru_cache(None)
def get_gpu_type() -> str:
    avail_gpus = [x for x in GPU_TYPES if getattr(torch, x).is_available()]
    assert len(avail_gpus) <= 1
    gpu_type = "cuda" if len(avail_gpus) == 0 else avail_gpus.pop()
    return gpu_type


from torch._dynamo.device_interface import get_interface_for_device
from torch._dynamo.utils import detect_fake_mode
from torch.autograd import DeviceType
from torch.autograd.profiler_util import EventList
from torch.fx.passes.graph_transform_observer import GraphTransformObserver
from torch.fx.passes.shape_prop import ShapeProp
from torch.utils._sympy.functions import (
    CeilDiv,
    CleanDiv,
    FloorDiv,
    Identity,
    ModularIndexing,
)
from torch.utils._sympy.symbol import make_symbol, SymT
from torch.utils._sympy.value_ranges import bound_sympy, ValueRanges

from . import config
from .runtime.runtime_utils import ceildiv as runtime_ceildiv


_IS_WINDOWS = sys.platform == "win32"

log = logging.getLogger(__name__)

_T = TypeVar("_T")
VarRanges = dict[sympy.Expr, sympy.Expr]
InputType = Optional[Union[torch.Tensor, int, torch.SymInt]]

GPU_KERNEL_BIN_EXTS = {"cuda": ".cubin", "xpu": ".spv"}

GPU_ALIGN_BYTES = 16
ALIGNMENT = 16

TMA_ALIGNMENT = 16
TMA_DESCRIPTOR_SIZE = 128

ALIGN_BYTES = 64
assert (ALIGN_BYTES & (ALIGN_BYTES - 1)) == 0 and ALIGN_BYTES >= 8, "must be power of 2"


def _align(nbytes: int) -> int:
    """Round up to the nearest multiple of ALIGN_BYTES"""
    return (nbytes + ALIGN_BYTES - 1) & -ALIGN_BYTES


def _is_aligned(v: sympy.Expr) -> bool:
    """v can be statically proven to be a multiple of ALIGN_BYTES"""
    if isinstance(v, (sympy.Add, sympy.Max)):
        return all(map(_is_aligned, v.args))
    return isinstance(v, align) or sympy.gcd(v, ALIGN_BYTES) == ALIGN_BYTES


class align(sympy.Function):
    """Symbolically round up to the nearest multiple of ALIGN_BYTES"""

    nargs = (1,)
    is_integer = True

    @classmethod
    def eval(cls, value: sympy.Expr) -> Optional[sympy.Expr]:
        if isinstance(value, (int, sympy.Integer)):
            return _align(int(value))
        if _is_aligned(value):
            return value


@dataclasses.dataclass(frozen=True)
class GraphPartitionMap:
    """
    Mapping from the partition info (e.g., input/output) to the graph info
    """

    # a unique id of graph partition
    id: int

    # map partition input/output indices to graph input/output indices. None indicates
    # a partition input/output is not a graph input/output.
    input_index_mapping: list[Optional[int]]
    output_index_mapping: list[Optional[int]]

    # name of constants read/written by the graph partition
    constant_names: list[str]


def do_bench_using_profiling(
    fn: Callable[[], Any], warmup: int = 25, rep: int = 100
) -> float:
    """
    Returns benchmark results by examining torch profiler events.
    This could be more accurate as it doesn't count CPU side overhead.
    However, this also requires manually excluding irrelevant event, e.g.
    vectorized_elementwise_kernel which is used to fill L2 cache,
    various CUDA events, etc, so could also be fragile.
    """

    fn()
    torch.cuda.synchronize()
    cache = torch.empty(int(256e6 // 4), dtype=torch.int, device="cuda")

    # Estimate the runtime of the function
    start_event = torch.cuda.Event(enable_timing=True)
    end_event = torch.cuda.Event(enable_timing=True)
    start_event.record()
    for _ in range(5):
        cache.zero_()
        fn()
    end_event.record()
    torch.cuda.synchronize()
    estimate_ms = start_event.elapsed_time(end_event) / 5

    # compute number of warmup and repeat
    n_warmup = max(1, int(warmup / estimate_ms))
    n_repeat = max(1, int(rep / estimate_ms))

    # Warm-up
    for _ in range(n_warmup):
        fn()

    with torch.profiler.profile(
        activities=[
            torch.profiler.ProfilerActivity.CUDA,
        ]
    ) as p:
        # Benchmark
        for i in range(n_repeat):
            # we clear the L2 cache before each run
            cache.zero_()
            # record time of `fn`
            fn()
        # Record clocks
        torch.cuda.synchronize()

    log.debug("raw events")
    log.debug(p.key_averages().table(sort_by="self_device_time_total", row_limit=-1))

    filtered_events = EventList(
        [
            event
            for event in p.events()
            if event.device_type == DeviceType.CUDA and event.name != "Context Sync"
        ]
    )
    if len(filtered_events) % n_repeat != 0:
        raise RuntimeError(
            "Failed to divide all profiling events into #repeat groups. "
            "#CUDA events: %d, #repeats: %s",
            len(filtered_events),
            n_repeat,
        )
    num_event_per_group = len(filtered_events) / n_repeat
    actual_events = EventList(
        [
            event
            for i, event in enumerate(filtered_events)
            if i % num_event_per_group != 0
        ]
    )
    actual_events._build_tree()
    actual_events = actual_events.key_averages()

    log.debug("profiling time breakdown")
    log.debug(actual_events.table(row_limit=-1))

    res = sum(event.device_time_total for event in actual_events) / 1000.0 / n_repeat
    log.debug("profiling results: %s ms", res)
    return res


@functools.lru_cache(None)
def has_torchvision_roi_align() -> bool:
    try:
        from torchvision.ops import roi_align  # noqa: F401

        torch._C._dispatch_has_kernel_for_dispatch_key("torchvision::nms", "Meta")
        return roi_align is not None and hasattr(
            getattr(torch.ops, "torchvision", None), "roi_align"
        )
    except ImportError:
        return False
    except RuntimeError as e:
        assert "torchvision::nms does not exist" in str(e)
        return False


def decode_device(device: Union[Optional[torch.device], str]) -> torch.device:
    if device is None:
        return torch.tensor(0.0).device  # default device
    if isinstance(device, str):
        device = torch.device(device)
    if device.type not in ("cpu", "meta") and device.index is None:
        device_interface = get_interface_for_device(device.type)
        return torch.device(device.type, index=device_interface.Worker.current_device())
    return device


def sympy_product(it: Iterable[sympy.Expr]) -> sympy.Expr:
    return functools.reduce(operator.mul, it, sympy.S.One)


def sympy_dot(seq1: Sequence[sympy.Expr], seq2: Sequence[sympy.Expr]) -> sympy.Expr:
    assert len(seq1) == len(seq2)
    return sympy.expand(sum(a * b for a, b in zip(seq1, seq2)))


def unique(it: Iterable[_T]) -> ValuesView[_T]:
    return {id(x): x for x in it}.values()


def ceildiv(
    numer: Union[int, sympy.Expr], denom: Union[int, sympy.Expr]
) -> Union[int, sympy.Expr]:
    if isinstance(numer, sympy.Expr) or isinstance(denom, sympy.Expr):
        return CeilDiv(sympy.sympify(numer), sympy.sympify(denom))
    # TODO: There is a bug in a call to this function, to repro:
    # python benchmarks/dynamo/huggingface.py --inductor -d cuda --accuracy
    # --amp --only YituTechConvBert --dynamic-shapes
    assert isinstance(numer, int) and isinstance(denom, int), (
        f"{numer}: {type(numer)}, {denom}: {type(denom)}"
    )
    return runtime_ceildiv(numer, denom)


def _type_of(key: Optional[torch.dtype]) -> str:
    # Use the function here to get rid of dependencies on the Triton during the codegen.
    # Refer to Triton implementation here:
    # https://github.com/openai/triton/blob/98b5945d2aef679e00ebca8e07c35c3658ec76de/python/triton/runtime/jit.py#L238
    # `None` is nullptr.  Implicitly convert to *i8.
    if key is None:
        return "*i8"
    dtype_str = str(key).split(".")[-1]
    tys = {
        "bool": "i1",
        "float8e4nv": "fp8e4nv",
        "float8e5": "fp8e5",
        "float8e4b15": "fp8e4b15",
        "float8e4b15x4": "fp8e4b15x4",
        "float8_e4m3fn": "fp8e4nv",
        "float8_e5m2": "fp8e5",
        # TODO: remove when support is added in triton
        # https://github.com/triton-lang/triton/issues/6054
        "float8_e8m0fnu": "u8",
        "float16": "fp16",
        "bfloat16": "bf16",
        "float32": "fp32",
        "float64": "fp64",
        "int8": "i8",
        "int16": "i16",
        "int32": "i32",
        "int64": "i64",
        "uint8": "u8",
        "uint16": "u16",
        "uint32": "u32",
        "uint64": "u64",
    }
    # reinterpret can create triton type
    tys.update({v: v for v in list(tys.values())})
    return key if isinstance(key, str) else f"*{tys[dtype_str]}"


def convert_shape_to_inductor(
    lst: Iterable[Union[int, torch.SymInt]],
) -> list[sympy.Expr]:
    """
    Gets the shape and stride of a tensor. For non-symbolic tensors, this is
    trivial. But for symbolic tensors, we need to map from SymIntNode into
    sympy.Expr.
    """
    return [sympy.sympify(i) for i in lst]


def convert_shape_to_symint(
    lst: Iterable[Union[int, sympy.Expr]],
) -> list[Union[int, torch.SymInt]]:
    """
    Takes a list of shapes from Inductor and converts them into symints (or just
    ints if all shapes are static).
    """
    from .virtualized import V

    return [
        (
            i
            if isinstance(i, int)
            else (
                int(i)
                if isinstance(i, sympy.Integer)
                else V.graph.sizevars.shape_env.create_symintnode(i, hint=None)
            )
        )
        for i in lst
    ]


def is_view(op: torch._ops.OpOverload) -> bool:
    """
    Does this op overload have aliasing
    """
    return any(a.alias_info is not None for a in op._schema.arguments)


def is_pointwise_use(
    use: Node,
    is_pointwise_fn: Callable[[torch._ops.OpOverload], bool] = lambda _: False,
) -> bool:
    """
    Do all uses of this op have torch.Tag.pointwise or return True for optional `is_pointwise_fn`

    Uses in views ops will follow the views uses
    """

    if not use.op == "call_function":
        return False
    if not (
        isinstance(use.target, torch._ops.OpOverload) or use.target is operator.getitem
    ):
        return False

    target = cast(torch._ops.OpOverload, use.target)
    if target is operator.getitem or is_view(target):
        return all(is_pointwise_use(u, is_pointwise_fn) for u in use.users)

    return torch.Tag.pointwise in target.tags or is_pointwise_fn(target)


def gen_gm_and_inputs(
    target: Any, args: list[Any], kwargs: dict[str, Any]
) -> tuple[GraphModule, list[torch.Tensor]]:
    g = torch.fx.Graph()
    graph_args: list[torch.Tensor] = []

    def add_tensor_arg(arg: torch.Tensor) -> Node:
        graph_args.append(arg)
        return g.placeholder(f"arg{len(graph_args)}")

    node = g.call_function(
        target, *tree_map_only(torch.Tensor, add_tensor_arg, (args, kwargs))
    )
    if (
        len(target._schema.returns) == 1
        and str(target._schema.returns[0].type) == "Tensor"
    ):
        node = (node,)  # type: ignore[assignment]
    g.output(node)

    gm = torch.fx.GraphModule({}, g)
    return gm, graph_args


def synchronize(device: str = "cuda") -> None:
    if device == "cpu":
        return
    device_interface = get_interface_for_device(device)
    if device_interface.is_available():
        device_interface.synchronize()


def timed(
    model: Callable[..., Any],
    example_inputs: Sequence[Any],
    times: int = 1,
    device: str = "cuda",
) -> float:
    synchronize(device)
    torch.manual_seed(1337)
    t0 = time.perf_counter()
    for _ in range(times):
        result = model(*example_inputs)
        synchronize(device)
    t1 = time.perf_counter()
    # GC the result after timing
    assert result is not None  # type: ignore[possibly-undefined]
    return t1 - t0


def print_performance(
    model: Callable[..., Any],
    example_inputs: Sequence[Any] = (),
    times: int = 10,
    repeat: int = 10,
    baseline: float = 1.0,
    device: str = "cuda",
) -> float:
    timings = torch.tensor(
        [timed(model, example_inputs, times, device) for _ in range(repeat)]
    )
    took = torch.median(timings) / times
    print(f"{took / baseline:.6f}")
    return took.item()


def precompute_method(obj: Any, method: str) -> None:
    """Replace obj.method() with a new method that returns a precomputed constant."""
    result = getattr(obj, method)()
    setattr(obj, method, lambda: result)


def precompute_methods(obj: Any, methods: list[str]) -> None:
    """Replace methods with new methods that returns a precomputed constants."""
    for method in methods:
        precompute_method(obj, method)


def cmp(a: int, b: int) -> int:
    return int(a > b) - int(a < b)


def pad_listlike(x: Union[int, Sequence[int]], size: int) -> Sequence[int]:
    if isinstance(x, int):
        return [x] * size
    if len(x) == 1:
        return type(x)([x[0]]) * size  # type: ignore[call-arg, operator, return-value]
    return x


# Used to ensure that iterating over a set is deterministic
def tuple_sorted(x: tuple[_T, ...]) -> list[_T]:
    if len(x) == 0:
        return []

    def sort_func(elem: _T) -> str:
        if isinstance(elem, str):
            return elem

        from .scheduler import BaseSchedulerNode

        assert isinstance(elem, BaseSchedulerNode)
        return elem.get_name()

    return sorted(x, key=sort_func)


P = ParamSpec("P")
RV = TypeVar("RV", covariant=True)


class CachedMethod(Protocol, Generic[P, RV]):
    @staticmethod
    def clear_cache(cache: Any) -> None: ...

    def __call__(self, *args: P.args, **kwargs: P.kwargs) -> RV: ...


# See https://github.com/python/mypy/issues/13222#issuecomment-1193073470 to understand the type signature
def cache_on_self(fn: Callable[Concatenate[Any, P], RV]) -> CachedMethod[P, RV]:
    name = fn.__name__
    key = f"__{name}_cache"

    # wrapper is likely on the hot path, compile a specialized version of it
    ctx = {"fn": fn}
    exec(
        f"""\
        def {name}_cache_on_self(self):
            try:
                return self.{key}
            except AttributeError:
                pass
            rv = fn(self)
            object.__setattr__(self, "{key}", rv)
            return rv
        """.lstrip(),
        ctx,
    )
    wrapper = functools.wraps(fn)(ctx[f"{name}_cache_on_self"])

    def clear_cache(self: Any) -> None:
        if hasattr(self, key):
            delattr(self, key)

    wrapper.clear_cache = clear_cache  # type: ignore[attr-defined]
    return wrapper  # type: ignore[return-value]


def aggregate_origins(
    node_schedule: Union[Sequence[BaseSchedulerNode], ExternKernel],
) -> OrderedSet[Node]:
    from . import ir

    if isinstance(node_schedule, list):
        return functools.reduce(
            operator.or_,
            [
                node.node.origins
                for node in node_schedule
                if hasattr(node, "node") and node.node
            ],
            OrderedSet(),
        )
    elif isinstance(node_schedule, ir.ExternKernel):
        return node_schedule.origins
    else:
        return OrderedSet()


def get_fused_kernel_name(
    node_schedule: Sequence[BaseSchedulerNode],
    descriptive_names: Literal[True, "torch", "original_aten", "inductor_node"],
) -> str:
    all_origins = aggregate_origins(node_schedule)
    if descriptive_names == "original_aten":
        # Bases the kernel name off of the top-level aten operator (i.e. pre-decompositions)
        sources = [
            origin.meta["original_aten"]._overloadpacket.__name__
            for origin in all_origins
            if origin.op == "call_function"
            and "original_aten" in origin.meta
            and origin.meta["original_aten"] is not None
        ]
        sources = sorted(OrderedSet(sources))
    elif descriptive_names == "torch":
        # Bases the kernel name off of the top-level "torch" operator (i.e. post-dynamo graph)
        sources = []
        for origin in all_origins:
            if origin.op == "call_function" and "source_fn_stack" in origin.meta:
                source_fn = origin.meta["source_fn_stack"][-1]
                if isinstance(source_fn[1], str):
                    sources.append(source_fn[1])
                else:
                    sources.append(source_fn[1].__name__)
        sources = sorted(OrderedSet(sources))
    elif descriptive_names == "inductor_node":
        sources = [
            origin.name for origin in all_origins if origin.op == "call_function"
        ]
    else:
        raise NotImplementedError
    sources = sources
    return "_".join(["fused"] + sources)


def get_kernel_metadata(
    node_schedule: Union[Sequence[BaseSchedulerNode], ExternKernel],
    wrapper: PythonWrapperCodegen,
) -> tuple[str, str]:
    all_origins = aggregate_origins(node_schedule)
    inductor_nodes = [origin for origin in all_origins if origin.op == "call_function"]

    from_node_dict = collections.defaultdict(list)
    original_aten_dict = collections.defaultdict(list)

    # Attempt to sort `inductor_nodes` topologically. Note that the case
    # where `inductor_nodes` contains nodes from multiple graph instances
    # is not supported. An example of this is conditional statements.
    single_graph = None
    if len(inductor_nodes):
        unique_graphs = OrderedSet(n.graph for n in inductor_nodes)
        if len(unique_graphs) == 1:
            single_graph = inductor_nodes[0].graph
            # create a map of idx -> node and cache it
            if not hasattr(single_graph, "_inductor_kernel_metadata_node_to_idx_map"):
                node_to_idx_map = {n: idx for idx, n in enumerate(single_graph.nodes)}
                single_graph._inductor_kernel_metadata_node_to_idx_map = node_to_idx_map  # type: ignore[attr-defined]
            inductor_nodes.sort(
                key=lambda n: single_graph._inductor_kernel_metadata_node_to_idx_map[n]  # type: ignore[attr-defined]
            )

    for node in inductor_nodes:
        if "original_aten" in node.meta and node.meta["original_aten"] is not None:
            key = str(node.meta["original_aten"]._overloadpacket)
            original_aten_dict[key].append(node.name)
        if "from_node" in node.meta:
            key = node.meta["from_node"][0].name
            from_node_dict[key].append(node.name)
    sort_str = "Topologically Sorted" if single_graph is not None else "Unsorted"
    metadata = (
        f"{wrapper.comment} {sort_str} Source Nodes: [{', '.join(from_node_dict.keys())}], "
        f"Original ATen: [{', '.join(original_aten_dict.keys())}]"
    )

    # trace back to original node here
    detailed_metadata = [f"{wrapper.comment} Source node to ATen node mapping:"]
    for original_node, nodes in sorted(from_node_dict.items()):
        detailed_metadata.append(
            f"{wrapper.comment}   {original_node} => {', '.join(sorted(nodes))}"
        )

    # print the aot_autograd graph fragment
    if single_graph is not None:
        detailed_metadata.append(f"{wrapper.comment} Graph fragment:")
        for n in inductor_nodes:
            # TODO(future): maybe refactor torch/fx/graph.py to make it easy to
            # generate python code for graph fragments
            detailed_metadata.append(f"{wrapper.comment}   {n.format_node()}")

    return metadata, "\n".join(detailed_metadata)


def dominated_nodes(
    initial_queue: Iterable[torch.fx.Node],
    skip_filter: Optional[Callable[[Any], bool]] = None,
) -> OrderedSet[torch.fx.Node]:
    """Returns the set of nodes whose values depend on those within initial_queue"""
    initial_queue = list(initial_queue)
    dominated_set = OrderedSet(initial_queue)

    while initial_queue:
        node = initial_queue.pop()
        for user in node.users:
            if skip_filter and skip_filter(user):
                continue
            if user not in dominated_set:
                dominated_set.add(user)
                initial_queue.append(user)

    return dominated_set


def gather_origins(
    args: Sequence[IRNode], kwargs: dict[str, IRNode]
) -> OrderedSet[IRNode]:
    import itertools

    from . import ir

    def is_unrealized_node(n: IRNode) -> bool:
        if isinstance(n, ir.TensorBox):
            return is_unrealized_node(n.data)
        if isinstance(n, ir.StorageBox):
            return is_unrealized_node(n.data)
        return isinstance(n, ir.IRNode) and isinstance(n, ir.Pointwise)

    kwarg_origins = [val.origins for val in kwargs.values() if is_unrealized_node(val)]
    arg_origins = [arg.origins for arg in args if is_unrealized_node(arg)]
    return OrderedSet(itertools.chain(*arg_origins, *kwarg_origins))


def sympy_str(expr: sympy.Expr) -> str:
    """
    Normal sympy str is very slow, this is a lot faster.  The result are
    somewhat worse, as it doesn't do as much simplification.  So don't
    use this for final codegen.
    """
    if isinstance(expr, sympy.Symbol):
        return expr.name
    if isinstance(expr, sympy.Add):
        return " + ".join(map(sympy_str, expr.args))
    if isinstance(expr, sympy.Mul):
        return " * ".join(map(sympy_str, expr.args))

    if isinstance(expr, (ModularIndexing, CleanDiv, FloorDiv, Identity)):
        return f"{expr.func.__name__}({', '.join(map(sympy_str, expr.args))})"
    return str(expr)


def get_bounds_index_expr(index: sympy.Expr) -> ValueRanges[Any]:
    from .virtualized import V

    # If this expression does not come from an FX node, we compute its bounds
    if (
        config.compute_all_bounds
        and (fx_node := getattr(V.interpreter, "current_node", None))
        and fx_node.target != "index_expr"
    ):
        return bound_sympy(index)
    else:
        return ValueRanges.unknown()


def prefix_is_reduction(prefix: str) -> bool:
    return prefix[0] == "r"


def sympy_index_symbol_with_prefix(prefix: SymT, idx: int) -> sympy.Symbol:
    """
    Used to generate an integer-nonnegative symbol.
    """
    # This should never be used for creating shape/stride symbols, as those
    # should all be allocated before Inductor.
    assert prefix != SymT.SIZE
    # NOTE: shape symbols are positive (> 0), but index variables are only
    # non-negative (>= 0).
    return make_symbol(prefix, idx, integer=True, nonnegative=True)


def generate_assert(check: bool) -> bool:
    return (check or config.debug_index_asserts) and config.assert_indirect_indexing


def sympy_index_symbol(name: str) -> sympy.Symbol:
    """
    Used to generate an integer-nonnegative symbol.
    """
    # This should never be used for creating shape/stride symbols, as those
    # should all be allocated before Inductor.
    assert name[0] != "s"
    # NOTE: shape symbols are positive (> 0), but index variables are only
    # non-negative (>= 0).
    return sympy.Symbol(name, integer=True, nonnegative=True)


def sympy_subs(expr: sympy.Expr, replacements: dict[sympy.Expr, Any]) -> sympy.Expr:
    """
    When the passed replacement symbol v is a string, it is converted to a symbol with name v that
    have the same replaced expression integer and nonnegative properties.
    """

    def to_symbol(
        replaced: sympy.Expr, replacement: Union[sympy.Expr, str]
    ) -> sympy.Symbol:
        assert isinstance(replaced, sympy.Expr)
        if isinstance(replacement, str):
            return sympy.Symbol(
                replacement,
                integer=replaced.is_integer,  # type: ignore[attr-defined]
                nonnegative=replaced.is_nonnegative,  # type: ignore[attr-defined]
            )
        else:
            return replacement

    # xreplace is faster than subs, but is way more picky
    return sympy.sympify(expr).xreplace(
        {k: to_symbol(k, v) for k, v in replacements.items()}
    )


def is_symbolic(a: Any) -> TypeGuard[Union[torch.SymInt, torch.Tensor]]:
    return isinstance(a, torch.SymInt) or (
        isinstance(a, torch.Tensor)
        and any(is_symbolic(x) for x in itertools.chain(a.size(), a.stride()))
    )


def any_is_symbolic(*args: Any) -> bool:
    return any(is_symbolic(a) for a in args)


def get_first_incompatible_cudagraph_node(
    gm: torch.fx.GraphModule,
) -> Optional[torch.fx.Node]:
    from torch.fx.experimental.symbolic_shapes import free_unbacked_symbols

    forbidden_set = OrderedSet(
        [
            "aten._fused_moving_avg_obs_fq_helper.default",
            "aten._fused_moving_avg_obs_fq_helper_functional.default",
            "fbgemm.dense_to_jagged.default",
            "fbgemm.jagged_to_padded_dense.default",
            "run_and_save_rng_state",
            "run_with_rng_state",
            "aten._local_scalar_dense",
            # Technically, it's not necessary to ban this, because an
            # assert_scalar with constant arguments can be validly run
            # with CUDA graphs, but the operator is also pointless with
            # constant arguments, so might as well ban
            "aten._assert_scalar",
        ]
    )
    if torch.are_deterministic_algorithms_enabled():
        forbidden_set.update(
            (
                "aten._unsafe_index_put.default",
                "aten._unsafe_masked_index_put_accumulate.default",
                "aten.index_put.default",
                "aten.index_put_.default",
                "aten.scatter.src",
                "aten.scatter.reduce",
                "aten.scatter.value_reduce",
                "aten.scatter_add_",
                "aten.scatter_add.default",
                "aten.scatter_reduce.two",
                "aten.scatter_reduce_.two",
                "aten.scatter_reduce.two_out",
            )
        )

    for node in gm.graph.nodes:
        if str(node.target) in forbidden_set:
            return node

        if (
            not torch._inductor.config.graph_partition
            and isinstance(node.target, torch._ops.OpOverload)
            and torch._C.Tag.cudagraph_unsafe in node.target.tags
        ):
            # skip cudagraph if a cudagraph_unsafe op is detected.
            # graph_partition helps by spliting on this cudagraph_unsafe
            # op and cudagraphifying the subgraphs.
            return node

        if (val := node.meta.get("val")) is not None and free_unbacked_symbols(val):
            return node

    return None


def output_node(gm: torch.fx.GraphModule) -> Node:
    """Get the output node from an FX graph"""
    last_node = next(iter(reversed(gm.graph.nodes)))
    assert last_node.op == "output"
    return last_node


_registered_caches: list[Any] = []


def clear_on_fresh_inductor_cache(obj: Any) -> Any:
    """
    Use this decorator to register any caches that should be cache_clear'd
    with fresh_inductor_cache().
    """
    if not hasattr(obj, "cache_clear") or not callable(obj.cache_clear):
        raise AttributeError(f"{obj} does not have a cache_clear method")

    _registered_caches.append(obj)
    return obj


def clear_inductor_caches() -> None:
    """
    Clear all registered caches.
    """
    for obj in _registered_caches:
        obj.cache_clear()


import gc


def unload_xpu_triton_pyds() -> None:
    # unload __triton_launcher.pyd
    for module_name in list(sys.modules.keys()):
        if not module_name.startswith("torch._inductor.runtime.compile_tasks."):
            continue
        m = sys.modules[module_name]
        for attr_name in m.__dict__.keys():
            if attr_name.startswith("triton_"):
                kernel = getattr(m, attr_name)
                if isinstance(
                    kernel, torch._inductor.runtime.triton_heuristics.CachingAutotuner
                ):
                    for result in kernel.compile_results:
                        if isinstance(
                            result,
                            torch._inductor.runtime.triton_heuristics.TritonCompileResult,
                        ):
                            result.kernel.run.mod.__del__()
        del sys.modules[module_name]

    # unload spirv_utils.pyd
    if "triton.runtime.driver" in sys.modules:
        mod = sys.modules["triton.runtime.driver"]
        del type(mod.driver.active.utils).instance
        del mod.driver.active.utils

    gc.collect()


@contextlib.contextmanager
def fresh_inductor_cache(
    cache_entries: Optional[dict[str, Any]] = None,
    dir: Optional[str] = None,
    delete: bool = True,
) -> Iterator[None]:
    """
    Contextmanager that provides a clean tmp cachedir for inductor.

    Optionally, pass a dict as 'cache_entries' to get a list of filenames and sizes
    generated with this cache instance.
    """
    clear_inductor_caches()

    inductor_cache_dir = tempfile.mkdtemp(dir=dir)
    try:
        with mock.patch.dict(
            os.environ, {"TORCHINDUCTOR_CACHE_DIR": inductor_cache_dir}
        ):
            log.debug("Using inductor cache dir %s", inductor_cache_dir)
            triton_cache_dir = os.path.join(inductor_cache_dir, "triton")
            with mock.patch.dict(os.environ, {"TRITON_CACHE_DIR": triton_cache_dir}):
                yield
                if isinstance(cache_entries, dict):
                    assert len(cache_entries) == 0, "expected empty cache_entries dict"
                    if os.path.exists(triton_cache_dir):
                        files = os.listdir(triton_cache_dir)
                        cache_entries.update(
                            {
                                f: os.path.getsize(os.path.join(triton_cache_dir, f))
                                for f in files
                                if ".lock" not in f
                            }
                        )
        if delete:
            if is_windows() and torch.xpu.is_available():
                unload_xpu_triton_pyds()

            shutil.rmtree(
                inductor_cache_dir,
                # Let's not fail if we can't clean up the temp dir. Also note that for
                # Windows, we can't delete the loaded modules because the module binaries
                # are open.
                onerror=lambda func, path, exc_info: log.warning(
                    "Failed to remove temporary cache dir at %s",
                    inductor_cache_dir,
                    exc_info=exc_info,
                ),
            )
    except Exception:
        log.warning("on error, temporary cache dir kept at %s", inductor_cache_dir)
        raise
    finally:
        clear_inductor_caches()


def argsort(seq: Sequence[Any]) -> list[int]:
    # preserve original order for equal strides
    getter = seq.__getitem__
    a_r = range(len(seq))
    return list(reversed(sorted(a_r, key=getter, reverse=True)))  # noqa: C413


def argsort_sym(
    shape_env: ShapeEnv, seq: Sequence[Union[int, torch.SymInt, sympy.Expr]]
) -> list[int]:
    def cmp(a: tuple[int, sympy.Expr], b: tuple[int, sympy.Expr]) -> int:
        a_idx, a_val = a
        b_idx, b_val = b

        def evaluate(expr: Union[bool, torch.SymInt, sympy.Expr]) -> bool:
            if isinstance(expr, bool):
                return expr
            return shape_env.evaluate_expr(expr, size_oblivious=True)

        if evaluate(a_val < b_val):
            return -1
        if evaluate(a_val > b_val):
            return 1
        # If strides are the same, prefer the original order.
        # (this matches argsort's algorithm).
        # For strides = [2048, 2048, 16, 1], this is
        # [3, 2, 1, 0].
        if a_idx < b_idx:
            return 1
        if a_idx > b_idx:
            return -1
        return 0

    # Strategy: convert all symints to sympy.Expr, then use a custom comparator
    exprs = [
        (idx, s.node.expr if isinstance(s, torch.SymInt) else s)
        for idx, s in enumerate(seq)
    ]
    exprs = sorted(exprs, key=functools.cmp_to_key(cmp))
    result = [idx for idx, _ in exprs]
    return result


@functools.lru_cache(8)
def get_dtype_size(dtype: torch.dtype) -> int:
    # TODO: Investigate why uint64 tensor creation causes overflow error:
    # Workaround for RuntimeError in memory size calculation, but underlying cause unclear
    if dtype == torch.uint64:
        return 8
    return torch.empty((), dtype=dtype).element_size()


class LineContext(NamedTuple):
    context: Any


@dataclasses.dataclass
class ValueWithLineMap:
    value: str
    line_map: list[tuple[int, LineContext]]


class IndentedBuffer:
    tabwidth = 4

    def __init__(self, initial_indent: int = 0) -> None:
        self._lines: list[Union[DeferredLineBase, LineContext, str]] = []
        self._indent = initial_indent

    def getvaluewithlinemap(self) -> ValueWithLineMap:
        buf = StringIO()
        p = 1
        linemap: list[tuple[int, LineContext]] = []
        for li in self._lines:
            if isinstance(li, DeferredLineBase):
                line = li()
                if line is None:
                    continue
            elif isinstance(li, LineContext):
                linemap.append((p, li.context))
                continue
            else:
                line = li
            assert isinstance(line, str)
            buf.write(line)
            buf.write("\n")
            p += 1 + line.count("\n")
        return ValueWithLineMap(buf.getvalue(), linemap)

    def getvalue(self) -> str:
        return self.getvaluewithlinemap().value

    def getrawvalue(self) -> str:
        buf = StringIO()
        for li in self._lines:
            if isinstance(li, DeferredLineBase):
                line = li()
                if line is None:
                    continue
            elif isinstance(li, LineContext):
                continue
            else:
                line = li
            assert isinstance(line, str)
            # backslash implies line continuation
            if line.endswith("\\"):
                buf.write(line[:-1])
            else:
                buf.write(line)
                buf.write("\n")
        return buf.getvalue()

    def clear(self) -> None:
        self._lines.clear()

    def __bool__(self) -> bool:
        return bool(self._lines)

    def prefix(self) -> str:
        return " " * (self._indent * self.tabwidth)

    def newline(self) -> None:
        self.writeline("\n")

    def writeline(self, line: Union[LineContext, DeferredLineBase, str]) -> None:
        if isinstance(line, LineContext):
            self._lines.append(line)
        elif isinstance(line, DeferredLineBase):
            self._lines.append(line.with_prefix(self.prefix()))
        elif line.strip():
            self._lines.append(f"{self.prefix()}{line}")
        else:
            self._lines.append("")

    def writelines(
        self, lines: Sequence[Union[LineContext, DeferredLineBase, str]]
    ) -> None:
        for line in lines:
            self.writeline(line)

    def indent(self, offset: int = 1) -> contextlib.AbstractContextManager[None]:
        @contextlib.contextmanager
        def ctx() -> Iterator[None]:
            self._indent += offset
            try:
                yield
            finally:
                self._indent -= offset

        return ctx()

    def do_indent(self, offset: int = 1) -> None:
        self._indent += offset

    def do_unindent(self, offset: int = 1) -> None:
        self._indent -= offset

    def splice(
        self, other_code: Union[IndentedBuffer, str], strip: bool = False
    ) -> None:
        if isinstance(other_code, IndentedBuffer):
            dedent = float("inf")
            for line in other_code._lines:
                if not isinstance(line, LineContext) and line:
                    dedent = min(dedent, len(line) - len(line.lstrip()))
            if math.isinf(dedent):
                dedent = 0
            for line in other_code._lines:
                if isinstance(line, LineContext):
                    self._lines.append(line)
                else:
                    IndentedBuffer.writeline(self, line[int(dedent) :])
        else:
            other_code = textwrap.dedent(other_code)
            if strip:
                other_code = other_code.lstrip()
            if not other_code:
                return
            other_code = other_code.rstrip()
            for s in other_code.split("\n"):
                self.writeline(s)

    def map(self, func: Callable[[Any], Any]) -> IndentedBuffer:
        res = IndentedBuffer(initial_indent=self._indent)
        res._lines = [func(line) for line in self._lines]
        return res

    def __repr__(self) -> str:
        return f"{type(self)}({self.getvalue()})"

    def __add__(self, other: Self) -> IndentedBuffer:
        assert self._indent == other._indent
        res = IndentedBuffer(initial_indent=self._indent)
        # TODO(rec): or should this be self.__class__(initial_indent=self._indent)?
        res.writelines(self._lines)
        res.writelines(other._lines)
        return res


class FakeIndentedBuffer(IndentedBuffer):
    def __init__(self) -> None:
        super().__init__()

    def __getattribute__(self, name: str) -> Any:
        if name == "__class__":  # Allow access to the class attribute
            return object.__getattribute__(self, name)
        raise RuntimeError(
            f"Tried to call self.{name} on FakeIndentedBuffer. This buffer"
            "is currently used on TritonTemplateKernel to prevent actual"
            "writes to the body without explicitly specifying the body with"
            "`TritonTemplateKernel.set_subgraph_body(name)`"
        )


@contextlib.contextmanager
def restore_stdout_stderr() -> Iterator[None]:
    initial_stdout, initial_stderr = sys.stdout, sys.stderr
    try:
        yield
    finally:
        sys.stdout, sys.stderr = initial_stdout, initial_stderr


class DeferredLineBase:
    """A line that can be 'unwritten' at a later time"""

    def __init__(self, line: str):
        if not line.strip():
            line = ""
        self.line = line

    def __call__(self) -> Union[str, None]:
        """Returns either self.line or None to indicate the line has been 'unwritten'"""
        raise NotImplementedError

    def _new_line(self, line: str) -> Self:
        """Returns a new deferred line with the same condition"""
        raise NotImplementedError

    def with_prefix(self, prefix: str) -> Self:
        return self._new_line(f"{prefix}{self.line}")

    def lstrip(self) -> Self:
        return self._new_line(self.line.lstrip())

    def __getitem__(self, index: Union[int, slice]) -> Self:
        return self._new_line(self.line[index])

    def __bool__(self) -> bool:
        return bool(self.line)

    def __len__(self) -> int:
        return len(self.line)


class DelayReplaceLine(DeferredLineBase):
    """At end of codegen call `line.replace(key, value_fn())`"""

    def __init__(self, key: str, value_fn: Callable[[], str], line: str):
        super().__init__(line)
        self.key = key
        self.value_fn = value_fn

    def __call__(self) -> str:
        return self.line.replace(self.key, self.value_fn())

    def _new_line(self, line: str) -> DelayReplaceLine:
        return DelayReplaceLine(self.key, self.value_fn, line)


@functools.lru_cache(None)
def is_big_gpu(index_or_device: Union[int, torch.device] = 0) -> bool:
    if isinstance(index_or_device, torch.device):
        device = index_or_device
    else:
        device = torch.device(get_gpu_type(), index_or_device)

    prop = DeviceProperties.create(device)

    # SM logic is not relevant to ROCm gpus
    # Arbitrarily skipping the older models
    if torch.version.hip:
        assert prop.major is not None
        if prop.major < 9 or prop.major == 10:
            log.warning("GPU arch does not support max_autotune_gemm mode usage")
            return False
        return True

    min_sms = 16 if device.type == "xpu" else 68  # 3080
    avail_sms = prop.multi_processor_count
    if avail_sms < min_sms:
        log.warning(
            "Not enough SMs to use max_autotune_gemm mode",
            extra={"min_sms": min_sms, "avail_sms": avail_sms},
        )
        return False
    return True


@functools.lru_cache
def get_max_num_sms() -> int:
    return torch.cuda.get_device_properties("cuda").multi_processor_count


def get_num_sms() -> int:
    """Handle experimental carveout if set otherwise return hardware SM count"""
    # TODO we need to properly guard on this global
    carveout = torch._C._get_sm_carveout_experimental()
    return get_max_num_sms() - (carveout if carveout is not None else 0)


def get_tma_workspace_arg(
    num_tma_descriptors: int,
    device: torch.device,
) -> WorkspaceArg:
    """Builds and returns a WorkspaceArg for the device side TMA workspace buffer."""
    from .codegen.common import WorkspaceArg, WorkspaceZeroMode

    zero_mode = WorkspaceZeroMode.from_bool(False)
    size = get_num_sms() * num_tma_descriptors * TMA_DESCRIPTOR_SIZE
    return WorkspaceArg(
        count=size,
        zero_mode=zero_mode,
        device=device,
        outer_name=WorkspaceArg.unique_name(),
    )


def use_max_autotune() -> bool:
    return (
        config.max_autotune or config.max_autotune_gemm or config.search_autotune_cache
    )


def _use_template_for_gpu(
    layout: Layout, allowed_layout_dtypes: list[torch.dtype]
) -> bool:
    return (
        is_gpu(layout.device.type)
        and layout.dtype in allowed_layout_dtypes
        and is_big_gpu(layout.device)
    )


def _use_autotune_backend(backend: str) -> bool:
    return backend.upper() in [
        x.strip() for x in config.max_autotune_gemm_backends.upper().split(",")
    ]


def _use_conv_autotune_backend(backend: str) -> bool:
    return backend.upper() in [
        x.strip() for x in config.max_autotune_conv_backends.upper().split(",")
    ]


def use_triton_template(
    layout: Layout, *, enable_int32: bool = False, enable_float8: bool = False
) -> bool:
    from .codegen.common import BackendFeature, has_backend_feature

    layout_dtypes = [torch.float16, torch.bfloat16, torch.float32]
    if enable_int32:
        layout_dtypes = [torch.float16, torch.bfloat16, torch.float32, torch.int32]
    if enable_float8:
        layout_dtypes.extend([torch.float8_e4m3fn, torch.float8_e5m2])
    return (
        (
            (
                is_gpu(layout.device.type)
                and _use_template_for_gpu(layout, layout_dtypes)
            )
            or (layout.device.type == "cpu" and layout.dtype in layout_dtypes)
        )
        and use_max_autotune()
        and _use_autotune_backend("TRITON")
        and has_backend_feature(layout.device, BackendFeature.TRITON_TEMPLATES)
    )


def use_triton_tma_template(*matrices: IRNode) -> bool:
    from torch.utils._triton import has_triton_tma_device

    from .virtualized import V

    def _is_tma_compatible(x: IRNode) -> bool:
        if len(x.get_size()) != 2:
            return False

        dtype = x.get_dtype()
        if dtype not in (torch.float16, torch.bfloat16):
            return False

        layout = x.get_layout()
        transposed = layout.is_transposed()
        if not (layout.is_contiguous() or transposed):
            return False

        inner_dim = layout.size[1]
        if transposed:
            inner_dim = layout.size[0]
        inner_bytes = inner_dim * dtype.itemsize
        return V.graph.sizevars.statically_known_multiple_of(inner_bytes, TMA_ALIGNMENT)

    return (
        config.triton.enable_persistent_tma_matmul
        and has_triton_tma_device()
        and all(_is_tma_compatible(m) for m in matrices)
    )


def use_cutlass_template(layout: Layout, m: int, n: int, k: int) -> bool:
    from .virtualized import V

    gemm_size = V.graph.sizevars.size_hint(m * n * k, fallback=-1)
    if gemm_size <= 0 or gemm_size < config.cuda.cutlass_backend_min_gemm_size:
        return False
    from .codegen.cuda.cutlass_utils import try_import_cutlass

    # Do not use cutlass template on ROCm
    if torch.version.hip:
        return False

    layout_dtypes = [torch.float16, torch.bfloat16, torch.float32, torch.int32]
    res = (
        _use_template_for_gpu(layout, layout_dtypes)
        and use_max_autotune()
        and _use_autotune_backend("CUTLASS")
    )

    if res:
        if not try_import_cutlass():
            log.warning(
                "Failed to import CUTLASS lib. Please check whether "
                "_inductor.config.cuda.cutlass_dir is set correctly. "
                "Skipping CUTLASS backend for now."
            )
            return False
    return res


@functools.lru_cache(None)
def _rocm_native_device_arch_name(device: str) -> str:
    return torch.cuda.get_device_properties(device).gcnArchName


@functools.lru_cache(None)
def try_import_ck_lib() -> tuple[
    Optional[str], Callable[[], list[Any]], Callable[[], list[Any]], type[Any]
]:
    try:
        import ck4inductor  # type: ignore[import]
        from ck4inductor.universal_gemm.gen_instances import (  # type: ignore[import]
            gen_ops_library,
            gen_ops_preselected,
        )
        from ck4inductor.universal_gemm.op import (  # type: ignore[import]
            CKGemmOperation,
        )

        package_dirname = os.path.dirname(ck4inductor.__file__)
    except ImportError:

        def gen_ops_library() -> list[Any]:
            return []

        def gen_ops_preselected() -> list[Any]:
            return []

        class CKGemmOperation:  # type: ignore[no-redef]
            pass

        package_dirname = None
    return package_dirname, gen_ops_library, gen_ops_preselected, CKGemmOperation


def use_ck_template(layout: Layout) -> bool:
    # config knobs check 1
    if not use_max_autotune():
        return False
    # platform check
    if not torch.version.hip:
        return False
    # tensors must be on GPU
    if not layout.device.type == "cuda":
        return False
    # hardware check
    # if config arch list is not specified, get the native arch from the device properties
    native_arch = _rocm_native_device_arch_name(layout.device)
    requested_archs = {k.split(":")[0]: k for k in config.rocm.arch} or {
        native_arch.split(":")[0]: native_arch
    }
    requested_supported_archs = [
        requested_archs[k]
        for k in requested_archs.keys() & config.rocm.ck_supported_arch
    ]
    if not requested_supported_archs:
        return False
    # supported input dtypes
    if layout.dtype not in [torch.float16, torch.bfloat16, torch.float32]:
        return False

    ck_package_dirname, _, _, _ = try_import_ck_lib()

    if not ck_package_dirname:
        log.warning("Please pip install Composable Kernel package")
        return False

    if config.is_fbcode():
        config.rocm.ck_dir = ck_package_dirname

    if not config.rocm.ck_dir:
        log.warning("Please set TORCHINDUCTOR_CK_DIR env variable")
        return False

    if ck_package_dirname != config.rocm.ck_dir:
        log.warning("Invalid path to CK library")
        return False

    return True


def use_ck_gemm_template(layout: Layout, m: int, n: int, k: int) -> bool:
    from .virtualized import V

    return (
        _use_autotune_backend("CK")
        and use_ck_template(layout)
        and V.graph.sizevars.size_hint(m * n * k, fallback=-1) > 0
    )


def use_ck_conv_template(layout: Layout) -> bool:
    return _use_conv_autotune_backend("CK") and use_ck_template(layout)


def _use_template_for_cpu(layout: Layout) -> bool:
    return use_max_autotune() and layout.device.type == "cpu"


def use_cpp_bmm_template(
    layout: Layout, mat1: Union[ReinterpretView, Buffer], mat2: IRNode
) -> bool:
    from .ir import Layout

    assert isinstance(mat1.layout, Layout)

    return (
        use_cpp_gemm_template(layout, mat1, mat2, require_constant_mat2=False)
        and mat1.layout.is_contiguous()
    )


def use_cpp_gemm_template(
    layout: Layout,
    mat1: IRNode,
    mat2: IRNode,
    mat2_transposed: bool = False,
    require_constant_mat2: bool = True,
    is_woq_int4: bool = False,
    q_group_size: Optional[int] = None,
) -> bool:
    from . import ir
    from .codegen.cpp_micro_gemm import create_micro_gemm
    from .codegen.cpp_utils import get_gemm_template_output_and_compute_dtype
    from .kernel.mm_common import mm_args

    if not _use_template_for_cpu(layout) or not _use_autotune_backend("CPP"):
        return False

    if not config.cpp.weight_prepack:
        return False

    int8_gemm = mat1.get_dtype() in [torch.uint8, torch.int8]
    layout_dtypes = [torch.float32, torch.bfloat16, torch.half, torch.uint8]
    m, n, k, layout, mat1, mat2 = mm_args(
        mat1,
        mat2,
        out_dtype=layout.dtype if int8_gemm else None,
        mat2_transposed=mat2_transposed,
        use_4x2_dim=is_woq_int4,
    )

    # TODO(jgong5): support dynamic shapes for n or k
    if has_free_symbols((n, k)):
        return False
    if isinstance(mat2, ir.BaseView):
        mat2 = mat2.unwrap_view()

    output_dtype, _ = get_gemm_template_output_and_compute_dtype(mat1.get_dtype())
    micro_gemm = create_micro_gemm(
        "micro_gemm",
        m,
        n,
        k,
        input_dtype=mat1.get_dtype(),
        input2_dtype=mat2.get_dtype(),
        output_dtype=output_dtype,
        num_threads=parallel_num_threads(),
        use_ref=not is_woq_int4,
        q_group_size=q_group_size,
    )

    def is_last_dim_stride1(x: IRNode) -> bool:
        x.freeze_layout()
        return x.get_stride()[-1] == 1

    return (
        layout.dtype in layout_dtypes
        and micro_gemm is not None
        and is_last_dim_stride1(mat1)  # TODO(jgong5): support transposed input
        and isinstance(mat2, ir.StorageBox)
        and (mat2.is_module_buffer() or not require_constant_mat2)
    )


def use_aten_gemm_kernels() -> bool:
    return not use_max_autotune() or _use_autotune_backend("ATEN")


class DebugDirManager:
    counter = itertools.count(0)
    prev_debug_name: str

    def __init__(self) -> None:
        self.id = next(DebugDirManager.counter)

    def __enter__(self) -> None:
        self.prev_debug_name = torch._dynamo.config.debug_dir_root
        self.new_name = f"{self.prev_debug_name}_tmp_{self.id}"
        torch._dynamo.config.debug_dir_root = self.new_name

    def __exit__(self, *args: Any) -> None:
        shutil.rmtree(self.new_name)
        torch._dynamo.config.debug_dir_root = self.prev_debug_name


def run_and_get_code(
    fn: Callable[P, _T],
    *args: P.args,
    **kwargs: P.kwargs,
) -> tuple[_T, list[str]]:
    from .graph import GraphLowering

    source_codes: list[str] = []

    def save_output_code(code: str) -> None:
        source_codes.append(code)

    with mock.patch.object(GraphLowering, "save_output_code", save_output_code):
        torch._dynamo.reset()
        result = fn(*args, **kwargs)
    return result, source_codes


def run_and_get_kernels(
    fn: Callable[..., Any], *args: Any, **kwargs: Any
) -> tuple[Any, list[str]]:
    result, source_codes = run_and_get_code(fn, *args, **kwargs)
    kernels = []
    for code in source_codes:
        kernels.extend(re.findall(r"'''.*?'''", code, re.DOTALL))
    return result, kernels


def run_fw_bw_and_get_code(fn: Callable[..., Any]) -> tuple[Any, list[str]]:
    def run_with_backward() -> Any:
        result = fn()
        result.sum().backward()
        return result

    return run_and_get_code(run_with_backward)


def get_code(fn: Callable[..., Any], *args: Any, **kwargs: Any) -> list[str]:
    """Get the inductor-generated code, but skip any actual compilation or running."""
    from .graph import GraphLowering

    source_codes: list[str] = []

    def save_output_code(code: str) -> None:
        source_codes.append(code)

    def patched_compile_to_module(self: GraphLowering) -> Any:
        class DummyModule:
            """This is empty to replace the generated triton module"""

            def __init__(self) -> None:
                pass

            def call(self, *args: Any, **kwargs: Any) -> None:
                # Don't do anything when called
                pass

        wrapper_code, kernel_code = (
            self.codegen_with_cpp_wrapper() if self.cpp_wrapper else self.codegen()
        )
        # Skip all the actual compiling.
        nonlocal save_output_code
        save_output_code(wrapper_code.value)
        if kernel_code:
            save_output_code(kernel_code.value)

        return DummyModule()

    with (
        mock.patch.object(
            GraphLowering, "compile_to_module", patched_compile_to_module
        ),
        mock.patch.object(GraphLowering, "save_output_code", save_output_code),
    ):
        torch._dynamo.reset()
        # Note the return here is None
        _ = fn(*args, **kwargs)

    return source_codes


def get_triton_code(fn: Callable[..., Any], *args: Any, **kwargs: Any) -> str:
    source_codes = get_code(fn, *args, **kwargs)
    # Can have two outputs if backwards was eagerly compiled
    assert 1 <= len(source_codes) <= 2, (
        f"expected one or two code outputs got {len(source_codes)}"
    )
    return source_codes[0]


def run_and_get_triton_code(fn: Callable[..., Any], *args: Any, **kwargs: Any) -> str:
    _, source_codes = run_and_get_code(fn, *args, **kwargs)
    # Can have two outputs if backwards was eagerly compiled
    assert 1 <= len(source_codes) <= 2, (
        f"expected one or two code outputs got {len(source_codes)}"
    )
    return source_codes[0]


def run_and_get_graph_lowering(
    fn: Callable[..., Any], *args: Any, **kwargs: Any
) -> tuple[Any, list[GraphLowering]]:
    from torch._inductor.graph import GraphLowering
    from torch._inductor.output_code import CompiledFxGraph

    real_init = CompiledFxGraph.__init__
    graph_lowerings = []

    def fake_init(*args: Any, **kwargs: Any) -> None:
        real_init(*args, **kwargs)
        graph = args[2]
        assert isinstance(graph, GraphLowering)
        graph_lowerings.append(graph)

    with mock.patch.object(CompiledFxGraph, "__init__", fake_init):
        result = fn(*args, **kwargs)

    return result, graph_lowerings


@contextlib.contextmanager
def override_lowering(
    aten_op: Callable[..., Any], override_fn: Callable[..., Any]
) -> Iterator[None]:
    """
    Override the lowering of aten_op with override_fn.
    The first argument of override_fn is the original lowering fn.
    """
    from torch._inductor import lowering

    orig_fn = lowering.lowerings[aten_op]
    try:
        lowering.lowerings[aten_op] = functools.partial(override_fn, orig_fn)
        yield
    finally:
        lowering.lowerings[aten_op] = orig_fn


def add_scheduler_init_hook(
    pre_fn: Callable[..., Any], post_fn: Optional[Callable[..., Any]] = None
) -> Any:
    """
    Add hook functions to be called at the beginning and end of Scheduler.__init__.
    Used for unit tests.
    """
    from torch._inductor.scheduler import Scheduler

    orig_fn = Scheduler.__init__

    def wrapper(scheduler: Any, nodes: Any) -> Any:
        pre_fn(scheduler, nodes)
        out = orig_fn(scheduler, nodes)
        if post_fn:
            post_fn(scheduler, nodes)
        return out

    return unittest.mock.patch.object(Scheduler, "__init__", wrapper)


def developer_warning(msg: str) -> None:
    """
    Warnings that will be actionable for PyTorch developers, but not
    end users.  Allows us to easily disable them in stable releases but
    keep them on for nightly builds.
    """
    if config.developer_warnings:
        log.warning(msg)
    else:
        log.info(msg)


def get_benchmark_name() -> Optional[str]:
    """
    An experimental API used only when config.benchmark_kernel is true.

    The benchmark name is only available at codegen time. So we can not
    directly call it in benchmark_all_kernels which is run after codegen.

    The function assumes the argument after --only is the benchmark name.
    It works for torchbench.py/hugginface.py/timm_models.py. But for ad-hoc
    scripts, this function may return None.

    There are 2 flavors of --only argument we need handle:
    1. --only model_name
    2. --only=model_name
    """
    try:
        idx = sys.argv.index("--only")
        if (
            idx + 1 < len(sys.argv)
            and len(sys.argv[idx + 1]) > 0
            and sys.argv[idx + 1][0] != "-"
        ):
            return sys.argv[idx + 1]
    except ValueError:
        pass

    for arg in sys.argv:
        if arg.startswith("--only="):
            return arg[len("--only=") :]

    return None


def is_ones(items: Sequence[Any]) -> bool:
    return all(x == 1 for x in items)


def is_zeros(items: Sequence[Any]) -> bool:
    return all(x == 0 for x in items)


def is_cpu_device(inputs: Sequence[torch.Tensor]) -> bool:
    return all(
        item.device == torch.device("cpu")
        for item in inputs
        if isinstance(item, torch.Tensor)
    )


def get_sympy_Expr_dtype(val: sympy.Expr) -> torch.dtype:
    assert isinstance(val, sympy.Expr), (
        "only support sympy.Expr as input to get_sympy_Expr_dtype"
    )
    if val.is_integer:  # type: ignore[attr-defined]
        return torch.int64
    else:
        return torch.float64


@contextlib.contextmanager
def maybe_profile(should_profile: bool, *args: Any, **kwargs: Any) -> Iterator[Any]:
    if should_profile:
        with torch.profiler.profile(*args, **kwargs) as p:
            yield p
    else:
        yield


def parallel_num_threads() -> int:
    threads = config.cpp.threads
    if threads < 1:
        threads = torch.get_num_threads()
    return threads


@functools.lru_cache(None)
def get_backend_num_stages() -> int:
    from .runtime.triton_helpers import get_backend_options

    options = get_backend_options()
    return options.get("num_stages", 2 if torch.version.hip else 3)


@functools.lru_cache(None)
def get_device_tflops(dtype: torch.dtype) -> int:
    from triton.testing import get_max_simd_tflops, get_max_tensorcore_tflops

    assert dtype in (torch.float16, torch.bfloat16, torch.float32)

    if inspect.signature(get_max_simd_tflops).parameters.get("clock_rate"):
        # Triton API change in https://github.com/openai/triton/pull/2293
        from torch._utils_internal import max_clock_rate

        sm_clock = max_clock_rate()
        if dtype in (torch.float16, torch.bfloat16):
            return get_max_tensorcore_tflops(dtype, sm_clock)

        if torch.backends.cuda.matmul.allow_tf32:
            return get_max_tensorcore_tflops(torch.float32, sm_clock)
        else:
            return get_max_simd_tflops(torch.float32, sm_clock)
    else:
        if dtype in (torch.float16, torch.bfloat16):
            return get_max_tensorcore_tflops(dtype)

        if torch.backends.cuda.matmul.allow_tf32:
            return get_max_tensorcore_tflops(torch.float32)
        else:
            return get_max_simd_tflops(torch.float32)


@functools.lru_cache(None)
def get_gpu_dram_gbps() -> int:
    from triton.testing import get_dram_gbps

    return get_dram_gbps()


def get_gpu_shared_memory() -> int:
    from triton.runtime import driver

    return driver.active.utils.get_device_properties(0).get("max_shared_mem", 0)


def is_welford_reduction(reduction_type: str) -> bool:
    return reduction_type.startswith("welford")


def reduction_num_outputs(reduction_type: str) -> int:
    if is_welford_reduction(reduction_type):
        return 3
    elif reduction_type == "online_softmax_reduce":
        return 2
    else:
        return 1


def is_linux() -> bool:
    return platform.system() == "Linux"


def is_windows() -> bool:
    return sys.platform == "win32"


def has_free_symbols(itr: Iterable[Any]) -> bool:
    return any(isinstance(x, sympy.Expr) and not x.is_number for x in itr)


def is_dynamic(*args: Any) -> bool:
    from . import ir

    for t in args:
        if isinstance(
            t, (ir.TensorBox, ir.StorageBox, ir.BaseView, ir.ComputedBuffer, ir.Buffer)
        ):
            if has_free_symbols(t.maybe_get_size() or ()) or has_free_symbols(
                t.maybe_get_stride() or ()
            ):
                return True
        elif not isinstance(t, ir.IRNode):
            continue
        else:
            raise TypeError(f"unexpected type for is_dynamic {type(t)}")

    return False


# Placeholder strings used in triton codegen.
class Placeholder(enum.Enum):
    # The placeholder for the actual name of a triton kernel.
    # e.g. for "def triton_" it would be "triton_"
    KERNEL_NAME = "KERNEL_NAME"

    # The descriptive name of the triton kernel; when unique_kernel_names = False, this
    # placeholder will be replaced with a string with more information.
    DESCRIPTIVE_NAME = "DESCRIPTIVE_NAME"


def pass_execution_and_save(
    func: Callable[..., Any], gm: GraphModule, inp: Sequence[Any], msg: str
) -> None:
    from .pattern_matcher import stable_topological_sort

    with tempfile.NamedTemporaryFile(
        mode="w",
        encoding="utf-8",
        delete=False,
    ) as f:
        before_io = io.StringIO()
        after_io = io.StringIO()
        ShapeProp(gm=gm, fake_mode=detect_fake_mode(inp)).propagate(*inp)
        print(f"Before:\n{gm.graph}", file=f)
        print(gm.graph, file=before_io)
        start_time = datetime.now()
        with GraphTransformObserver(gm, msg):
            func(gm.graph)
        time_elapsed = datetime.now() - start_time
        # recompile graph
        stable_topological_sort(gm.graph)
        gm.graph.lint()
        gm.recompile()

        print(f"After:\n{gm.graph}", file=f)
        print(gm.graph, file=after_io)
        t = before_io.getvalue() == after_io.getvalue()
        log.info(
            "%s, save before/after graph to %s, graph before/after are the same = %s, time elapsed = %s",
            msg,
            f.name,
            t,
            time_elapsed,
        )


def is_multi_outputs_template(input_buf: Optional[Union[Buffer, Operation]]) -> bool:
    """
    Check if input buffer is a multi-outputs template buffer
    """
    from . import ir

    return isinstance(input_buf, ir.CppTemplateBuffer) and isinstance(
        input_buf.layout, ir.MultiOutputLayout
    )


def is_output_of_multi_outputs_template(
    input_buf: Optional[Union[Buffer, Operation]],
) -> bool:
    """
    Check if input buffer is a output of multi-outputs template buffer
    """
    from . import ir

    return (
        isinstance(input_buf, ir.MultiOutput)
        and len(input_buf.inputs) == 1
        and is_multi_outputs_template(input_buf.inputs[0])
    )


def is_collective(
    node: Optional[Union[Node, Operation]],
    op: Optional[torch._ops.OperatorBase] = None,
) -> bool:
    if node is None:
        return False

    from . import ir

    return (
        type(node) == ir._CollectiveKernel and (op is None or node.op_overload is op)
    ) or (
        # TODO: this is a temporary solution to ensure that we can identify torchrec's
        # communication ops. But in order to allow better communication and computation
        # overlap, torchrec's communication ops should be not used.
        type(node) == ir.FallbackKernel
        and (
            # NOTE: the `hasattr()` check is to bypass errors such as the following:
            # AttributeError: '_OpNamespace' 'torchrec' object has no attribute 'all_to_all_single'
            (
                hasattr(torch.ops.torchrec, "all_to_all_single")
                and node.op_overload == torch.ops.torchrec.all_to_all_single.default
            )
            or (
                hasattr(torch.ops.torchrec, "all_gather_into_tensor")
                and node.op_overload
                == torch.ops.torchrec.all_gather_into_tensor.default
            )
            or (
                hasattr(torch.ops.torchrec, "reduce_scatter_tensor")
                and node.op_overload == torch.ops.torchrec.reduce_scatter_tensor.default
            )
        )
    )


def is_wait(node: Optional[Union[IRNode, Operation]]) -> bool:
    from . import ir

    return type(node) == ir._WaitKernel


def contains_collective(snode: BaseSchedulerNode) -> bool:
    from torch._inductor.scheduler import GroupedSchedulerNode

    if isinstance(snode, GroupedSchedulerNode):
        return any(contains_collective(x) for x in snode.snodes)

    return is_collective(snode.node)


def contains_wait(snode: BaseSchedulerNode) -> bool:
    from torch._inductor.scheduler import GroupedSchedulerNode

    if isinstance(snode, GroupedSchedulerNode):
        return any(contains_wait(x) for x in snode.snodes)
    else:
        return is_wait(snode.node)


def is_fallback_op(
    node: Optional[Operation],
    op: Union[torch._ops.OpOverload, Collection[torch._ops.OpOverload]],
) -> bool:
    from . import ir

    if isinstance(op, torch._ops.OpOverload):
        op = [op]
    return isinstance(node, ir.FallbackKernel) and node.op_overload in op


def buf_name_to_fused_snode(
    buf_name: str, name_to_buf: dict[str, Any], name_to_fused_node: dict[str, Any]
) -> Any:
    return name_to_fused_node[name_to_buf[buf_name].defining_op.get_name()]


def find_recursive_deps_of_node(
    snode: BaseSchedulerNode,
    collected_node_set: MutableSet[BaseSchedulerNode],
    name_to_buf: dict[str, SchedulerBuffer],
    name_to_fused_node: dict[str, BaseSchedulerNode],
    criteria_cb: Callable[[Any], bool] = lambda snode: False,
) -> None:
    if criteria_cb(snode):
        return
    collected_node_set.add(snode)
    for dep in snode.unmet_dependencies:
        defining_op_for_dep = buf_name_to_fused_snode(
            dep.name, name_to_buf, name_to_fused_node
        )
        if defining_op_for_dep in collected_node_set:
            continue
        find_recursive_deps_of_node(
            defining_op_for_dep,
            collected_node_set,
            name_to_buf,
            name_to_fused_node,
            criteria_cb=criteria_cb,
        )


def find_recursive_users_of_node(
    snode: BaseSchedulerNode,
    collected_node_set: MutableSet[BaseSchedulerNode],
    name_to_buf: dict[str, SchedulerBuffer],
    name_to_fused_node: dict[str, BaseSchedulerNode],
    criteria_cb: Callable[[Any], bool] = lambda snode: False,
) -> None:
    if criteria_cb(snode):
        return
    collected_node_set.add(snode)
    for o in snode.get_outputs():
        for user in o.users:
            assert user.node is not None
            if user.node.get_name() == "OUTPUT":
                continue
            if user.node.get_name() not in name_to_fused_node:
                continue
            user_op = name_to_fused_node[user.node.get_name()]
            if user_op in collected_node_set:
                continue
            find_recursive_users_of_node(
                user_op,
                collected_node_set,
                name_to_buf,
                name_to_fused_node,
                criteria_cb=criteria_cb,
            )


def num_fw_fixed_arguments(dynamo_gm_num_inputs: int, aot_fw_gm_num_inputs: int) -> int:
    "Computes the number of inputs to the aot fw graph which have fixed addresses (params and buffers)"
    num_rng_seed_offset_inputs = (
        2 if torch._functorch.config.functionalize_rng_ops else 0
    )
    # AOT won't lift any parameters if we're inlining NN Modules
    # however desugaring subclasses will still add arguments
    # resulted in extra fixed inputs https://github.com/pytorch/pytorch/issues/130502
    return aot_fw_gm_num_inputs - dynamo_gm_num_inputs - num_rng_seed_offset_inputs


def count_tangents(fx_g: torch.fx.GraphModule) -> int:
    """
    Infers which inputs are static for a backwards graph
    """

    def is_saved_tensor(x: Node) -> bool:
        return (
            "tangents" not in x.name
            and "bwd_seed" not in x.name
            and "bwd_base_offset" not in x.name
            and "bwd_rng_state" not in x.name
        )

    arg_count = 0
    static_arg_idxs = []
    for n in fx_g.graph.nodes:
        if n.op == "placeholder":
            if is_saved_tensor(n):
                static_arg_idxs.append(arg_count)
            arg_count += 1

    assert static_arg_idxs == list(range(len(static_arg_idxs)))
    return len(static_arg_idxs)


@dataclasses.dataclass
class BoxedBool:
    value: bool

    def __bool__(self) -> bool:
        return self.value

    @staticmethod
    def disable(obj: Any) -> Union[BoxedBool, bool]:
        if isinstance(obj, BoxedBool):
            obj.value = False
            return obj
        return False


@contextlib.contextmanager
def collect_defined_kernels(kernel_list: list[str]) -> Iterator[None]:
    from .codegen.wrapper import PythonWrapperCodegen

    orig_define_kernel = PythonWrapperCodegen.define_kernel

    def define_kernel(
        self: PythonWrapperCodegen,
        kernel_name: str,
        kernel_code: str,
        metadata: Optional[str] = None,
        gpu: bool = True,
        cpp_definition: Optional[str] = None,
    ) -> Any:
        kernel_list.append(kernel_code)
        return orig_define_kernel(
            self, kernel_name, kernel_code, metadata, gpu, cpp_definition
        )

    with mock.patch.object(PythonWrapperCodegen, "define_kernel", define_kernel):
        yield


def get_cloned_parameter_buffer_name(name: str) -> str:
    return name + "__original__"


def is_gpu(device: Optional[str]) -> bool:
    return device in GPU_TYPES


def device_need_guard(device: str) -> bool:
    return is_gpu(device)


def needs_fallback_due_to_atomic_add_limitations(dtype: torch.dtype) -> bool:
    # tl.atomic add has bfloat16 support in fbcode
    # but not in OSS https://github.com/pytorch/pytorch/issues/97016
    # we will fallback until the code is upstreamed to OSS
    if (
        config.is_fbcode()
        and dtype == torch.bfloat16
        and torch.cuda.is_available()
        and torch.cuda.get_device_capability() >= (9, 0)
    ):
        return False
    else:
        return dtype in OrderedSet([torch.int64, torch.bool, torch.bfloat16])


def use_scatter_fallback(
    op_overload: torch._ops.OpOverload,
    reduction_type: Optional[str],
    self_dtype: torch.dtype,
    src_dtype: torch.dtype,
    src_device_type: str,
    src_is_tensor: bool,
) -> bool:
    if (
        op_overload.overloadpacket
        in (torch.ops.aten.scatter_reduce_, torch.ops.aten.scatter_reduce)
        and reduction_type is None
    ):
        return False

    reduce_ty = (
        "add" if op_overload.overloadpacket == torch.ops.aten.scatter_ else "sum"
    )

    return (
        reduction_type not in (None, reduce_ty)
        or (
            src_is_tensor
            and is_gpu(src_device_type)
            and needs_fallback_due_to_atomic_add_limitations(src_dtype)
        )
        or (
            op_overload.overloadpacket == torch.ops.aten.scatter_reduce_
            and reduction_type == "sum"
            and src_is_tensor
            and src_device_type == "cpu"
            and config.cpp.fallback_scatter_reduce_sum
            and (config.cpp.dynamic_threads or parallel_num_threads() != 1)
        )
        or (reduction_type == reduce_ty and self_dtype in (torch.bool, torch.int64))
        or torch.are_deterministic_algorithms_enabled()
    )


def dump_node_schedule(node_schedule: Sequence[BaseSchedulerNode]) -> None:
    """
    An API that can be used in pdb to dump a node_schedule.
    Right mainly dump the read/write dependencies but can add more as needed.
    """
    from torch._inductor.codegen.simd import DisableReduction, EnableReduction
    from torch._inductor.scheduler import SchedulerNode

    print(f"Node schedule with {len(node_schedule)} nodes")
    for idx, node in enumerate(node_schedule):
        print(f" {idx:3}:")
        if node is EnableReduction:
            print("enable reduction")
        elif node is DisableReduction:
            print("disable reduction")
        elif isinstance(node, SchedulerNode):
            is_red = node.is_reduction()
            print(f"{'red' if is_red else 'pw'} scheduler node")
            if is_red:
                assert node.node is not None
                print(f"original reduction hint {node.node.data.reduction_hint}")  # type: ignore[attr-defined]
            print("ReadDep:")
            for dep in node.read_writes.reads:
                print(dep)
            print("WriteDep:")
            for dep in node.read_writes.writes:
                print(dep)
        else:
            raise RuntimeError(f"Unrecognized node type: {type(node)}")


def tensor_is_aligned(tensor: torch.Tensor) -> bool:
    # See Note: [Input Alignment handling in Inductor]
    # Right now, we don't try to guard on the alignment of the storage offset.
    # When this comment was written, non-symbolic storage_offsets are not guarded on
    # but symbolic storage_offsets are. For consistency, we suppress guard creation
    # upon performing this check: that ensures that we don't add recompiles when we
    # add this logic.
    from torch.fx.experimental.symbolic_shapes import statically_known_true

    return statically_known_true(
        (tensor.storage_offset() * get_dtype_size(tensor.dtype)) % GPU_ALIGN_BYTES == 0
    )


def should_assume_input_aligned(example_input: torch.Tensor) -> bool:
    # See Note: [Input Alignment handling in Inductor]

    # right now, we only care about alignment for cuda tensors.
    if not is_gpu(example_input.device.type):
        return False
    return config.assume_aligned_inputs or tensor_is_aligned(example_input)


def maybe_get_suppress_shape_guards_ctx() -> contextlib.AbstractContextManager[None]:
    # Try to get TracingContext.try_get().fake_mode.shape_env.suppress_guards()
    # If it's not available, return a nullcontext.

    # If we're dealing with cudagraphs, we might not have a tracing_context
    tracing_context = torch._guards.TracingContext.try_get()
    if not tracing_context:
        return contextlib.nullcontext()

    # In standalone inductor compile mode, we might not have a shape_env attached to the fake mode
    shape_env = tracing_context.fake_mode.shape_env
    if not shape_env:
        return contextlib.nullcontext()

    return shape_env.suppress_guards()


def run_and_get_cpp_code(
    fn: Callable[..., Any], *args: Any, **kwargs: Any
) -> tuple[Any, str]:
    # We use the patch context manager instead of using it as a decorator.
    # In this way, we can ensure that the attribute is patched and unpatched correctly
    # even if this run_and_get_cpp_code function is called multiple times.
    with unittest.mock.patch.object(config, "debug", True):
        torch._dynamo.reset()
        import io
        import logging

        log_capture_string = io.StringIO()
        ch = logging.StreamHandler(log_capture_string)
        from torch._inductor.codecache import output_code_log

        output_code_log.addHandler(ch)
        prev_level = output_code_log.level
        output_code_log.setLevel(logging.DEBUG)
        result = fn(*args, **kwargs)
        s = log_capture_string.getvalue()
        output_code_log.setLevel(prev_level)
        output_code_log.removeHandler(ch)
    return result, s


def shape_env_from_inputs(inputs: Sequence[InputType]) -> Optional[ShapeEnv]:
    fake_mode = detect_fake_mode(inputs)

    # TODO(voz): It would be nice to enable this assert, but there are lots of tests that
    # pass in real inputs for now.
    # if len(inputs) > 0:
    # assert fake_mode is not None, breakpoint()

    if fake_mode is not None:
        return fake_mode.shape_env

    # When there are no tensor inputs, get shape_env from the first SymInt.
    for input in inputs:
        if isinstance(input, torch.SymInt):
            return input.node.shape_env

    # TODO(voz): Should we always have one anyway?
    return None


def align_inputs_from_check_idxs(
    model: Callable[[list[InputType]], Any],
    inputs_to_check: Sequence[int],
) -> Callable[[list[InputType]], Any]:
    if len(inputs_to_check) == 0:
        return model

    def run(new_inputs: list[InputType]) -> Any:
        copy_misaligned_inputs(new_inputs, inputs_to_check)
        return model(new_inputs)

    return run


def clone_preserve_strides(x: torch.Tensor) -> torch.Tensor:
    if 0 in x.size():
        # Short-circuits if the shape has no elements
        needed_size = 0
    else:
        needed_size = (
            sum((shape - 1) * stride for shape, stride in zip(x.size(), x.stride())) + 1
        )
    buffer = torch.as_strided(x, (needed_size,), (1,)).clone()
    return torch.as_strided(buffer, x.size(), x.stride())


def copy_misaligned_inputs(
    new_inputs: list[InputType], check_inputs_idxs: Sequence[int]
) -> None:
    for i in check_inputs_idxs:
        _inp = new_inputs[i]
        assert isinstance(_inp, torch.Tensor)
        if _inp.data_ptr() % ALIGNMENT:
            new_inputs[i] = clone_preserve_strides(_inp)


def remove_unaligned_input_idxs(
    inputs: Sequence[InputType],
    static_input_idxs: Sequence[int],
) -> Sequence[int]:
    """
    We require all inputs to be aligned, so introduce a copy for any
    that aren't.
    """
    aligned_static_input_idxs = []
    for idx in static_input_idxs:
        input = inputs[idx]
        if isinstance(input, torch.Tensor) and (input.data_ptr() % ALIGNMENT) == 0:
            aligned_static_input_idxs.append(idx)
    if len(aligned_static_input_idxs) != len(static_input_idxs):
        return aligned_static_input_idxs
    return static_input_idxs


def expr_fits_within_32bit(e: sympy.Expr) -> bool:
    from .virtualized import V

    int_max = torch.iinfo(torch.int32).max
    size_hint = V.graph.sizevars.size_hint
    has_hint = V.graph.sizevars.shape_env.has_hint

    # Allow for unhinted e as long as we can still statically prove
    # (e.g., via ValueRanges) that it is still in bounds
    if V.graph.sizevars.is_expr_static_and_true(e <= int_max):
        return True
    # Otherwise, the hint MUST exist and be in range
    return has_hint(e) and size_hint(e) <= int_max


def set_tracing_context_output_strides(
    example_inputs: Sequence[Any], compiled_graph: CompiledFxGraph
) -> None:
    # Return the output strides to the caller via TracingContext
    context = torch._guards.TracingContext.try_get()
    if context is not None and context.output_strides is not None:
        assert len(context.output_strides) == 0
        shape_env = shape_env_from_inputs(example_inputs)
        assert compiled_graph.output_strides is not None
        for exprs in compiled_graph.output_strides:
            if exprs is None:
                context.output_strides.append(None)
            else:
                fakify_first_call = False
                if ctx := torch._guards.TracingContext.try_get():
                    fakify_first_call = ctx.fakify_first_call

                def map_expr(e: Any) -> Union[float, int, SymInt, SymFloat, SymBool]:
                    if shape_env is None:
                        return int(e)
                    if fakify_first_call:
                        return shape_env.deserialize_symexpr(e)
                    return shape_env.evaluate_symexpr(e)

                context.output_strides.append(
                    tuple(map_expr(e) for e in exprs)  # type: ignore[misc]
                )


def should_use_remote_fx_graph_cache() -> bool:
    if config.fx_graph_remote_cache is not None:
        return config.fx_graph_remote_cache
    if not config.is_fbcode():
        return False

    if torch._utils_internal.is_fb_unit_test():
        return False

    try:
        from torch._inductor.fb.remote_cache import REMOTE_CACHE_VERSION
    except ModuleNotFoundError:
        return False

    return REMOTE_CACHE_VERSION >= torch._utils_internal.justknobs_getval_int(
        "pytorch/remote_cache:fx_graph_memcache_version"
    )


def normalize_name(name: str) -> str:
    return re.sub(r"[^a-zA-Z0-9_]", "_", name)


# correct cases where Triton types names don't match PyTorch
_triton_type_mapping = {
    "tl.bool": "tl.int1",
    "tl.float8_e4m3fn": "tl.float8e4nv",
    "tl.float8_e5m2": "tl.float8e5",
    "tl.float8_e4m3fnuz": "tl.float8e4b8",
    "tl.float8_e5m2fnuz": "tl.float8e5b16",
    # TODO: remove when support is added in triton
    # https://github.com/triton-lang/triton/issues/6054
    "tl.float8_e8m0fnu": "tl.uint8",
}
_torch_triton_mapping = {v: k for k, v in _triton_type_mapping.items()}


_triton_type_re = re.compile(r"^.*[.]")


def triton_type(dtype: torch.dtype) -> str:
    """Convert torch.dtype to triton type"""
    triton_type_name = _triton_type_re.sub("tl.", str(dtype))
    return _triton_type_mapping.get(triton_type_name, triton_type_name)


def triton_type_to_torch(dtype: str) -> torch.dtype:
    adjusted_type = _torch_triton_mapping.get(dtype, dtype)
    type_name = adjusted_type.replace("tl.", "")
    out_dtype = getattr(torch, type_name)
    assert isinstance(out_dtype, torch.dtype)
    return out_dtype


def is_same_tensor(data: torch.Tensor, value: torch.Tensor) -> bool:
    return (
        not data.is_mkldnn
        and data.size() == value.size()
        and data.stride() == value.stride()
        and data.dtype == value.dtype
        and data.device == value.device
        and data.untyped_storage().data_ptr() == value.untyped_storage().data_ptr()
        and data.storage_offset() == value.storage_offset()
    )


def is_same_mkldnn_tensor(data: torch.Tensor, value: torch.Tensor) -> bool:
    return (
        data.is_mkldnn
        and data.size() == value.size()
        and data.dtype == value.dtype
        and data.device == value.device
        and torch.ops.mkldnn.data_ptr(data) == torch.ops.mkldnn.data_ptr(value)
    )


@functools.lru_cache(None)
def boolean_ops() -> tuple[str, ...]:
    return (
        "isinf",
        "isnan",
        "logical_not",
        "logical_and",
        "signbit",
        "and_",
        "le",
        "lt",
        "ge",
        "gt",
        "eq",
        "ne",
        "or_",  # TODO should remove this op
        "xor",
    )


@dataclasses.dataclass
class OpDtypeRule:
    type_promotion_kind: ELEMENTWISE_TYPE_PROMOTION_KIND
    override_return_dtype: Optional[torch.dtype]


op_dtype_propagation_rules: dict[str, OpDtypeRule] = {}


def register_op_dtype_propagation_rules(
    name: str,
    type_promotion_kind: ELEMENTWISE_TYPE_PROMOTION_KIND,
    override_return_dtype: Optional[torch.dtype],
) -> None:
    op_dtype_propagation_rules[name] = OpDtypeRule(
        type_promotion_kind, override_return_dtype
    )


def get_current_backend() -> str:
    from torch._inductor.virtualized import V

    device_str = V.graph.get_current_device_or_throw().type
    if device_str == "cpu":
        return config.cpu_backend
    elif device_str == "mps":
        return "mps"
    else:
        return config.cuda_backend


def upcast_compute_type(dtype: torch.dtype) -> torch.dtype:
    """Maybe upcast [b]float16 to float32"""
    if (
        dtype in (torch.float16, torch.bfloat16)
        and config.triton.codegen_upcast_to_fp32
        and get_current_backend() == "triton"
    ):
        return torch.float32
    return dtype


KeyType = TypeVar("KeyType")
ValType = TypeVar("ValType")


class ScopedDict(MutableMapping[KeyType, ValType]):
    """
    A dictionary-like object that allows for scoped updates. It maintains
    an original dictionary and a set of new items that can override
    the original items within the scope.  The original dictionary is
    unmodified.
    """

    def __init__(self, original_dict: Mapping[KeyType, ValType]):
        self.original_dict = original_dict
        self.new_items: dict[KeyType, ValType] = {}

    def __getitem__(self, key: KeyType) -> ValType:
        if key in self.new_items:
            return self.new_items[key]
        return self.original_dict[key]

    def __setitem__(self, key: KeyType, value: ValType) -> None:
        self.new_items[key] = value

    def __contains__(self, key: object) -> bool:
        return key in self.new_items or key in self.original_dict

    def get(self, key: KeyType, default: Optional[ValType] = None) -> Optional[ValType]:  # type: ignore[override]
        if key in self.new_items:
            return self.new_items[key]
        return self.original_dict.get(key, default)

    def __len__(self) -> int:
        n = len(self.original_dict)
        for k in self.new_items:
            if k not in self.original_dict:
                n += 1
        return n

    def __iter__(self) -> Iterator[KeyType]:
        yield from self.original_dict
        for k in self.new_items:
            if k not in self.original_dict:
                yield k

    def __bool__(self) -> bool:
        return bool(self.original_dict or self.new_items)

    def __delitem__(self, key: KeyType) -> None:
        raise NotImplementedError


@dataclass_transform(frozen_default=True)
def ir_dataclass(cls: Optional[type[Any]] = None, /, *, frozen: bool = True) -> Any:
    def wrap(cls: _T) -> _T:
        if sys.version_info >= (3, 10):
            return dataclasses.dataclass(cls, kw_only=True, frozen=frozen)  # type: ignore[call-overload]
        else:
            # Polyfill for python=3.9. kw_only simply introduces an extra check
            # that only kwargs are used (and is not available on 3.9)
            return dataclasses.dataclass(cls, frozen=frozen)

    if cls is None:
        return wrap
    return wrap(cls)


def get_donated_idxs() -> Optional[list[int]]:
    tracing_context = torch._guards.TracingContext.try_get()
    if tracing_context is not None and tracing_context.fw_metadata:
        return tracing_context.fw_metadata.bw_donated_idxs
    return None


def set_kernel_post_grad_provenance_tracing(
    node_schedule: Sequence[BaseSchedulerNode], kernel_name: str
) -> None:
    from .codegen.simd_kernel_features import DisableReduction, EnableReduction
    from .virtualized import V

    for snode in node_schedule:
        if snode not in (EnableReduction, DisableReduction):
            if snode.node is not None:
                curr_node_info = (
                    V.debug._inductor_triton_kernel_to_post_grad_node_info.setdefault(
                        kernel_name, []
                    )
                )
                curr_node_info.extend(
                    origin.name
                    for origin in snode.node.origins  # type: ignore[attr-defined]
                    if origin.name not in curr_node_info
                )


class TritonAttrsDescriptorVersion(enum.Enum):
    V0_NO_TRITON = 0
    V1_COMPILER = 1  # triton.compiler.compiler.AttrsDescriptor
    V2_BACKENDS = 2  # triton.backends.compiler.AttrsDescriptor
    V3_BACKENDS_TUPLE = (
        3  # triton.backends.compiler.AttrsDescriptor, but with tuple support
    )
    V4_DICT = 4  # a raw dict


@functools.lru_cache(None)
def get_triton_attrs_descriptor_version() -> TritonAttrsDescriptorVersion:
    if importlib.util.find_spec("triton") is None:
        return TritonAttrsDescriptorVersion.V0_NO_TRITON

    import triton.backends.compiler
    import triton.compiler.compiler

    if hasattr(triton.backends.compiler, "AttrsDescriptor"):
        # Triton 3.2.0
        # AttrsDescriptor was moved from triton.compiler.compiler to triton.backends.compiler.
        # AttrsDescriptor and its serialization format were also changed.

        # TODO: implement V3_BACKENDS_TUPLE
        # On Dec 9, 2024, tuple support (triton #5220) was implemented and breaks handling.
        # We don't have a way to detect this (and haven't implemented this version)
        return TritonAttrsDescriptorVersion.V2_BACKENDS
    elif hasattr(triton.compiler.compiler, "AttrsDescriptor"):
        # Triton 3.0.0
        return TritonAttrsDescriptorVersion.V1_COMPILER
    else:
        # After Jan 1, 2025
        # AttrsDescriptor was removed and replaced with a raw dict.
        return TritonAttrsDescriptorVersion.V4_DICT


def triton_version_uses_attrs_dict() -> bool:
    return get_triton_attrs_descriptor_version() == TritonAttrsDescriptorVersion.V4_DICT


<<<<<<< HEAD
def get_ld_library_path() -> str:
    path = os.environ.get("LD_LIBRARY_PATH", "")
    if config.is_fbcode():
        from libfb.py.parutil import get_runtime_path

        runtime_path = get_runtime_path()
        if runtime_path:
            lib_path = os.path.join(runtime_path, "runtime", "lib")
            path = os.pathsep.join([lib_path, path]) if path else lib_path

    return path
=======
def is_cudagraph_unsafe_op(node: Operation) -> bool:
    """
    Returns True if the node is an op that is not cudagraphable.
    Usually only custom ops have this tag.
    """
    from . import ir

    if not isinstance(node, ir.FallbackKernel):
        return False

    if (
        isinstance(node.op_overload, torch._ops.OpOverload)
        and torch._C.Tag.cudagraph_unsafe in node.op_overload.tags
    ):
        return True

    return False
>>>>>>> d25acac3
<|MERGE_RESOLUTION|>--- conflicted
+++ resolved
@@ -2794,19 +2794,6 @@
     return get_triton_attrs_descriptor_version() == TritonAttrsDescriptorVersion.V4_DICT
 
 
-<<<<<<< HEAD
-def get_ld_library_path() -> str:
-    path = os.environ.get("LD_LIBRARY_PATH", "")
-    if config.is_fbcode():
-        from libfb.py.parutil import get_runtime_path
-
-        runtime_path = get_runtime_path()
-        if runtime_path:
-            lib_path = os.path.join(runtime_path, "runtime", "lib")
-            path = os.pathsep.join([lib_path, path]) if path else lib_path
-
-    return path
-=======
 def is_cudagraph_unsafe_op(node: Operation) -> bool:
     """
     Returns True if the node is an op that is not cudagraphable.
@@ -2824,4 +2811,16 @@
         return True
 
     return False
->>>>>>> d25acac3
+
+
+def get_ld_library_path() -> str:
+    path = os.environ.get("LD_LIBRARY_PATH", "")
+    if config.is_fbcode():
+        from libfb.py.parutil import get_runtime_path
+
+        runtime_path = get_runtime_path()
+        if runtime_path:
+            lib_path = os.path.join(runtime_path, "runtime", "lib")
+            path = os.pathsep.join([lib_path, path]) if path else lib_path
+
+    return path