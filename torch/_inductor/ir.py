# mypy: allow-untyped-defs
from __future__ import annotations

import contextlib
import dataclasses
import functools
import itertools
import logging
import textwrap
import traceback
from contextlib import nullcontext
from functools import partial
from typing import (
    Any,
    Callable,
    ClassVar,
    ContextManager,
    Dict,
    Iterable,
    List,
    Literal,
    Optional,
    overload,
    Sequence,
    Tuple,
    TYPE_CHECKING,
    TypeVar,
    Union,
)
from typing_extensions import TypeAlias
from unittest.mock import patch

import sympy
from sympy import Expr, Integer, Symbol

import torch._export.serde.schema as export_schema
import torch._logging
import torch.fx
import torch.utils._pytree as pytree
from torch._dynamo.device_interface import get_interface_for_device
from torch._dynamo.utils import identity
from torch._export.serde.serialize import GraphModuleSerializer
from torch._higher_order_ops.auto_functionalize import can_auto_functionalize
from torch._inductor import metrics
from torch._prims_common import (
    compute_required_storage_length,
    is_boolean_dtype,
    is_float_dtype,
    make_channels_last_strides_for,
    StrideType,
)
from torch._subclasses.fake_tensor import get_schema_info
from torch.fx.experimental.symbolic_shapes import (
    CallMethodKey,
    compute_unbacked_bindings,
    DivideByKey,
    free_unbacked_symbols,
    rebind_unbacked,
    resolve_unbacked_bindings,
    SymTypes,
)
from torch.utils._ordered_set import OrderedSet
from torch.utils._sympy.functions import CleanDiv, FloorDiv, ModularIndexing
from torch.utils._sympy.symbol import SymT

from . import config, dependencies
from .codegen.common import BackendFeature, index_prevent_reordering
from .dependencies import (
    extract_free_unbacked_symbols,
    extract_input_node_reduction_ranges,
    extract_read_writes,
    var_builder,
)
from .loop_body import LoopBody
from .ops_handler import OpCounterCSE, OpCountResult
from .runtime.benchmarking import benchmarker
from .runtime.hints import ReductionHint
from .utils import (
    argsort,
    cache_on_self,
    ceildiv,
    convert_shape_to_inductor,
    convert_shape_to_symint,
    developer_warning,
    get_kernel_metadata,
    is_dynamic,
    is_gpu,
    sympy_dot,
    sympy_index_symbol,
    sympy_index_symbol_with_prefix,
    sympy_product,
    sympy_subs,
)
from .virtualized import ops, OpsValue, V


if TYPE_CHECKING:
    from .graph import GraphLowering

_T = TypeVar("_T")
_U = TypeVar("_U")
_V = TypeVar("_V")

_IntLike: TypeAlias = Union[int, Expr]

log = logging.getLogger(__name__)
indent = functools.partial(textwrap.indent, prefix="  ")
aten = torch.ops.aten

""" [Note: Inductor IR]

Inductor's IR is produced by executing 'lowering' code (see lowering.py).  Each
lowering is registered to a particular aten operator, and expects inputs that
correspond to the aten schema.  However, in place of torch Tensor inputs, lowerings
expect Inductor TensorBox inputs.

TensorBox IR represents torch tensors.  Tensors are sometimes single objects owning
storage, and sometimes views of another Tensor's storage.  Mutating tensor operations
(such as add_()) affect the underlying storage and any associated views.  Other operations
(such as .t_()) update metadata about the current view but don't modify the underlying storage.

To model this in Inductor, the IR distinguishes between TensorBox, View, StorageBox and Buffer.

TensorBox is the top level IR construct that any lowering should produce and maps to a torch.Tensor
output from an operation.  But just as torch.Tensors take different forms, TensorBox IR can
reference View IR or directly reference StorageBox IRs.

Some Inductor lowerings produce new sets of 'Box'es, while others (such as .t() or other view ops)
may take an existing TensorBox and point it to a new underlying View IR.

Tensors that directly own storage are represented as a chain of:
TensorBox -> StorageBox -> Buffer
where Buffer is a simple (1D) allocation, and StorageBox introduces the concept of a Layout.

If you mutate the data of such a tensor, we swing the StorageBox pointer to point to a new buffer
(leaving the old buffer unmodified and functionalizing the operation).

Tensors backed by views add one more indirection to the IR.
TensorBox -> View -> StorageBox -> Buffer
In these cases, the underlying StorageBox/Buffer will be shared with the pre-view TensorBox.

Computation is represented by Operation nodes, with each operation producing 1
or more output Buffers. In the case of mutations, these will be new Buffers that have the
mutated buffer listed in its get_mutation_names().

It is also possible to have an InputBuffer for which there is no corresponding Operation,
e.g. it may be a graph input or compile time constant.

"""


_NodeOrNodes: TypeAlias = Union[
    int,
    "TensorBox",
    Dict[str, "TensorBox"],
    "Symbol",
    "IRNode",
    Sequence[
        Optional[Union[int, Dict[str, "TensorBox"], "TensorBox", "Symbol", "IRNode"]]
    ],
]


def validate_ir(node_or_nodes: Optional[_NodeOrNodes]) -> None:
    def _check_tensorbox(nodes: Optional[_NodeOrNodes]) -> None:
        # Could expand this to check deeper properties
        # (e.g. TensorBox points to View or StorageBox)
        if nodes is None:
            pass
        elif isinstance(nodes, (list, tuple)):
            for node in nodes:
                _check_tensorbox(node)
        elif isinstance(nodes, dict):
            for node in nodes.values():
                _check_tensorbox(node)
        else:
            assert isinstance(
                nodes,
                (
                    torch._inductor.ir.ExpandView,
                    DynamicScalar,
                    AssertScalar,
                    TensorBox,
                    sympy.logic.boolalg.Boolean,
                    Expr,
                    int,
                    EffectfulKernel,
                ),
            ), f"Found {type(nodes)}, which is not a supported top level IR node. See [Note: Inductor IR]"

    # Be picky about the accepted data structure (don't use pytree here)
    _check_tensorbox(node_or_nodes)


def ops_wrapper(name: str) -> Callable[..., OpsValue]:
    assert isinstance(name, str)

    def fn(*args: object, **kwargs: object) -> OpsValue:
        return getattr(ops, name)(*args, **kwargs)

    return fn


def inverse_reorder(order: Sequence[int]) -> Callable[[Sequence[_T]], Sequence[_T]]:
    inv_order = dict(zip(order, range(len(order))))

    def reindex(index: Sequence[_T]) -> Sequence[_T]:
        assert len(index) == len(inv_order)
        return [index[inv_order[i]] for i in range(len(index))]

    return reindex


def same_reorder(order: Sequence[int]) -> Callable[[Sequence[_T]], Sequence[_T]]:
    def reindex(index: Sequence[_T]) -> Sequence[_T]:
        assert len(index) == len(order)
        return [index[order[i]] for i in range(len(index))]

    return reindex


def fuse_reindexing(
    reindex1: Callable[[Sequence[_U]], Sequence[_V]],
    reindex2: Callable[[Sequence[_T]], Sequence[_U]],
) -> Callable[[Sequence[_T]], Sequence[_V]]:
    def reindex(index: Sequence[_T]) -> Sequence[_V]:
        return reindex1(reindex2(index))

    return reindex


NHWC_STRIDE_ORDER = [3, 0, 2, 1]
NHWDC_STRIDE_ORDER = [4, 0, 3, 2, 1]


def stride_order2fill_order(
    order: Sequence[Union[int, Integer]]
) -> Sequence[Union[int, Integer]]:
    """
    Convert stride order to fill order
    For channel last format,

    stride order = [3, 0, 2, 1] and fill order = [1, 3, 2, 0]
    """
    lookup = {pos: idx for idx, pos in enumerate(order)}
    fill_order = [lookup[i] for i in range(len(order))]
    return fill_order


def get_stride_order(seq: Sequence[Union[int, torch.SymInt, Expr]]) -> Sequence[int]:
    """
    Convert strides to stride order
    """
    sorted_idx: List[int] = argsort(seq)
    out = [0 for _ in range(len(seq))]
    for i, elem in enumerate(sorted_idx):
        out[elem] = i
    return out


@overload
def ir_node_to_tensor(x: Literal[None], guard_shape: bool = True) -> None:
    ...


@overload
def ir_node_to_tensor(x: IRNode, guard_shape: bool = True) -> torch.Tensor:
    ...


def ir_node_to_tensor(
    x: Optional[IRNode], guard_shape: bool = True
) -> Optional[torch.Tensor]:
    if x is None:
        return None

    shape_fn: Callable[[Union[int, Expr]], Union[int, Expr]]
    if not guard_shape:
        shape_fn = V.graph.sizevars.size_hint
    else:
        shape_fn = identity
    size = [shape_fn(s) for s in x.get_size()]
    stride: StrideType
    if is_storage_and_layout(x):
        stride = [shape_fn(s) for s in x.get_layout().stride]  # type: ignore[misc, union-attr]
    else:
        stride = FlexibleLayout.contiguous_strides(size)  # type: ignore[assignment]
    dtype = x.get_dtype()
    device = x.get_device()
    size = convert_shape_to_symint(size)
    stride = convert_shape_to_symint(stride)
    with V.graph.sizevars.shape_env.suppress_guards():
        t = torch.empty_strided(
            size=size, stride=stride, dtype=dtype, device=device
        ).zero_()
    return t


def may_convert_to_optional(
    value: Optional[Sequence[_T]],
) -> Optional[Sequence[Optional[_T]]]:
    if isinstance(value, list) and not value:
        # [None] makes sure the cpp wrapper codegen will generate something like
        # {std::nullopt} instead of {}
        return [None]
    return value


def get_device_type(x: object) -> Optional[str]:
    if get_device := getattr(x, "get_device", None):
        return get_device_type(get_device())
    if isinstance(x, torch.device):
        return x.type
    return None


def is_triton(x: object) -> bool:
    dtype = get_device_type(x)
    return bool(dtype and is_gpu(dtype))


def is_cpu(x: object) -> bool:
    return get_device_type(x) == "cpu"


class IRNode:
    _current_origins: ClassVar[OrderedSet[Any]] = OrderedSet()

    @staticmethod
    @contextlib.contextmanager
    def current_origins(origins: OrderedSet[torch.fx.Node]):
        old = IRNode._current_origins
        IRNode._current_origins = old | origins
        try:
            yield
        finally:
            IRNode._current_origins = old

    def __post_init__(self):
        self.origins = OrderedSet(self._current_origins)
        self.traceback = traceback.format_stack() if config.debug_ir_traceback else None

    def get_read_names(self) -> OrderedSet[str]:
        raise NotImplementedError(f"NYI on {type(self)}")

    def get_traceback(self):
        return self.traceback

    def get_defining_op(self):
        raise NotImplementedError

    def common_repr(self, shorten=True):
        origins = f"origins={getattr(self, 'origins', '')}"
        if shorten and len(origins) > 64:
            # this can get *very* long
            origins = f"{origins[:61]}..."
        return [origins]

    def str_helper(self, lines, shorten=True, multiline=True):
        lines = lines + self.common_repr(shorten)
        lines = list(map(str, lines))
        if multiline:
            new_lines = indent(",\n".join(lines))
            return f"{type(self).__name__}(\n{new_lines}\n)"
        else:
            return f"{type(self).__name__}({lines})"

    def get_dtype(self):
        return self.dtype

    def get_layout(self):
        raise NotImplementedError(f"get_layout() is not implemented by {type(self)}!")

    def get_size(self):
        raise NotImplementedError(f"get_size() is not implemented by {type(self)}!")

    @property
    def shape(self):
        return self.get_size()

    def get_numel(self):
        return sympy_product(self.get_size())

    def is_zero_elements(self):
        return V.graph.sizevars.is_expr_static_and_true(sympy.Eq(self.get_numel(), 0))  # type: ignore[arg-type]

    def realize(self):
        """
        If the IRNode refers to data which has not been materialized (e.g.,
        it is a Pointwise/Reduction that could potentially have more
        compute fused into it), realize the IRNode into physical memory,
        ending the possibility of fusing into it, but allowing, e.g., multiple
        users to access the data without having to recompute.

        Check StorageBox.realize for a particularly notable implementation.

        TODO(ezyang): I think, in principle, every IRNode should have an
        implementation of this, and most of the time no-op is OK, but you
        really do have to audit each IRNode for this, so for now, raise
        an error if it's not implemented.  Note that some code in graph.py
        will catch this thrown error and suppress it with a warning.
        """
        raise NotImplementedError(f"realize NYI on {type(self)}")

    def codegen_reference(self, writer=None):
        raise NotImplementedError(f"codegen_reference NYI on {type(self)}")

    # The abstract method declarations below serve to convince mypy that all IRNode instances have these functions
    # defined, while having no effect at runtime. We cannot create stub implementations here because other parts of
    # the code dynamically check for defined attributes.
    get_device: Callable[[], torch.device]
    dtype: torch.dtype
    get_name: Callable[[], str]
    get_reads: Callable[[], Any]
    num_reads: Callable[[], int]
    get_stride: Callable[[], Any]
    get_storage_numel: Callable[[], Any]
    has_exceeded_max_reads: Callable[[], bool]
    make_loader: Callable[[], Callable[[Any], Any]]
    make_indexer: Callable[[], Callable[[Any], Any]]
    mark_reuse: Callable[[int], None]
    realize_hint: Callable[[], None]
    get_unbacked_symbol_uses: Callable[[], OrderedSet[sympy.Symbol]]


@dataclasses.dataclass
class Operation:
    def __post_init__(self):
        self.operation_name: Optional[str] = None

    def get_device(self):
        raise NotImplementedError

    def get_origin_node(self):
        assert hasattr(self, "origin_node")
        return self.origin_node

    def get_origins(self):
        assert hasattr(self, "origins")
        return self.origins

    def get_operation_name(self) -> str:
        assert self.operation_name is not None
        return self.operation_name

    def is_extern(self):
        return False

    def is_no_op(self):
        return False

    def get_read_writes(self):
        raise NotImplementedError

    def is_user_of(self, name):
        return name in self.get_read_names()

    def get_read_names(self) -> OrderedSet[str]:
        return OrderedSet(dep.name for dep in self.get_reads())

    def get_reads(self):
        return self.get_read_writes().reads

    def get_outputs(self) -> List[Buffer]:
        raise NotImplementedError

    def get_unbacked_symbol_defs(self) -> OrderedSet[sympy.Symbol]:
        return OrderedSet()

    def get_unbacked_symbol_uses(self) -> OrderedSet[sympy.Symbol]:
        """
        Returns the unbacked symbols which are required to be in scope in
        order to successfully perform codegen for this buffer.  For example,
        a buffer that corresponds to an extern kernel call that takes i0 as
        an argument would return {i0} here.  This is used to generate necessary
        dependencies that ensure we actually bind i0 in codegen before you
        try to use it.

        Note that this is NOT transitive; in particular, if this buffer takes
        in as input another buffer with dynamic shape (e.g., (i0,)), we will
        not report it here, because you will already have a dependency
        on that buffer, which will eventually have a dependency on i0 if
        necessary.
        """
        return OrderedSet()

    def get_workspace_size(self):
        """
        Gets extra global memory size needed by this buffer.
        Some algorithms (e.g. group gemm) may require extra global memory in the generated code.
        """
        return 0


@dataclasses.dataclass
class Loops(IRNode):
    device: torch.device
    dtype: torch.dtype
    inner_fn: Callable[..., Any]
    ranges: List[Expr]

    def get_unbacked_symbol_uses(self) -> OrderedSet[sympy.Symbol]:
        return OrderedSet().union(
            *(free_unbacked_symbols(e) for e in self.ranges),
            self.inner_fn_free_unbacked_symbols(),
        )

    def __str__(self, names=("ranges",)):
        return self.str_helper(
            [
                f"'{self.device.type}'",
                str(self.dtype),
                self.inner_fn_str(),
            ]
            + [f"{name}={getattr(self, name)}" for name in names]
            + [f"origin_node={self.origin_node!r}"]
        )

    def __post_init__(self):
        super().__post_init__()
        self.origin_node = None

    __repr__ = __str__

    def get_device(self):
        return self.device

    def get_origin_node(self):
        return self.origin_node

    def get_size(self):
        return self.ranges

    def get_pointwise_size(self):
        return self.ranges

    def is_extern(self):
        return False

    @classmethod
    def create(cls, *args, **kwargs):
        origin_node = kwargs.pop("origin_node", None)
        tb = kwargs.pop("traceback", None)
        r = cls(*args, **kwargs)
        r.origin_node = origin_node
        r.traceback = (
            tb or traceback.format_stack() if config.debug_ir_traceback else None
        )
        return TensorBox.create(r)

    @staticmethod
    def _index(ranges, prefix=SymT.INDEX):
        return [
            sympy.Integer(0) if s == 1 else sympy_index_symbol_with_prefix(prefix, n)
            for n, s in enumerate(ranges)
        ]

    @cache_on_self
    def inner_fn_opcount(self) -> OpCountResult:
        opcounter = OpCounterCSE(V.MockHandler())
        with V.set_ops_handler(opcounter), patch.object(
            FlexibleLayout, "allow_indexing", True
        ):
            self.inner_fn(*self.inner_fn_args())
            return opcounter.getvalue()

    def inner_fn_args(self):
        return (self._index(self.ranges),)

    @cache_on_self
    def inner_fn_str(self):
        return V.KernelFormatterHandler.ir_to_string(
            self.inner_fn, *self.inner_fn_args()
        )

    def has_large_inner_fn(self):
        return self.inner_fn_opcount().num_ops > config.realize_opcount_threshold

    def inner_fn_free_unbacked_symbols(self):
        index = self._index(self.ranges)
        return extract_free_unbacked_symbols(self.inner_fn, index)

    def get_reads(self):
        with patch.object(FlexibleLayout, "allow_indexing", True):
            if self.get_reduction_type():
                return extract_read_writes(
                    self.make_loader(),
                    self.get_size(),
                    self.get_reduction_size(),
                ).reads
            else:
                return extract_read_writes(
                    self.make_loader(),
                    self.get_size(),
                ).reads

    def get_read_names(self) -> OrderedSet[str]:
        return OrderedSet(self.inner_fn_opcount().read_buffers)

    def num_reads(self):
        return len(self.inner_fn_opcount().read_buffers)

    def get_reduction_size(self):
        raise NotImplementedError(
            f"get_reduction_size() is not implemented by {type(self)}!"
        )

    def get_reduction_type(self):
        raise NotImplementedError(
            f"get_reduction_type() is not implemented by {type(self)}!"
        )

    def constant_to_device(self, device):
        raise NotImplementedError(
            f"constant_to_device() is not implemented by {type(self)}!"
        )


def nop_loader_fn(idx: Union[Expr, Sequence[Expr]], *, dtype: torch.dtype) -> OpsValue:
    if dtype.is_floating_point:
        return ops.constant(float("nan"), dtype)
    else:
        return ops.constant(0, dtype)


class Pointwise(Loops):
    def make_loader(self):
        # Make zero-element loops into a no-op
        if self.is_zero_elements():
            return partial(nop_loader_fn, dtype=self.dtype)

        return self.inner_fn

    def get_reduction_size(self):
        return []

    def get_reduction_type(self):
        return None

    def store_output(self, output_name, indexer, vars):
        loader = self.make_loader()
        return ops.store(output_name, indexer(vars), loader(vars))

    def constant_to_device(self, device):
        """Move this to a given device. Requires that all reads are to constants."""
        loader = self.make_loader()
        loader = patch.object(ConstantBuffer, "override_device", device)(loader)
        return Pointwise(device, self.dtype, loader, self.ranges)


@dataclasses.dataclass
class Scatter(Pointwise):
    output_indexer: Callable[[List[Expr]], Expr]
    scatter_mode: Optional[str] = None

    def constant_to_device(self, device):
        """Move this to a given device. Requires that all reads are to constants."""
        loader = self.make_loader()
        loader = patch.object(ConstantBuffer, "override_device", device)(loader)
        return Scatter(
            device,
            self.dtype,
            loader,
            self.ranges,
            self.output_indexer,
            self.scatter_mode,
        )

    def store_output(self, output_name, indexer, vars):
        loader = self.make_loader()
        return ops.store(
            output_name,
            indexer(self.output_indexer(vars)),
            loader(vars),
            mode=self.scatter_mode,
        )


REDUCTION_COMBINE_FN: Dict[str, Callable[..., OpsValue]] = {
    "any": ops_wrapper("logical_or"),
    "max": ops_wrapper("maximum"),
    "min": ops_wrapper("minimum"),
    "prod": ops_wrapper("mul"),
    "sum": ops_wrapper("add"),
    "xor_sum": ops_wrapper("bitwise_xor"),
}


def get_reduction_combine_fn(
    reduction_type: str, dtype: torch.dtype, arg_break_ties_left: bool = True
) -> Callable[..., object]:
    if reduction_type in REDUCTION_COMBINE_FN:
        return REDUCTION_COMBINE_FN[reduction_type]

    elif reduction_type in ("argmax", "argmin"):

        def argmax_combine_fn(
            a: Tuple[object, object], b: Tuple[object, object]
        ) -> Tuple[OpsValue, OpsValue]:
            a_value, a_index = a
            b_value, b_index = b

            if reduction_type == "argmin":
                mask = ops.lt(a_value, b_value)
            else:
                mask = ops.gt(a_value, b_value)

            equal = ops.eq(a_value, b_value)
            if is_float_dtype(dtype):
                a_isnan = ops.ne(a_value, a_value)
                b_isnan = ops.ne(b_value, b_value)
                mask = ops.logical_or(mask, ops.gt(a_isnan, b_isnan))
                equal = ops.logical_or(equal, ops.logical_and(a_isnan, b_isnan))

            tie = (
                ops.lt(a_index, b_index)
                if arg_break_ties_left
                else ops.gt(a_index, b_index)
            )
            mask = ops.logical_or(mask, ops.logical_and(equal, tie))
            return (
                ops.where(mask, a_value, b_value),
                ops.where(mask, a_index, b_index),
            )

        return argmax_combine_fn

    elif reduction_type == "welford_combine":

        def welford_combine_fn(
            a: Tuple[OpsValue, OpsValue, OpsValue],
            b: Tuple[OpsValue, OpsValue, OpsValue],
        ) -> Tuple[OpsValue, OpsValue, OpsValue]:
            a_mean, a_m2, a_weight = a
            b_mean, b_m2, b_weight = b

            delta = b_mean - a_mean
            new_weight = a_weight + b_weight
            w2_over_w = b_weight / new_weight
            return (
                a_mean + delta * w2_over_w,
                a_m2 + b_m2 + delta * delta * a_weight * w2_over_w,
                new_weight,
            )

        return welford_combine_fn

    else:
        raise NotImplementedError(f"unknown reduction_type={reduction_type}")


def significant_strides_equal(
    strides1: Sequence[_IntLike], strides2: Sequence[_IntLike], size: Sequence[_IntLike]
) -> bool:
    """
    Returns true if the strides are equal, ignoring dimensions of size 1 .
    """
    non_1_indices = [
        i
        for i, dim in enumerate(size)
        if V.graph.sizevars.size_hint(dim, fallback=2) != 1
    ]
    strides1 = [V.graph.sizevars.size_hint(strides1[i]) for i in non_1_indices]
    strides2 = [V.graph.sizevars.size_hint(strides2[i]) for i in non_1_indices]
    return strides1 == strides2


@dataclasses.dataclass
class Reduction(Loops):
    reduction_ranges: List[Expr]
    reduction_type: str
    # self.dtype represents the dst dtype
    src_dtype: torch.dtype
    reduction_hint: ReductionHint

    def __str__(self) -> str:  # type: ignore[override]
        return Loops.__str__(  # type: ignore[call-arg]
            self, names=("ranges", "reduction_ranges", "reduction_type")
        )

    def __repr__(self) -> str:  # type: ignore[override]
        return self.__str__()

    def get_unbacked_symbol_uses(self) -> OrderedSet[sympy.Symbol]:
        return super().get_unbacked_symbol_uses() | OrderedSet().union(
            *(free_unbacked_symbols(e) for e in self.reduction_ranges)
        )

    def get_reduction_size(self):
        return self.reduction_ranges

    def get_reduction_type(self):
        return self.reduction_type

    def store_reduction(self, output_name, indexer, vars, reduction_vars):
        value = ops.reduction(
            self.dtype,
            self.src_dtype,
            self.reduction_type,
            self.inner_fn(vars, reduction_vars),
        )
        return ops.store_reduction(output_name, indexer(vars), value)

    def index_length(self):
        return len(self.ranges) + len(self.reduction_ranges)

    def inner_fn_args(self):
        index = self._index(self.ranges)
        rindex = self._index(self.reduction_ranges, SymT.RINDEX)
        return (index, rindex)

    def inner_fn_free_unbacked_symbols(self):
        index = self._index(self.ranges)
        rindex = self._index(self.reduction_ranges, SymT.RINDEX)
        return extract_free_unbacked_symbols(self.inner_fn, index, rindex)

    def constant_to_device(self, device):
        """Move this to a given device. Requires that all reads are to constants."""
        loader = self.make_loader()
        loader = patch.object(ConstantBuffer, "override_device", device)(loader)
        return Reduction(
            device,
            self.dtype,
            loader,
            self.ranges,
            self.reduction_ranges,
            self.reduction_type,
            self.src_dtype,
            ReductionHint.DEFAULT,
        )

    @staticmethod
    def num_splits(
        device,
        dst_dtype,
        src_dtype,
        inner_fn,
        ranges,
        reduction_ranges,
        reduction_type,
        reduction_numel,
        input_node: Optional[IRNode] = None,
    ):
        def _is_static(x):
            return isinstance(x, (int, sympy.Integer))

        reduction_numel_hint = V.graph.sizevars.symbolic_hint(reduction_numel)
        numel_hint = V.graph.sizevars.symbolic_hint(sympy_product(ranges))

        should_split = (
            not V.graph.has_feature(device, BackendFeature.REDUCE_TO_SINGLE_ELEMENT)
            and reduction_type
            not in (
                "argmax",
                "argmin",
            )
            and config.split_reductions
            # We don't support unbacked symints
            and _is_static(reduction_numel_hint)
            and _is_static(numel_hint)
        )
        if not should_split:
            return ReductionHint.DEFAULT, 1

        device_interface = get_interface_for_device(get_device_type(device))  # type: ignore[arg-type] # next PR
        device_properties = device_interface.Worker.get_device_properties(device)
        if get_device_type(device) == "xpu":
            num_sm = device_properties.gpu_subslice_count
        else:
            # default is cuda behavior
            num_sm = device_properties.multi_processor_count

        min_elements_per_thread = 32
        max_elements_per_thread = 512
        threads_per_sm = 2048
        min_elements_per_device = min_elements_per_thread * num_sm * threads_per_sm
        max_elements_per_device = max_elements_per_thread * num_sm * threads_per_sm

        def inner_reduction_splits(reduction_numel_hint, numel_hint):
            # do heuristics that's close to eager mode for split inner reduction
            # we leak reduction autotune configs here, and will need to refactor to avoid this later
            num_warps = 8
            num_threads = 32 * num_warps
            if numel_hint >= 2 * num_sm:  # don't split if there are enough outputs
                return 1
            if reduction_numel_hint <= 8192:
                return 1
            if reduction_numel_hint * numel_hint <= min_elements_per_device:
                split_size = min_elements_per_thread
            elif reduction_numel_hint * numel_hint < max_elements_per_device:
                target_blocks = num_sm * threads_per_sm // (2 * num_threads)
                blocks_per_output = (target_blocks + numel_hint - 1) // numel_hint
                tmp_split_size = (
                    reduction_numel_hint + num_threads * blocks_per_output - 1
                ) // (num_threads * blocks_per_output)
                divisors = sympy.divisors(reduction_numel_hint)
                closest = min(divisors, key=lambda x: abs(x - tmp_split_size))
                if abs(closest - tmp_split_size) < 30:
                    # prefer even splits, but never smalle than min_elements_per_thread
                    split_size = max(closest, min_elements_per_thread)
                else:
                    split_size = tmp_split_size
            else:
                divisors = sympy.divisors(reduction_numel_hint)
                closest = min(divisors, key=lambda x: abs(x - max_elements_per_thread))
                if abs(closest - max_elements_per_thread) < 50:
                    # prefer even splits
                    split_size = closest
                else:
                    split_size = max_elements_per_thread
            return (reduction_numel_hint + split_size * num_threads - 1) // (
                split_size * num_threads
            )

        def outer_reduction_splits(reduction_numel_hint, numel_hint):
            # TODO the best heuristic currently has XBLOCK (corresponding to numel_hint) 128
            # extend to even smaller number of outputs
            num_warps = 8
            num_threads = num_warps * 32
            rvals_per_thread = 4  # comes from heuristics, refactor to not leak here
            xvals_per_block = 128
            xblocks = (numel_hint + xvals_per_block - 1) // xvals_per_block
            if reduction_numel_hint * numel_hint < min_elements_per_device:
                split_size = min_elements_per_thread
            elif reduction_numel_hint * numel_hint < max_elements_per_device:
                target_blocks = num_sm * threads_per_sm // (num_threads)
                target_blocks = (target_blocks + xblocks - 1) // xblocks
                tmp_split_size = (
                    reduction_numel_hint + rvals_per_thread * target_blocks - 1
                ) // (rvals_per_thread * target_blocks)
                divisors = sympy.divisors(reduction_numel_hint)
                closest = min(divisors, key=lambda x: abs(x - tmp_split_size))
                if abs(tmp_split_size - closest) < 20:
                    split_size = max(closest, min_elements_per_thread)
                else:
                    split_size = tmp_split_size
            else:
                divisors = sympy.divisors(reduction_numel_hint)
                closest = min(divisors, key=lambda x: abs(x - max_elements_per_thread))
                if abs(closest - max_elements_per_thread) < 50:
                    # prefer even splits
                    split_size = closest
                else:
                    split_size = max_elements_per_thread

            return (reduction_numel_hint + rvals_per_thread * split_size - 1) // (
                rvals_per_thread * split_size
            )

        # easy cases
        if numel_hint == 1:
            split = inner_reduction_splits(reduction_numel_hint, numel_hint)
            if split == 1:
                # No need to split.
                return ReductionHint.INNER, split
            if input_node is not None and isinstance(input_node, TensorBox):
                new_ranges, new_reduction_ranges = extract_input_node_reduction_ranges(
                    input_node
                )
                if new_ranges is not None and new_reduction_ranges is not None:
                    extracted_numel_hint = V.graph.sizevars.symbolic_hint(
                        sympy_product(new_ranges + new_reduction_ranges)
                    )
                    if reduction_numel_hint == extracted_numel_hint:
                        log.debug(
                            "Use previous IRNode's range and reduction_ranges instead of split. "
                            "current ranges: %s, current reduction ranges: %s, current split: %d, "
                            "new ranges: %s, new reduction ranges: %s",
                            ranges,
                            reduction_ranges,
                            split,
                            new_ranges,
                            new_reduction_ranges,
                        )
                        # If the input_node or its dependent nodes are also Reduction nodes,
                        # use reduction_sizes of this node or its dependent nodes directly.
                        return ReductionHint.INNER, -1
            return ReductionHint.INNER, split
        if (
            reduction_numel_hint <= min_elements_per_thread
            or numel_hint >= num_sm * 2 * 32
        ):
            return ReductionHint.DEFAULT, 1

        r = Reduction(
            device,
            dst_dtype,
            inner_fn,
            ranges,
            reduction_ranges,
            reduction_type,
            src_dtype,
            ReductionHint.DEFAULT,
        )

        def get_read_indices(r):
            cb = ComputedBuffer(
                name=None,
                layout=FlexibleLayout(
                    device=r.get_device(),
                    dtype=r.get_dtype(),
                    size=r.get_size(),
                ),
                data=r,
            )
            read_writes = cb.get_read_writes()
            # try finding the full size producer
            # TODO this will fail for something like ((1, N) * (N, 1)).sum()
            # this would also possibly be wrong for producers with the different contiguity but we hope those cases are rare
            range_vars = [
                r
                for r in read_writes.range_vars
                if isinstance(r, sympy.Expr) and not isinstance(r, sympy.Number)
            ]
            indices = []
            changed = False
            for md in sorted(read_writes.reads, key=lambda x: x.name):
                if all(r in md.index.free_symbols for r in range_vars):
                    indices.append(md.index)
                    if md.name in V.graph.name_to_buffer:
                        buf = V.graph.name_to_buffer[md.name]
                        original_stride = buf.layout.stride
                        buf.decide_layout()
                        if buf.layout.stride != original_stride:
                            changed = True
            return indices, changed

        indices, changed = get_read_indices(r)
        if changed:
            indices, _ = get_read_indices(r)

        if len(indices) == 0:
            # TODO determine splits when all inputs are broadcast
            return ReductionHint.DEFAULT, 1

        (_, reduction_vars), ranges = dependencies.index_vars_squeeze(
            r.get_size(), r.get_reduction_size()
        )
        num_outer = 0
        num_inner = 0
        for i in indices:
            i = V.graph.sizevars.simplify_with_ranges(i, ranges)
            strides = V.graph.sizevars.stride_hints(i, reduction_vars, ranges.keys())
            outer = all(s > 1 for s in strides)
            if outer:
                num_outer += 1
            else:
                num_inner += 1
        if num_inner > num_outer:
            return ReductionHint.INNER, inner_reduction_splits(
                reduction_numel_hint, numel_hint
            )
        else:
            return ReductionHint.OUTER, outer_reduction_splits(
                reduction_numel_hint, numel_hint
            )

    @staticmethod
    def _unroll_reduction_fn(inner_fn, reduction_ranges, reduction_type, src_dtype):
        """Convert inner_fn from a reduction to an pointwise"""
        reduction_ranges = [
            V.graph.sizevars.evaluate_static_shape(x) for x in reduction_ranges
        ]

        combine_fn = get_reduction_combine_fn(reduction_type, src_dtype)

        def fn(index):
            return functools.reduce(
                combine_fn,
                (
                    value_fn(index, rindex)
                    for rindex in itertools.product(
                        *[range(x) for x in reduction_ranges]
                    )
                ),
            )

        if reduction_type in ("argmin", "argmax"):
            flatten_index = FixedLayout(
                None,  # type: ignore[arg-type]
                None,  # type: ignore[arg-type]
                reduction_ranges,
                FlexibleLayout.contiguous_strides(reduction_ranges),
            ).make_indexer()

            def value_fn(index, rindex):
                rindex = [sympy.expand(i) for i in rindex]
                return (
                    inner_fn(index, rindex),
                    ops.index_expr(flatten_index(rindex), torch.int64),
                )

            return lambda index: fn(index)[1]
        else:
            value_fn = inner_fn
            return fn

    @classmethod
    def create(  # type: ignore[override]
        cls,
        device: torch.device,
        dst_dtype: torch.dtype,
        src_dtype: torch.dtype,
        inner_fn: Callable[..., Any],
        ranges: List[Expr],
        reduction_ranges: List[Expr],
        reduction_type: str,
        reduction_hint: ReductionHint = ReductionHint.DEFAULT,
        input_node: Optional[IRNode] = None,
    ):
        reduction_numel = V.graph.sizevars.simplify(sympy_product(reduction_ranges))

        if reduction_numel == 0:
            # N.B. This is a hack to generate the literal of the given type
            # Ideally, we should be fixing `def constant` in triton.py
            # but it breaks due to hardcoded dtypes in other places
            def py_cnst(val):
                return (
                    bool(val)
                    if dst_dtype == torch.bool
                    else float(val)
                    if dst_dtype.is_floating_point
                    else int(val)
                )

            rtypes_to_inits = {
                "sum": py_cnst(0),
                "xor_sum": py_cnst(0),
                "prod": py_cnst(1),
                "any": py_cnst(0),
                # "all" is desugared to `!any(!val)`
            }

            assert (
                reduction_type in rtypes_to_inits.keys()
            ), f"{reduction_type} not supported for zero-dimension tensors!"

            def const_fn(index):
                return ops.constant(rtypes_to_inits[reduction_type], dst_dtype)

            return Pointwise.create(
                device=device,
                dtype=src_dtype,
                inner_fn=const_fn,
                ranges=list(ranges),
            )

        if reduction_numel == 1:
            # this reduction is actually a pointwise op
            if reduction_type in ("argmin", "argmax"):

                def fn(index):
                    return ops.constant(0, dst_dtype)

            else:

                def fn(index):
                    reduction_index = [sympy.Integer(0) for _ in reduction_ranges]
                    return inner_fn(index, reduction_index)

            return Pointwise.create(device, dst_dtype, fn, ranges)

        if (
            isinstance(reduction_numel, sympy.Integer)
            and V.graph.sizevars.size_hint(reduction_numel)
            < config.unroll_reductions_threshold
            and sympy_product(ranges) != 1
        ):
            return Pointwise.create(
                device,
                dst_dtype,
                cls._unroll_reduction_fn(
                    inner_fn, reduction_ranges, reduction_type, src_dtype
                ),
                ranges,
            )

        # triton doesn't support reduce to single element well, so break it up
        hint, split = cls.num_splits(
            device,
            dst_dtype,
            src_dtype,
            inner_fn,
            ranges,
            reduction_ranges,
            reduction_type,
            reduction_numel,
            input_node,
        )
        # intermediate reduction in split can contain complex indexing,
        # and num_splits will fail to correctly set the hint
        # reuse the passed hint if available
        if reduction_hint == ReductionHint.DEFAULT:
            reduction_hint = hint
        if split == -1:
            assert input_node is not None
            new_ranges, new_reduction_ranges = extract_input_node_reduction_ranges(
                input_node  # type: ignore[arg-type]
            )
            assert new_ranges is not None
            assert new_reduction_ranges is not None
            return cls.create_multilayer_existing_ranges(
                device,
                dst_dtype,
                src_dtype,
                inner_fn,
                ranges,
                reduction_ranges,
                new_ranges,
                new_reduction_ranges,
                reduction_type,
                reduction_hint,
            )
        elif split > 1:
            # triton doesn't support reduce to single element well, so break it up
            return cls.create_multilayer(
                device,
                dst_dtype,
                src_dtype,
                inner_fn,
                ranges,
                reduction_ranges,
                reduction_type,
                split,
                reduction_hint,
            )

        return TensorBox.create(
            Reduction(
                device,
                dst_dtype,
                inner_fn,
                ranges,
                reduction_ranges,
                reduction_type,
                src_dtype,
                reduction_hint,
            )
        )

    @staticmethod
    def default_accumulator(reduction_type, dtype):
        if reduction_type in ("max", "argmax"):
            if is_float_dtype(dtype):
                return float("-inf")
            elif is_boolean_dtype(dtype):
                return 0
            else:
                return torch.iinfo(dtype).min
        if reduction_type in ("min", "argmin"):
            if is_float_dtype(dtype):
                return float("inf")
            elif is_boolean_dtype(dtype):
                return 1
            else:
                return torch.iinfo(dtype).max

        return {
            "sum": 0,
            "prod": 1,
            "xor_sum": 0,
            "any": 0,
            "welford_reduce": (0, 0, 0),
            "welford_combine": (0, 0, 0),
        }[reduction_type]

    @staticmethod
    def default_value(reduction_type, dtype):
        if reduction_type == "welford_reduce":
            return 0
        return Reduction.default_accumulator(reduction_type, dtype)

    @staticmethod
    def _multilayer_second_step_hint(
        split: int, numel_hint: int, reduction_hint: ReductionHint
    ) -> ReductionHint:
        if split == -1:
            return reduction_hint
        if split <= 512 and numel_hint <= 512 and reduction_hint == ReductionHint.OUTER:
            return ReductionHint.OUTER_TINY
        if (
            split <= 1024
            and numel_hint <= 256
            and reduction_hint == ReductionHint.OUTER
        ):
            return ReductionHint.OUTER_TINY

        return reduction_hint

    @classmethod
    def _multilayer_wrap_loader(
        cls,
        loader,
        reduction_ranges,
        reduction_numel,
        split,
        block_size,
        default,
    ):
        reindex = View.dynamic_reshape_indexer(reduction_ranges, [reduction_numel])
        need_mask = not V.graph.sizevars.is_expr_static_and_true(
            sympy.Eq(reduction_numel % split, 0)  # type: ignore[arg-type]
        )

        def wrapper_fn(index, reduction_index):
            (reduction_index,) = reduction_index
            *new_index, reduction_block = index
            indices = block_size * reduction_block + reduction_index

            def body():
                return loader(new_index, reindex([indices]))

            if need_mask:
                mask = ops.lt(
                    ops.index_expr(indices, torch.int32),
                    ops.index_expr(reduction_numel, torch.int32),
                )
                return ops.masked(mask, body, default)
            else:
                return body()

        return wrapper_fn

    @classmethod
    def _multilayer_wrap_loader_existing_ranges(
        cls,
        loader,
        original_ranges,
        original_reduction_ranges,
        new_ranges,
        new_reduction_ranges,
        default,
    ):
        assert all(
            r == 1 for r in original_ranges
        ), f"Only enabled for numel_hint == 1, found {original_ranges=}"
        reindex = View.dynamic_reshape_indexer(
            original_reduction_ranges, tuple(new_ranges) + tuple(new_reduction_ranges)
        )

        def wrapper_fn(merged_index, new_reduction_index):
            original_idx = merged_index[: len(original_ranges)]
            new_index = merged_index[len(original_ranges) :]
            return loader(
                original_idx,
                reindex(tuple(new_index) + tuple(new_reduction_index)),
            )

        return wrapper_fn

    @classmethod
    def create_multilayer_helper(
        cls,
        device: torch.device,
        dst_dtype: torch.dtype,
        src_dtype: torch.dtype,
        wrapper_fn: Callable[..., Any],
        original_ranges: List[Expr],
        original_reduction_ranges: List[Expr],
        new_ranges: List[Expr],
        new_reduction_ranges: List[Expr],
        reduction_type: str,
        split: int,
        reduction_hint: ReductionHint,
    ):
        """
        Break a large reduction up into multiple smaller reductions
        recursively
        """
        # triton will automatically compute reductions in fp32 if reducing over fp16/bf16
        # within the kernel. keep the intermediate in fp32 so as to keep the whole reduction
        # in fp32 and not reduce precision by breaking up the kernel into multiple layers
        intermediate_dtype = (
            dst_dtype
            if dst_dtype not in (torch.float16, torch.bfloat16)
            else torch.float
        )
        intermediate = Reduction.create(
            device,
            intermediate_dtype,
            src_dtype,
            wrapper_fn,
            new_ranges,
            new_reduction_ranges,
            reduction_type,
            reduction_hint,
        )
        intermediate.realize()
        intermediate_loader = intermediate.make_loader()

        def intermediate_fn(index, reduction_index):
            return intermediate_loader([*index, *reduction_index])

        numel_hint = V.graph.sizevars.size_hint(sympy_product(original_ranges))
        reduction_hint = cls._multilayer_second_step_hint(
            split, numel_hint, reduction_hint
        )

        assert original_ranges == new_ranges[: len(original_ranges)]
        return TensorBox.create(
            Reduction(
                device,
                dst_dtype,
                intermediate_fn,
                original_ranges,
                new_ranges[len(original_ranges) :],
                reduction_type,
                src_dtype,
                reduction_hint,
            )
        )

    @classmethod
    def create_multilayer(
        cls,
        device: torch.device,
        dst_dtype: torch.dtype,
        src_dtype: torch.dtype,
        inner_fn: Callable[..., Any],
        ranges: List[Expr],
        reduction_ranges: List[Expr],
        reduction_type: str,
        split: int,
        reduction_hint: ReductionHint,
    ):
        """
        Break a large reduction up into multiple smaller reductions
        recursively
        """
        # TODO(jansel): realize the reduction so we can do dynamic indexing
        reduction_numel = sympy_product(reduction_ranges)
        block_size = FloorDiv(reduction_numel + (split - 1), split)
        default = cls.default_value(reduction_type, dst_dtype)
        wrapper_fn = cls._multilayer_wrap_loader(
            inner_fn, reduction_ranges, reduction_numel, split, block_size, default
        )

        return cls.create_multilayer_helper(
            device,
            dst_dtype,
            src_dtype,
            wrapper_fn,
            ranges,
            reduction_ranges,
            [*ranges, split],  # type: ignore[list-item]
            [block_size],
            reduction_type,
            split,
            reduction_hint,
        )

    @classmethod
    def create_multilayer_existing_ranges(
        cls,
        device: torch.device,
        dst_dtype: torch.dtype,
        src_dtype: torch.dtype,
        inner_fn: Callable[..., Any],
        original_ranges: List[Expr],
        original_reduction_ranges: List[Expr],
        new_ranges: List[Expr],
        new_reduction_ranges: List[Expr],
        reduction_type: str,
        reduction_hint: ReductionHint,
    ):
        """
        Break a large reduction up into multiple smaller reductions
        recursively
        """
        default = cls.default_value(reduction_type, dst_dtype)
        wrapper_fn = cls._multilayer_wrap_loader_existing_ranges(
            inner_fn,
            original_ranges,
            original_reduction_ranges,
            new_ranges,
            new_reduction_ranges,
            default,
        )
        return cls.create_multilayer_helper(
            device,
            dst_dtype,
            src_dtype,
            wrapper_fn,
            original_ranges,
            original_reduction_ranges,
            [*original_ranges, *new_ranges],
            new_reduction_ranges,
            reduction_type,
            -1,
            reduction_hint,
        )


class WelfordReduction(Reduction):
    output_index: int

    def __init__(
        self,
        device,
        dtype,
        inner_fns,
        ranges,
        reduction_ranges,
        reduction_type,
        reduction_hint,
        output_index,
    ):
        if len(inner_fns) == 1:
            loader = inner_fns[0]
        else:

            def loader(idx, reduction_idx):
                return tuple(fn(idx, reduction_idx) for fn in inner_fns)

        super().__init__(
            device,
            dtype,
            loader,
            ranges,
            reduction_ranges,
            reduction_type,
            dtype,
            reduction_hint,
        )
        self.output_index = output_index

    def store_reduction(self, output_name, indexer, vars, reduction_vars):
        values = ops.reduction(
            self.dtype,
            self.src_dtype,
            self.reduction_type,
            self.inner_fn(vars, reduction_vars),
        )
        value = values[self.output_index]
        return ops.store_reduction(output_name, indexer(vars), value)

    @classmethod
    def create(  # type: ignore[override]
        cls,
        device: torch.device,
        dtype: torch.dtype,
        inner_fns: Sequence[Callable[..., Any]],
        ranges: List[Expr],
        reduction_ranges: List[Expr],
        reduction_type: str,
        reduction_hint: ReductionHint = ReductionHint.DEFAULT,
    ):
        assert reduction_type in ("welford_reduce", "welford_combine")

        reduction_numel = V.graph.sizevars.simplify(sympy_product(reduction_ranges))

        def const(val):
            def inner_fn(idx):
                return ops.constant(
                    val,
                    dtype,
                )

            return Pointwise.create(
                device=device,
                dtype=dtype,
                inner_fn=inner_fn,
                ranges=list(ranges),
            )

        if reduction_numel == 0:
            mean = const(0)
            m2 = const(0)
            weight = const(0)
            return mean, m2, weight

        if reduction_numel == 1:

            def copy(loader):
                def inner_fn(idx):
                    reduction_index = [sympy.Integer(0) for _ in reduction_ranges]
                    return loader(idx, reduction_index)

                return Pointwise.create(
                    device=device,
                    dtype=dtype,
                    inner_fn=inner_fn,
                    ranges=list(ranges),
                )

            if reduction_type == "welford_reduce":
                return copy(inner_fns[0]), const(0), const(1)
            else:
                return tuple(copy(fn) for fn in inner_fns)

        # TODO: Unrolled reduction
        # if (
        #     isinstance(reduction_numel, sympy.Integer)
        #     and V.graph.sizevars.size_hint(reduction_numel)
        #     < config.unroll_reductions_threshold
        #     and sympy_product(ranges) != 1
        # ):
        #     return Pointwise.create(
        #         device,
        #         dst_dtype,
        #         cls._unroll_reduction_fn(
        #             inner_fn, reduction_ranges, reduction_type, src_dtype
        #         ),
        #         ranges,
        #     )

        # triton doesn't support reduce to single element well, so break it up
        hint, split = Reduction.num_splits(
            device,
            dtype,
            dtype,
            inner_fns[0],
            ranges,
            reduction_ranges,
            reduction_type=reduction_type,
            reduction_numel=reduction_numel,
        )
        # intermediate reduction in split can contain complex indexing,
        # and num_splits will fail to correctly set the hint
        # reuse the passed hint if available
        if reduction_hint == ReductionHint.DEFAULT:
            reduction_hint = hint
        if split > 1:
            # triton doesn't support reduce to single element well, so break it up
            return cls.create_multilayer(
                device,
                dtype,
                inner_fns,
                ranges,
                reduction_ranges,
                reduction_type,
                split,
                reduction_hint,
            )

        results = [
            TensorBox.create(
                WelfordReduction(
                    device,
                    dtype,
                    inner_fns,
                    ranges,
                    reduction_ranges,
                    reduction_type,
                    reduction_hint,
                    output_idx,
                )
            )
            for output_idx in range(3)
        ]
        for t in results:
            t.realize()
        return results

    @staticmethod
    def default_value(reduction_type, dtype):
        return (0, 0, 0)

    @classmethod
    def create_multilayer(  # type: ignore[override]
        cls,
        device: torch.device,
        dtype: torch.dtype,
        inner_fns: Sequence[Callable[..., Any]],
        ranges: List[Expr],
        reduction_ranges: List[Expr],
        reduction_type: str,
        split: int,
        reduction_hint: ReductionHint,
    ):
        """
        Break a large reduction up into multiple smaller reductions
        recursively
        """
        reduction_numel = sympy_product(reduction_ranges)
        need_mask = not V.graph.sizevars.is_expr_static_and_true(
            sympy.Eq(reduction_numel % split, 0)  # type: ignore[arg-type]
        )

        if need_mask and reduction_type != "welford_combine":
            # If we need mask, then "welford_reduce" doesn't work because
            # masked inputs shouldn't count towards the welford weight

            def constant(idx, reduction_idx, value):
                return ops.constant(value, dtype)

            return cls.create_multilayer(
                device=device,
                dtype=dtype,
                inner_fns=(
                    inner_fns[0],
                    partial(constant, value=0),
                    partial(constant, value=1),
                ),
                ranges=ranges,
                reduction_ranges=reduction_ranges,
                reduction_type="welford_combine",
                split=split,
                reduction_hint=reduction_hint,
            )

        block_size = FloorDiv(reduction_numel + (split - 1), split)
        intermediates = WelfordReduction.create(
            device,
            dtype,
            tuple(
                cls._multilayer_wrap_loader(
                    loader,
                    reduction_ranges,
                    reduction_numel,
                    split,
                    block_size,
                    default=0,
                )
                for loader in inner_fns
            ),
            [*ranges, split],  # type: ignore[list-item]
            [block_size],
            reduction_type,
            reduction_hint,
        )
        for i in intermediates:
            i.realize()

        i_loaders = [i.make_loader() for i in intermediates]

        def intermediate_loader_fn(index, reduction_index, loader):
            return loader([*index, *reduction_index])

        numel_hint = V.graph.sizevars.size_hint(sympy_product(ranges))
        reduction_hint = cls._multilayer_second_step_hint(
            split, numel_hint, reduction_hint
        )
        return WelfordReduction.create(
            device,
            dtype,
            tuple(
                partial(intermediate_loader_fn, loader=i.make_loader())
                for i in intermediates
            ),
            ranges,
            [split],  # type: ignore[list-item]
            # welford_reduce turns one input into three outputs, which are combined with welford_combine
            "welford_combine",
            reduction_hint,
        )


@dataclasses.dataclass
class Scan(Loops):
    scan_ranges: List[Expr]
    size: List[Expr]
    combine_fn: Callable[[Tuple[Any, ...], Tuple[Any, ...]], Tuple[Any, ...]]
    reindex: Callable[[List[Expr], List[Expr]], List[Expr]]
    reduction_hint: ReductionHint
    output_index: int
    # output_index indexes the following tuples
    dtypes: Tuple[torch.dtype, ...]
    inner_fns: Tuple[Callable[..., Any], ...]

    # HACK we mimick reduction

    def get_unbacked_symbol_uses(self) -> OrderedSet[sympy.Symbol]:
        # TODO: Can combine_fn/reindex close over unbacked symbols? If so, we
        # need to explicitly represent the closure so we can pull out unbacked
        # symbols here
        return (
            super().get_unbacked_symbol_uses()
            | OrderedSet().union(*(free_unbacked_symbols(e) for e in self.scan_ranges))
            | OrderedSet().union(*(free_unbacked_symbols(e) for e in self.size))
        )

    def __post_init__(self):
        assert len(self.ranges) + len(self.scan_ranges) == len(self.size)
        super().__post_init__()

    def store_reduction(self, output_name, indexer, vars, scan_vars):
        idx = self.reindex(vars, scan_vars)
        values = [inner_fn(idx) for inner_fn in self.inner_fns]
        result = ops.scan(self.dtypes, self.combine_fn, values)
        return ops.store(output_name, indexer(idx), result[self.output_index])

    def get_reduction_type(self):
        # return self.scan_op
        return "custom"

    def get_reduction_size(self):
        return self.scan_ranges

    def get_size(self):
        return self.size

    def get_pointwise_size(self):
        return self.ranges

    def index_length(self):
        return len(self.ranges) + len(self.scan_ranges)

    def inner_fn_args(self):
        index = self._index(self.ranges)
        rindex = self._index(self.scan_ranges, SymT.RINDEX)
        idx = self.reindex(index, rindex)
        return (idx,)

    def inner_fn_free_unbacked_symbols(self):
        index = self._index(self.ranges)
        rindex = self._index(self.scan_ranges, SymT.RINDEX)
        idx = self.reindex(index, rindex)
        return extract_free_unbacked_symbols(self.inner_fn, idx)

    @classmethod
    def create(
        cls,
        device: torch.device,
        dtypes: Tuple[torch.dtype, ...],
        inner_fns: Tuple[Callable[[List[Expr]], Any], ...],
        size: List[Expr],
        axis: int,
        combine_fn: Callable[[Tuple[Any, ...], Tuple[Any, ...]], Tuple[Any, ...]],
        reduction_hint: ReductionHint = ReductionHint.DEFAULT,
        *,
        # Whether we have the option to fallback to aten
        can_fallback_to_aten: bool = True,
        **kwargs,
    ) -> List[Optional[TensorBox]]:
        pointwise_ranges = [*size[:axis], *size[axis + 1 :]]
        scan_ranges = [size[axis]]

        if not V.graph.has_feature(device, BackendFeature.SCAN):
            return [None] * len(dtypes)

        if len(dtypes) > 1 and not V.graph.has_feature(
            device, BackendFeature.TUPLE_REDUCTION
        ):
            return [None] * len(dtypes)

        sizevars = V.graph.sizevars
        scan_numel = sizevars.simplify(sympy_product(scan_ranges))

        assert len(dtypes) == len(inner_fns)

        # Scan with a single element is just a copy
        if sizevars.is_expr_static_and_true(sympy.Le(scan_numel, 1)):  # type: ignore[arg-type]
            return [
                Pointwise.create(
                    device=device,
                    dtype=dtypes[output_index],
                    inner_fn=inner_fns[output_index],
                    ranges=size,
                )
                for output_index in range(len(dtypes))
            ]

        reduction_hint, num_splits = cls.num_splits(
            device=device,
            dtype=dtypes[0],
            inner_fn=inner_fns[0],
            axis=axis,
            pointwise_ranges=pointwise_ranges,
            scan_ranges=scan_ranges,
            combine_fn=combine_fn,
            scan_numel=scan_numel,
        )
        scan_type = Scan
        if num_splits > 1:
            supports_split = torch.version.hip is None and len(dtypes) == 1
            if not supports_split:
                if can_fallback_to_aten:
                    # Fallback to ATen
                    return [None] * len(dtypes)
                else:
                    num_splits = 1
            else:
                scan_type = SplitScan

        def reindex(index, scan_index):
            assert len(scan_index) == len(scan_ranges)
            assert len(index) == len(pointwise_ranges)
            return [*index[:axis], *scan_index, *index[axis:]]

        results = [
            TensorBox.create(
                scan_type(
                    device=device,
                    dtype=dtypes[output_index],
                    dtypes=dtypes,
                    inner_fn=inner_fns[output_index],
                    inner_fns=inner_fns,
                    size=size,
                    ranges=pointwise_ranges,
                    scan_ranges=scan_ranges,
                    combine_fn=combine_fn,
                    reindex=reindex,
                    reduction_hint=reduction_hint,
                    output_index=output_index,
                    **kwargs,
                )
            )
            for output_index in range(len(dtypes))
        ]

        for result in results:
            result.realize()

        return results

    @classmethod
    def num_splits(
        cls,
        device: torch.device,
        dtype: torch.dtype,
        inner_fn: Callable[[List[Expr]], Any],
        axis: int,
        pointwise_ranges: List[Expr],
        scan_ranges: List[Expr],
        combine_fn: Callable[[Tuple[Any, ...], Tuple[Any, ...]], Tuple[Any, ...]],
        scan_numel: Expr,
    ):
        # TODO: custom splitting heuristic for scan
        def wrapper_fn(idx, reduction_idx):
            return inner_fn([*idx[:axis], *reduction_idx, *idx[axis:]])

        return Reduction.num_splits(
            device=device,
            dst_dtype=dtype,
            src_dtype=dtype,
            inner_fn=wrapper_fn,
            ranges=pointwise_ranges,
            reduction_ranges=scan_ranges,
            reduction_type="sum",
            reduction_numel=scan_numel,
        )


# This signifies a scan op that should go through TritonSplitScanKernel codegen on CUDA.
@dataclasses.dataclass
class SplitScan(Scan):
    pass


@dataclasses.dataclass
class Sort(Loops):
    # Sorts a tuple of key, value pairs
    sort_ranges: List[Expr]
    size: List[Expr]
    reindex: Callable[[List[Expr], List[Expr]], List[Expr]]
    reduction_hint: ReductionHint
    output_index: int
    # output_index indexes the following tuples
    dtypes: Tuple[torch.dtype, ...]
    inner_fns: Tuple[Callable[..., Any], ...]

    stable: bool
    descending: bool

    # HACK we mimick reduction

    def get_unbacked_symbol_uses(self) -> OrderedSet[sympy.Symbol]:
        return (
            super().get_unbacked_symbol_uses()
            | OrderedSet().union(*(free_unbacked_symbols(e) for e in self.sort_ranges))
            | OrderedSet().union(*(free_unbacked_symbols(e) for e in self.size))
        )

    def __post_init__(self):
        assert len(self.ranges) + len(self.sort_ranges) == len(self.size)
        super().__post_init__()

    def store_reduction(self, output_name, indexer, vars, sort_vars):
        idx = self.reindex(vars, sort_vars)
        values = [inner_fn(idx) for inner_fn in self.inner_fns]
        result = ops.sort(self.dtypes, values, self.stable, self.descending)
        return ops.store(output_name, indexer(idx), result[self.output_index])

    def get_reduction_type(self):
        return "sort"

    def get_reduction_size(self):
        return self.sort_ranges

    def get_size(self):
        return self.size

    def get_pointwise_size(self):
        return self.ranges

    def index_length(self):
        return len(self.ranges) + len(self.sort_ranges)

    def inner_fn_args(self):
        index = self._index(self.ranges)
        rindex = self._index(self.sort_ranges, SymT.RINDEX)
        idx = self.reindex(index, rindex)
        return (idx,)

    def inner_fn_free_unbacked_symbols(self):
        index = self._index(self.ranges)
        rindex = self._index(self.sort_ranges, SymT.RINDEX)
        idx = self.reindex(index, rindex)
        return extract_free_unbacked_symbols(self.inner_fn, idx)

    @classmethod
    def create(
        cls,
        device: torch.device,
        dtypes: Tuple[torch.dtype, ...],
        inner_fns: Tuple[Callable[[List[Expr]], Any], ...],
        size: List[Expr],
        axis: int,
        stable: bool,
        descending: bool,
        reduction_hint: ReductionHint = ReductionHint.DEFAULT,
        **kwargs,
    ) -> List[Optional[TensorBox]]:
        pointwise_ranges = [*size[:axis], *size[axis + 1 :]]
        sort_ranges = [size[axis]]

        if not V.graph.has_feature(device, BackendFeature.SORT):
            return [None] * len(dtypes)

        sizevars = V.graph.sizevars
        sort_numel = sizevars.simplify(sympy_product(sort_ranges))

        # Heuristic, smallest rblock where triton usually outperforms aten.sort
        # It also isn't bandwidth bound so fusion is unlikely to help.
        max_rblock = 512
        is_persistent_kernel = (
            config.triton.persistent_reductions
            and sizevars.is_expr_static_and_true(sympy.Le(sort_numel, max_rblock))
        )
        if not is_persistent_kernel:
            # We only support persistent triton kernels
            return [None] * len(dtypes)

        assert len(dtypes) == len(inner_fns)

        # Sort with a single element is just a copy
        if sizevars.is_expr_static_and_true(sympy.Le(sort_numel, 1)):  # type: ignore[arg-type]
            return [
                Pointwise.create(
                    device=device,
                    dtype=dtypes[output_index],
                    inner_fn=inner_fns[output_index],
                    ranges=size,
                )
                for output_index in range(len(dtypes))
            ]

        def reindex(index, sort_index):
            assert len(sort_index) == len(sort_ranges)
            assert len(index) == len(pointwise_ranges)
            return [*index[:axis], *sort_index, *index[axis:]]

        results = [
            TensorBox.create(
                Sort(
                    device=device,
                    dtype=dtypes[output_index],
                    dtypes=dtypes,
                    inner_fn=inner_fns[output_index],
                    inner_fns=inner_fns,
                    size=size,
                    ranges=pointwise_ranges,
                    sort_ranges=sort_ranges,
                    reindex=reindex,
                    reduction_hint=reduction_hint,
                    output_index=output_index,
                    stable=stable,
                    descending=descending,
                    **kwargs,
                )
            )
            for output_index in range(len(dtypes))
        ]

        for result in results:
            result.realize()

        return results


def is_storage_and_layout(x: IRNode) -> bool:
    try:
        as_storage_and_layout(x, freeze=False)
        return True
    except NotImplementedError:
        return False


def is_contiguous_storage_and_layout(x: IRNode) -> bool:
    try:
        buffer, layout = as_storage_and_layout(x, freeze=False)
        # pad the stride here so we will NOT claim an tensor as contiguous
        # if a padding is gonna happen.
        if layout.should_pad_strides():
            layout.pad_strides()
        return layout.is_contiguous()
    except NotImplementedError:
        return False


def as_storage_and_layout(
    x: IRNode,
    freeze: bool = True,
    want_contiguous: bool = False,
    stride_order: Optional[Sequence[Union[int, Integer]]] = None,
    allow_padding: bool = False,
    exact_strides: Optional[Sequence[Union[int, Integer]]] = None,
) -> Tuple[StorageBox, Layout]:
    """
    Try to simplify x into a StorageBox and a Layout.

    allow_padding only affect how we apply stride_order. When allow_padding
    is True, we have the freedom to add padding when applying the stride_order.
    """
    if isinstance(x, TensorBox):
        return as_storage_and_layout(
            x.data,
            freeze=freeze,
            want_contiguous=want_contiguous,
            stride_order=stride_order,
            allow_padding=allow_padding,
            exact_strides=exact_strides,
        )
    if isinstance(x, StorageBox) and isinstance(x.data, Buffer):
        if freeze:
            if want_contiguous:
                x.data.freeze_layout()
                assert x.data.layout.is_contiguous()
            elif stride_order is not None:
                x.data.freeze_layout_with_stride_order(
                    stride_order, allow_padding=allow_padding
                )
            elif exact_strides is not None:
                x.data.freeze_layout_with_exact_strides(
                    exact_strides, allow_padding=allow_padding
                )
            else:
                x.data.decide_layout()
        return x, x.data.layout
    if isinstance(x, ReinterpretView):
        # making the base of x contiguous or stride_ordered will not necessarily make
        # the ReinterpretView either, so don't pass along those arguments
        buffer, _ = as_storage_and_layout(
            x.data,
            freeze=freeze,
        )
        return buffer, x.layout
    raise NotImplementedError


as_contiguous_storage_and_layout = functools.partial(
    as_storage_and_layout, want_contiguous=True
)


def is_stride_order_storage_and_layout(
    x: IRNode, stride_order: Sequence[Union[int, Integer]]
) -> bool:
    try:
        buffer, layout = as_storage_and_layout(x, freeze=False)
        return layout.is_stride_ordered(stride_order)
    except NotImplementedError:
        return False


@dataclasses.dataclass
class BaseView(IRNode):
    data: IRNode

    def get_unbacked_symbol_uses(self):
        return self.data.get_unbacked_symbol_uses()

    def make_reindexer(self):
        raise NotImplementedError(f"make_reindexer NYI on {self}")

    def make_indexer(self):
        inner = self.data.make_indexer()
        reindex = self.make_reindexer()

        def indexer(idx):
            return inner(reindex(idx))

        return indexer

    def make_loader(self):
        inner = self.data.make_loader()
        reindex = self.make_reindexer()

        def loader(idx):
            return inner(reindex(idx))

        return loader

    @property
    def dtype(self):
        return self.data.dtype

    def get_layout(self):
        return self.data.get_layout()

    def get_device(self):
        return self.data.get_device()

    def get_origin_node(self):
        return None

    def get_name(self):
        return self.data.get_name()

    def get_pointwise_size(self):
        return self.get_size()

    def mark_reuse(self, users):
        return self.data.mark_reuse(users)

    def has_exceeded_max_reads(self):
        return self.data.has_exceeded_max_reads()

    def realize(self):
        return self.data.realize()

    def realize_hint(self):
        return self.data.realize_hint()

    def get_storage_numel(self):
        return self.data.get_storage_numel()

    def is_extern(self):
        return self.data.is_extern()  # type: ignore[attr-defined]

    def is_module_buffer(self):
        return self.data.is_module_buffer()  # type: ignore[attr-defined]

    def get_read_names(self) -> OrderedSet[str]:
        return self.data.get_read_names()

    def get_reads(self):
        with patch.object(FlexibleLayout, "allow_indexing", True):
            return extract_read_writes(
                self.make_loader(),
                self.get_size(),
            ).reads

    def unwrap_view(self):
        x: IRNode = self
        while isinstance(x, BaseView):
            x = x.data
        return x

    def constant_to_device(self, device):
        """Move this to a given device. Requires that all reads are to constants."""
        loader = self.make_loader()
        loader = patch.object(ConstantBuffer, "override_device", device)(loader)
        return Pointwise(device, self.get_dtype(), loader, self.get_size())


@dataclasses.dataclass
class ExpandView(BaseView):
    size: List[Expr]

    @staticmethod
    def _normalize_size(x, new_size):
        """Replace `-1` with correct sizes"""
        sizevars = V.graph.sizevars
        new_size = list(map(sympy.expand, new_size))
        old_size = x.get_size()
        old_size = [None] * (len(new_size) - len(old_size)) + list(old_size)
        assert len(new_size) == len(old_size)
        for i in range(len(new_size)):
            if new_size[i] == -1:
                assert old_size[i] is not None
                new_size[i] = old_size[i]
            elif old_size[i] is None or old_size[i] == 1:
                pass
            else:
                # Sanity check: Expect broadcast compatibility
                #
                # NB: new_size[i] == old_size[i] is expected to already be
                # guarded because the meta formula was expected to have taught
                # us this equality.
                assert (
                    sizevars.size_hint(new_size[i] - old_size[i], fallback=0) == 0
                ), "Broadcast failed in ExpandView({x.get_size()}, {new_size}) on dimension {i}"
        return new_size

    @classmethod
    def create(cls, x, new_size):
        new_size = cls._normalize_size(x, new_size)

        if is_storage_and_layout(x):
            storage, old_layout = as_storage_and_layout(x)
            skip = len(new_size) - len(old_layout.size)
            assert skip >= 0
            new_stride = [sympy.Integer(0)] * skip
            for stride, size in zip(old_layout.stride, old_layout.size):
                new_stride.append(stride if size != 1 else sympy.Integer(0))
            new_layout = FixedLayout(
                old_layout.device,
                old_layout.dtype,
                list(new_size),
                new_stride,
                old_layout.offset,
            )
            return ReinterpretView(storage, new_layout)

        return ExpandView(x, new_size)

    def get_size(self):
        return self.size

    def make_reindexer(self):
        target = self.get_size()
        actual = self.data.get_size()
        skip = len(target) - len(actual)

        def reindex(index):
            index = list(index[skip:])
            assert len(index) == len(actual)
            for i in range(len(actual)):
                if actual[i] == 1:
                    # zero out broadcast dimension
                    index[i] = sympy.Integer(0)
            return index

        return reindex


@dataclasses.dataclass
class PermuteView(BaseView):
    dims: List[Expr]

    @classmethod
    def create(cls, x, dims):
        dims = cls._map_neg_dims(dims)
        assert OrderedSet(dims) == OrderedSet(range(len(dims)))

        if is_storage_and_layout(x):
            storage, old_layout = as_storage_and_layout(x)
            new_layout = FixedLayout(
                old_layout.device,
                old_layout.dtype,
                [old_layout.size[i] for i in dims],
                [old_layout.stride[i] for i in dims],
                old_layout.offset,
            )
            return ReinterpretView(storage, new_layout)

        return PermuteView(x, dims)

    @classmethod
    def _map_neg_dims(cls, dims):
        return [dim if dim >= 0 else len(dims) + dim for dim in dims]

    def get_size(self):
        assert OrderedSet(self._map_neg_dims(self.dims)) == OrderedSet(
            range(len(self.dims))
        )
        size = self.data.get_size()
        return [size[i] for i in self.dims]

    def make_reindexer(self):
        inv = {j: i for i, j in enumerate(self.dims)}
        inv = [inv[i] for i in range(len(self.dims))]  # type: ignore[index]
        assert OrderedSet(inv) == OrderedSet(range(len(self.dims)))

        def reindex(index):
            return [index[i] for i in inv]

        return reindex


class SqueezeView(BaseView):
    @classmethod
    def create(cls, x, *, dim=None):
        if is_storage_and_layout(x):
            storage, old_layout = as_storage_and_layout(x)
            new_size = []
            new_stride = []
            if dim is not None:
                assert isinstance(dim, int), "expected integer dim argument"
                assert 0 <= dim and dim < len(old_layout.size)

            for i, (size, stride) in enumerate(zip(old_layout.size, old_layout.stride)):
                if dim is None:
                    if size != 1:
                        new_size.append(size)
                        new_stride.append(stride)
                else:
                    if i != dim:
                        new_size.append(size)
                        new_stride.append(stride)
                    else:
                        assert size == 1, "expected squeezed size to be 1"

            new_layout = FixedLayout(
                old_layout.device,
                old_layout.dtype,
                new_size,
                new_stride,
                old_layout.offset,
            )
            return ReinterpretView(storage, new_layout)

        if dim is None:
            # redirect to a generic view
            return View.create(x, [s for s in x.get_size() if s != 1])
        else:
            assert x.get_size()[dim] == 1
            return View.create(x, [s for i, s in enumerate(x.get_size()) if i != dim])

    @staticmethod
    def squeezer(size: Tuple[sympy.Expr, ...]):
        new_size = [s for s in size if s != 1]
        not_one = [i for i, s in enumerate(size) if s != 1]
        length = len(size)

        def reindex(index: List[sympy.Expr]) -> Tuple[sympy.Expr, ...]:
            assert len(index) == len(not_one), f"{index} {not_one}"
            new_index = [sympy.Integer(0)] * length
            for idx, s in zip(not_one, index):
                new_index[idx] = s
            return tuple(new_index)

        return new_size, reindex

    def __init__(self, data):
        raise AssertionError("use SqueezeView.create()")


@dataclasses.dataclass
class GenericView(BaseView):
    size: List[Expr]
    reindex: Callable[..., Any]

    def make_reindexer(self):
        return self.reindex

    def reindex_str(self):
        index_old = [
            sympy_index_symbol_with_prefix(SymT.INDEX, n) for n in range(len(self.size))
        ]
        index_new = list(self.reindex(index_old))
        return f"lambda {', '.join(map(str, index_old))}: {index_new}"

    def __str__(self) -> str:
        return self.str_helper(
            [self.data, f"size={self.size}", f"reindex={self.reindex_str()}"]
        )

    __repr__ = __str__

    @classmethod
    def create(cls, x, new_size, reindex):
        return cls(x, list(new_size), reindex)

    def get_size(self):
        return self.size


@dataclasses.dataclass
class View(GenericView):
    @staticmethod
    def handle_negative_index(idx, size):
        idx = sympy.expand(idx)
        size = sympy.expand(size)
        evaluate_expr = V.graph.sizevars.shape_env.evaluate_expr
        if evaluate_expr(sympy.Lt(idx, 0)):
            idx = idx + size
        return idx

    @classmethod
    def create(cls, x, new_size):
        assert isinstance(new_size, (tuple, list))
        old_size, new_size = cls.resolve_negative_size(x.get_size(), new_size)

        # Skip pointless views
        if V.graph.sizevars.statically_known_list_equals(old_size, new_size):
            return x

        unbacked_symbols_in_sizes = False
        if (
            len(free_unbacked_symbols(old_size)) > 0
            or len(free_unbacked_symbols(new_size)) > 0
        ):
            unbacked_symbols_in_sizes = True

        if 0 in new_size:

            def fake_reindex(index):
                return tuple([0] * len(old_size))

            return cls(x, list(new_size), fake_reindex)
        # TODO: a new class for FixedTransferLayout that output layout is constrained by input layout
        elif is_contiguous_storage_and_layout(x) or unbacked_symbols_in_sizes:
            if unbacked_symbols_in_sizes and (not is_contiguous_storage_and_layout(x)):
                # realize x; otherwise, the dynamic_reshape_indexer below will fail
                # due to the size_hint's inability to process unbacked SymInts
                x = ExternKernel.realize_input(x)

            storage, old_layout = as_contiguous_storage_and_layout(x)
            new_layout = FixedLayout(
                old_layout.device,
                old_layout.dtype,
                new_size,
                FlexibleLayout.contiguous_strides(new_size),
                old_layout.offset,
            )
            return ReinterpretView(storage, new_layout)

        reindex = cls.dynamic_reshape_indexer(old_size, new_size)
        return cls(x, list(new_size), reindex)

    @staticmethod
    def resolve_negative_size(old_size, new_size):
        new_size = [V.graph.sizevars.simplify(x) for x in new_size]
        old_size = [V.graph.sizevars.simplify(x) for x in old_size]

        new_size = list(new_size)
        for i in range(len(new_size)):
            if new_size[i] == -1:
                new_size[i] = sympy.Integer(1)
                new_size[i] = CleanDiv(sympy_product(old_size), sympy_product(new_size))
                break

        V.graph.sizevars.guard_equals(sympy_product(old_size), sympy_product(new_size))
        return old_size, new_size

    @classmethod
    def dynamic_reshape_indexer(cls, old_size, new_size):
        try:
            reindex = cls._dynamic_reshape_indexer(old_size, new_size)
        except (AssertionError, IndexError):
            # optimistic algorithm failed, lets do a fallback
            flat = [sympy_product(old_size)]
            reindex1 = cls._dynamic_reshape_indexer(old_size, flat)
            reindex2 = cls._dynamic_reshape_indexer(flat, new_size)
            reindex = fuse_reindexing(reindex1, reindex2)
        return reindex

    @staticmethod
    def _dynamic_reshape_indexer(old_size, new_size):
        """
        Perform a reshape entirely by modifying indexing math
        """
        size_hint = V.graph.sizevars.size_hint
        # TODO: These symbols may not escape, if they don't assert so and
        # treat them as temporary
        vars = [
            sympy_index_symbol_with_prefix(SymT.VIEW, i) for i in range(len(new_size))
        ]

        stack_new = list(zip(vars, new_size))
        stack_old = list(old_size)

        view_expr = []
        while stack_new and stack_old:
            size_old = stack_old.pop()
            var, size_new = stack_new.pop()
            if size_old == 1:
                view_expr.append(sympy.Integer(0))
                stack_new.append((var, size_new))  # re-add
            elif size_new == 1:
                stack_old.append(size_old)  # re-add
            elif size_hint(size_new) == size_hint(size_old):
                view_expr.append(var)
                V.graph.sizevars.guard_equals(size_new, size_old)
            elif size_hint(size_new) < size_hint(size_old):
                while size_hint(size_new) < size_hint(size_old):
                    var2, size_new2 = stack_new.pop()
                    var = var2 * size_new + var
                    size_new = size_new * size_new2
                view_expr.append(var)
                V.graph.sizevars.guard_equals(size_new, size_old)
            elif size_hint(size_new) > size_hint(size_old):
                divisor = sympy.Integer(1)
                modulus = size_old
                view_expr.append(ModularIndexing(var, divisor, modulus))
                divisor = divisor * modulus
                while size_hint(size_new) > size_hint(size_old):
                    modulus = stack_old.pop()
                    view_expr.append(ModularIndexing(var, divisor, modulus))
                    divisor = divisor * modulus
                    size_old = size_old * modulus
                V.graph.sizevars.guard_equals(size_new, size_old)
            else:
                raise AssertionError

        while stack_old:
            size_old = stack_old.pop()
            V.graph.sizevars.guard_equals(size_old, 1)  # type: ignore[arg-type]
            view_expr.append(sympy.Integer(0))

        while stack_new:
            var, size_new = stack_new.pop()
            V.graph.sizevars.guard_equals(size_new, 1)  # type: ignore[arg-type]

        view_expr.reverse()
        assert len(view_expr) == len(old_size)

        def reindex(index):
            assert len(index) == len(vars), (len(index), len(vars))
            replacements = dict(zip(vars, index))
            return tuple(sympy_subs(x, replacements) for x in view_expr)  # type: ignore[arg-type]

        return reindex


@dataclasses.dataclass
class ReinterpretView(BaseView):
    """Pretend our storage has a different layout"""

    layout: Layout

    def __post_init__(self):
        super().__post_init__()
        if isinstance(self.data, BaseView):
            self.data = self.data.unwrap_view()

    def __str__(self) -> str:
        return self.str_helper(
            [
                self.data,
                self.layout,
            ]
        )

    __repr__ = __str__

    def get_name(self):
        return self.data.get_name()

    def get_device(self):
        return self.layout.device

    def get_origin_node(self):
        return None

    @property
    def dtype(self):
        return self.layout.dtype

    def get_size(self):
        return list(self.layout.size)

    def get_stride(self):
        return list(self.layout.stride)

    def make_loader(self):
        def loader(index):
            indexer = self.layout.make_indexer()
            tmp_loader = ops.load(self.get_name(), indexer(index))
            if self.layout.dtype != self.data.dtype:
                return ops.to_dtype_bitcast(tmp_loader, self.dtype, self.data.dtype)
            else:
                return tmp_loader

        return loader

    def make_indexer(self):
        return self.layout.make_indexer()

    def get_layout(self):
        return self.layout

    def freeze_layout(self):
        pass

    def get_unbacked_symbol_uses(self) -> OrderedSet[sympy.Symbol]:
        return (
            free_unbacked_symbols(self.layout.size)
            | free_unbacked_symbols(self.layout.stride)
            | free_unbacked_symbols(self.layout.offset)
        )

    def codegen_reference(self, writer=None):
        # reinterpret_tensor is similar to as_strided except:
        # - offset is added to the existing offset (rather than replacing it)
        # - view tracking is disabled similar to unsafe_view
        return V.graph.wrapper_code.codegen_reinterpret_view(
            self.data,
            self.layout.size,
            self.layout.stride,
            self.layout.offset,
            writer,
            dtype=self.layout.dtype,
        )

    def num_reads(self):
        return 1


@dataclasses.dataclass
class DtypeView(BaseView):
    """Pretend our storage has a different type"""

    target_dtype: torch.dtype

    @classmethod
    def create(cls, x, new_dtype):
        if is_storage_and_layout(x):
            storage, old_layout = as_storage_and_layout(x)
            new_layout = FixedLayout(
                old_layout.device,
                new_dtype,
                old_layout.size,
                old_layout.stride,
                old_layout.offset,
            )
            return ReinterpretView(storage, new_layout)
        return DtypeView(x, new_dtype)

    def __str__(self) -> str:
        return self.str_helper([self.data, self.target_dtype])

    __repr__ = __str__

    @property
    def dtype(self):
        return self.target_dtype

    def get_size(self):
        return self.data.get_size()

    def make_loader(self):
        inner = self.data.make_loader()

        def loader(idx):
            return ops.to_dtype_bitcast(inner(idx), self.target_dtype, self.data.dtype)

        return loader


class SliceView(View):
    @classmethod
    def normalize_start_end(cls, x, dim, start, end):
        """
        Normalize start and end such that both are in the range
        [0, x.get_size()[dim]] and start <= end.
        """
        sizevars = V.graph.sizevars
        dim_size = x.get_size()[dim]

        if any(free_unbacked_symbols(x) for x in (start, end, dim_size)):

            def clamp(x, lower, upper):
                return sympy.Min(sympy.Max(x, lower), upper)

        else:

            def clamp(x, lower, upper):
                return sizevars.evaluate_min(sizevars.evaluate_max(x, lower), upper)

        def clamp_wrap(val, lower, upper, default):
            if val is None:
                return default
            val = cls.handle_negative_index(val, dim_size)
            return clamp(val, lower, upper)

        start = clamp_wrap(start, 0, dim_size, 0)
        end = clamp_wrap(end, start, dim_size, dim_size)
        return start, end

    @classmethod
    def create(cls, x, dim, start, end, step=1, clamp=True):
        step = sympy.expand(step)
        assert isinstance(step, sympy.Expr) or step > 0
        try:
            if start == 0 and end >= 2**63 - 1 and step == 1:
                return x
        except TypeError:
            pass

        sizevars = V.graph.sizevars
        new_size = list(x.get_size())

        # NB: Ordinarily we default to clamping.
        # We only don't clamp for split_with_sizes. For split_with_sizes, sizes should be already valid
        # failing in this situation is ok, since invalid sizes could trigger silent errors.
        if clamp:
            start, end = cls.normalize_start_end(x, dim, start, end)

        new_size[dim] = FloorDiv(end - start + (step - 1), step)

        if is_storage_and_layout(x):
            # Fast path
            storage, old_layout = as_storage_and_layout(x)
            new_stride = list(old_layout.stride)
            new_stride[dim] = new_stride[dim] * step
            new_layout = FixedLayout(
                old_layout.device,
                old_layout.dtype,
                new_size,
                new_stride,
                old_layout.offset + old_layout.stride[dim] * start,
            )
            return ReinterpretView(storage, new_layout)

        def reindex(index):
            assert len(index) == len(new_size), f"wrong ndim {index} {new_size}"
            index = list(index)
            index[dim] = index[dim] * step + start
            return index

        # redirect to a generic view
        return SliceView(x, size=new_size, reindex=reindex)


class BaseConstant(IRNode):
    dtype: torch.dtype
    device: torch.device

    def get_size(self):
        return ()

    def get_device(self):
        return self.device

    def get_origin_node(self):
        return None

    def mark_reuse(self, users):
        pass

    def has_exceeded_max_reads(self):
        return False

    def get_reads(self):
        return ()

    def is_extern(self):
        return False


@dataclasses.dataclass
class Constant(BaseConstant):
    value: Any
    dtype: torch.dtype
    device: torch.device

    def make_loader(self):
        def loader(index):
            return ops.constant(self.value, self.dtype)

        return loader

    def realize(self):
        pass

    def constant_to_device(self, device):
        return Constant(self.value, self.dtype, device)


@dataclasses.dataclass
class IndexingConstant(BaseConstant):
    index: Any
    dtype: torch.dtype
    device: torch.device

    def make_loader(self):
        def loader(index):
            return ops.index_expr(self.index, self.dtype)

        return loader

    def constant_to_device(self, device):
        return IndexingConstant(self.index, self.dtype, device)


def is_contiguous_strides_for_shape(
    stride: Sequence[_IntLike], shape: Sequence[_IntLike]
) -> bool:
    return all(
        size == 1 or left == right
        for left, right, size in zip(
            stride, FlexibleLayout.contiguous_strides(shape), shape
        )
    )


def get_align_for_dtype(dtype: torch.dtype) -> int:
    return config.padding_alignment_bytes // dtype.itemsize


@dataclasses.dataclass
class Layout(IRNode):
    def __init__(
        self,
        device: torch.device,
        dtype: torch.dtype,
        size: List[Expr],
        stride: Optional[Sequence[Union[Expr, int]]],
        offset: Expr = Integer(0),
    ):
        assert stride is None or len(size) == len(
            stride
        ), f"size={size}, stride={stride}"
        self.device = device
        self.dtype = dtype
        assert all(isinstance(s, (Expr, int)) for s in size)
        self.size = size
        self._stride = stride
        self.offset = offset

    @property
    def stride(self):
        return self._stride

    def __str__(self) -> str:
        offset = ""
        if self.offset != 0:
            offset = f", offset={self.offset}"
        return (
            f"{type(self).__name__}('{self.device.type}', {self.dtype}, "
            f"size={self.size}, stride={self.stride}{offset})"
        )

    __repr__ = __str__

    def is_contiguous(self):
        return is_contiguous_strides_for_shape(self.stride, self.size)

    @staticmethod
    def is_channels_last_contiguous(shape, strides):
        ndim = len(shape)
        if ndim not in [4, 5] or shape[1] == 1:
            return False
        for left, right, size in zip(
            strides, make_channels_last_strides_for(shape), shape  # type: ignore[arg-type]
        ):
            if size != 1 and left != right:
                return False
        return True

    def is_transposed(self):
        for left, right, size in zip(
            self.stride,
            reversed(FlexibleLayout.contiguous_strides(list(reversed(self.size)))),
            self.size,
        ):
            if size != 1 and left != right:
                return False
        return True

    def is_stride_ordered(self, order):
        assert len(self.stride) == len(order)

        # ignore dimensions of size 1, they dont affect layout
        non_1_indices = [
            i
            for i, dim in enumerate(self.size)
            if V.graph.sizevars.size_hint(dim, fallback=2) != 1
        ]

        stride = [self.stride[i] for i in non_1_indices]
        order = [order[i] for i in non_1_indices]

        def sorted_indices(arr):
            sorted_arr = sorted(arr)
            return [sorted_arr.index(element) for element in arr]

        # since we may have removed dimensions, need to re-sort & re-index order
        order = sorted_indices(order)

        # reorder the stride given order
        stride_ordered = [-1] * len(order)
        for i in range(len(order)):
            stride_ordered[order[i]] = V.graph.sizevars.size_hint(stride[i])
        # check if it is in ascending order
        for i in range(len(order) - 1):
            if stride_ordered[i] > stride_ordered[i + 1]:
                return False
        return True

    def is_channels_last_stride_ordered(self):
        # create channels_last order(NCHW, NCDHW, the C is the first order).
        order = [0] + list(reversed(range(1, len(self.stride) - 1)))
        order = [len(order)] + order
        return self.is_stride_ordered(order)

    @staticmethod
    def _pad_strides(in_strides, size, dtype):
        """
        The padding does not change stride order but makes sure all strides larger
        than the threshold are multiple of align.
        """
        align = get_align_for_dtype(dtype)
        if len(in_strides) == 0:
            return in_strides

        if not config.pad_channels_last and Layout.is_channels_last_contiguous(
            size, in_strides
        ):
            return in_strides

        current_fx_node = V.get_current_node()
        if hasattr(current_fx_node, "meta") and current_fx_node.meta.get(
            "dislike_padding", False
        ):
            return in_strides

        # get_stride_order does not work with dynamic shape. Also we can not
        # statically decide if a padding is needed or how much padding we should
        # do for dynamic shape.
        #
        # Skip padding the strides for dynamic shape for now.
        if not all(
            isinstance(s, (int, sympy.Integer))
            for s in itertools.chain(in_strides, size)
        ):
            return in_strides

        stride_order = get_stride_order(in_strides)
        fill_order = stride_order2fill_order(stride_order)

        new_strides = [0 for _ in range(len(in_strides))]
        # since we pad when the layout is flexible, we can decide the
        # smallest stride to be 1.
        new_strides[fill_order[0]] = 1

        padded = False
        for rank, idx in enumerate(fill_order[1:], start=1):
            prev_idx = fill_order[rank - 1]
            stride = new_strides[prev_idx] * size[prev_idx]

            if stride > config.padding_stride_threshold and stride % align != 0:
                stride = ceildiv(stride, align) * align
                padded = True
            new_strides[idx] = stride

        if not padded:
            # Consider a tensor with shape [256, 1, 5, 5]
            # Avoid strides like [25, 5, 5, 1] being padded to equivalent strides
            # [25, 25, 5, 1].
            return in_strides

        metrics.num_comprehensive_padding += 1
        return new_strides

    def pad_strides(self):
        assert isinstance(self, FlexibleLayout)
        assert self._stride is not None
        self._stride = self._pad_strides(self._stride, self.size, self.dtype)

    def should_pad_strides(self):
        return config.comprehensive_padding and isinstance(self, FlexibleLayout)

    def as_fixed(self):
        if isinstance(self, FixedLayout):
            return self

        if self.should_pad_strides():
            self.pad_strides()
        return FixedLayout(
            self.device,
            self.dtype,
            self.size,
            self.stride,
            self.offset,
        )

    def make_indexer(self):
        assert (
            FlexibleLayout.allow_indexing
        ), f"convert {type(self).__name__} to FixedLayout first"
        return self.as_fixed().make_indexer()

    def __eq__(self, other) -> bool:
        return (
            self.device == other.device
            and self.dtype == other.dtype
            and self.size == other.size
            and self.stride == other.stride
            and self.offset == other.offset
        )

    def storage_size(self) -> sympy.Expr:
        return compute_required_storage_length(self.size, self.stride, self.offset)  # type: ignore[arg-type, return-value]


class FixedLayout(Layout):
    """A Tensor layout we cannot change"""

    def __init__(
        self,
        device: torch.device,
        dtype: torch.dtype,
        size: Union[List[Expr], List[int]],
        stride: Optional[Sequence[Union[Expr, int]]] = None,
        offset: Union[Expr, int] = Integer(0),
    ):
        if stride is None:
            stride = FlexibleLayout.contiguous_strides(size)
        super().__init__(
            device,
            dtype,
            size,  # type: ignore[arg-type]
            stride,
            offset,  # type: ignore[arg-type]
        )

    def make_indexer(self):
        """A closure containing math to read a given element"""

        def indexer(index):
            assert len(index) == len(self.stride)
            assert len(index) == len(self.size)
            result = self.offset
            for idx, stride, sz in zip(index, self.stride, self.size):
                if sz != 1:
                    result = result + idx * stride
            return result

        return indexer


class FlexibleLayout(Layout):
    """A Tensor layout we are allowed to change"""

    allow_indexing = False

    # WARNING!  This doesn't handle zero size tensors correctly
    @staticmethod
    def contiguous_strides(sizes):
        if len(sizes) == 0:
            return []
        reversed_strides = [sympy.Integer(1)]
        for size in reversed(sizes[1:]):
            reversed_strides.append(size * reversed_strides[-1])
        return list(reversed(reversed_strides))

    @staticmethod
    def fill_ordered(sizes, order):
        """
        Create a stride based on the order the dimensions should be filled in.

        In this format, channels last would be:
            [1, 3, 2, 0]
        """
        assert OrderedSet(range(len(sizes))) == OrderedSet(order), (sizes, order)
        next_stride = sympy.Integer(1)
        strides = [None] * len(order)

        for i in order:
            strides[i] = next_stride
            next_stride = next_stride * sizes[i]
        return strides

    @staticmethod
    def stride_ordered(sizes, order):
        """
        Create a stride based on the sorted order of a permuted range.

        In this format, channels last would be:
            [3, 0, 2, 1]
        """
        assert OrderedSet(range(len(sizes))) == OrderedSet(order)
        fill_order = stride_order2fill_order(order)
        return FlexibleLayout.fill_ordered(sizes, fill_order)

    @staticmethod
    def stride_ordered_for_memory_format(sizes, memory_format):
        """
        Create a stride based on a memory format.

        Memory format is translasted into a stride order,
        so channels_last is the same as:
            FlexibleLayout.stride_ordered(sizes, [3, 0, 2, 1])

        This interface does not support memory_format `torch.preserve_format`
        which should be used to deduce a format from another source
        """
        if memory_format == torch.channels_last:
            return FlexibleLayout.stride_ordered(sizes, NHWC_STRIDE_ORDER)
        elif memory_format == torch.channels_last_3d:
            return FlexibleLayout.stride_ordered(sizes, NHWDC_STRIDE_ORDER)
        elif memory_format == torch.contiguous_format:
            return FlexibleLayout.contiguous_strides(sizes)
        else:
            log.debug(
                "stride_ordered_for_memory_format, unsuppored memory_format: %s",
                memory_format,
            )
            raise NotImplementedError

    @staticmethod
    def same_ordered(sizes, stride):
        """
        Create a stride that has the same stride order as given stride

        For example, if given stride is [1000, 1, 100, 10],
        the fill order should be [1, 3, 2, 0]
        """
        assert len(sizes) == len(stride)
        stride = [V.graph.sizevars.size_hint(x) for x in stride]
        fill_order = sorted(range(len(stride)), key=stride.__getitem__)
        return FlexibleLayout.fill_ordered(sizes, fill_order)

    def as_stride_order(self, order, allow_padding=False):
        new_stride = self.stride_ordered(self.size, order)
        if self.should_pad_strides() and allow_padding:
            new_stride = self._pad_strides(new_stride, self.size, self.dtype)

        return FixedLayout(
            self.device,
            self.dtype,
            self.size,
            new_stride,
            self.offset,
        )

    def as_exact_strides(self, exact_strides, allow_padding=False):
        new_stride = exact_strides
        if self.should_pad_strides() and allow_padding:
            new_stride = self._pad_strides(new_stride, self.size, self.dtype)

        return FixedLayout(
            self.device,
            self.dtype,
            self.size,
            new_stride,
            self.offset,
        )

    def as_fill_order(self, order):
        new_stride = self.fill_ordered(self.size, order)
        if self.should_pad_strides():
            new_stride = self._pad_strides(new_stride, self.size, self.dtype)
        return FixedLayout(
            self.device,
            self.dtype,
            self.size,
            new_stride,
            self.offset,
        )

    def as_same_order(self, stride):
        new_stride = self.same_ordered(self.size, stride)
        if self.should_pad_strides():
            new_stride = self._pad_strides(new_stride, self.size, self.dtype)
        return FixedLayout(
            self.device,
            self.dtype,
            self.size,
            new_stride,
            self.offset,
        )

    def __init__(self, device, dtype, size, stride_order=None):
        if stride_order:
            strides = FlexibleLayout.fill_ordered(size, stride_order)
        else:
            strides = FlexibleLayout.contiguous_strides(size)
        super().__init__(device, dtype, size, strides)


class NonOwningLayout(Layout):
    """Is a view into the storage of another tensor"""

    def __init__(self, view: Union[BaseView, TensorBox]):
        layout = view.get_layout()
        super().__init__(
            layout.device,
            layout.dtype,
            layout.size,
            layout.stride,
        )
        self.view = view

    def make_indexer(self):
        return self.as_fixed().make_indexer()

    def maybe_guard_aligned(self):
        offset = self.view.get_layout().offset
        if offset == 0:
            return True
        from .utils import ALIGNMENT

        return V.graph.sizevars.statically_known_multiple_of(offset, ALIGNMENT)  # type: ignore[arg-type]


class NoneLayout(IRNode):
    # This is janky, I figured out what fields to populate by just running
    # the model I was interested in and adding properties/methods as needed.
    # This doesn't inherit from Layout because Layout assumes you have stuff
    # like sizes, but I don't really have anything here.
    #
    # If you have an ir.Node with NoneLayout, you probably need to setup
    # dependencies manually in scheduler

    def __init__(self, device):
        self.device = device
        self.size = [0]
        self.stride = [0]

    def storage_size(self):
        return 0

    def as_fixed(self):
        return self


class MutationLayoutSHOULDREMOVE(Layout):
    def __init__(self, target: IRNode):
        super().__init__(
            target.get_device(),
            target.get_dtype(),
            target.get_size(),
            None,
        )
        self.target = target
        name = self.get_buffer().get_name()
        V.graph.mark_buffer_mutated(name)

    @Layout.stride.getter  # type: ignore[attr-defined]
    def stride(self):
        return self.real_layout().stride

    def storage_size(self) -> sympy.Expr:
        return self.real_layout().storage_size()

    def get_buffer(self) -> Buffer:
        def unwrap_views(target):
            if isinstance(target, MutationLayoutSHOULDREMOVE):
                return unwrap_views(target.target)
            if isinstance(target, BaseView):
                return unwrap_views(target.unwrap_view())
            if isinstance(target, MutableBox):
                return unwrap_views(target.data)
            return target

        result = unwrap_views(self.target)
        assert isinstance(
            result, Buffer
        ), "MutationLayoutSHOULDREMOVE must refer to a buffer"
        return result

    def real_layout(self):
        return self.get_buffer().layout

    @classmethod
    def realize_into(cls, src, dst, unsafe_alias=False):
        dst.realize()
        # NOTE: We must realize users of `dst` before we realize `src`, since
        # realization order determines scheduling order. Otherwise, src's
        # mutation would be scheduled before the existing users of dst!
        V.graph.mark_buffer_mutated(dst.get_name())

        if isinstance(src, TensorBox):
            src = src.data

        # We copy the contents of src into dst. In most cases this should
        # be fused into a single kernel by the scheduler.
        # NOTE: We cannot change src's layout to mutate dst directly as this
        # would alias src to dst, which is not correct as further mutations to
        # dst would effect users of src. However if there are no more users of
        # dst, we can alias src to dst.
        src.realize_hint()

        if not unsafe_alias:
            src = Pointwise.create(
                device=src.get_device(),
                dtype=src.get_dtype(),
                inner_fn=src.make_loader(),
                ranges=[
                    V.graph.sizevars.guard_equals(a, b)
                    for a, b in zip(src.get_size(), dst.get_size())
                ],
            ).data

        src.realize()
        assert isinstance(src.data.layout, FlexibleLayout)
        src.data.layout = MutationLayoutSHOULDREMOVE(dst)
        return src.data

    def as_fixed(self):
        return self

    def make_indexer(self):
        return self.target.make_indexer()


@dataclasses.dataclass
class Buffer(IRNode):
    # Name is sometimes None; e.g., ForceInPlace, where there isn't
    # a meaningful name
    name: Optional[str]
    layout: Layout

    # Multi-output buffers will define 'outputs: List[Buffer]'. Confusingly,
    # MultiOutput does NOT define this!

    def __post_init__(self):
        super().__post_init__()
        self.origin_node = None

    def make_indexer(self):
        return self.layout.make_indexer()

    def get_name(self) -> str:
        assert self.name, self
        return self.name

    def get_device(self):
        return self.layout.device

    def get_origin_node(self):
        return self.origin_node

    def get_defining_op(self) -> Optional[Operation]:
        return None

    @property
    def dtype(self):
        return getattr(self.layout, "dtype", None)

    def get_size(self):
        return list(self.layout.size)

    def get_stride(self):
        return list(self.layout.stride)

    def get_offset(self):
        return self.layout.offset

    def get_layout(self):
        return self.layout

    def get_storage_numel(self):
        return self.get_numel()

    def is_extern(self):
        return False

    def freeze_layout(self):
        if not isinstance(self.layout, (MultiOutputLayout, NonOwningLayout)):
            self.layout = self.layout.as_fixed()

    def freeze_layout_with_stride_order(self, order, allow_padding=False):
        assert isinstance(self.layout, FlexibleLayout)
        self.layout = self.layout.as_stride_order(order, allow_padding=allow_padding)

    def freeze_layout_with_fill_order(self, order):
        assert isinstance(self.layout, FlexibleLayout)
        self.layout = self.layout.as_fill_order(order)

    def freeze_layout_with_same_order(self, stride):
        assert isinstance(self.layout, FlexibleLayout)
        self.layout = self.layout.as_same_order(stride)

    def freeze_layout_with_exact_strides(self, exact_strides, allow_padding=False):
        assert isinstance(self.layout, FlexibleLayout)
        self.layout = self.layout.as_exact_strides(
            exact_strides, allow_padding=allow_padding
        )

    def is_zero_elements(self):
        return V.graph.sizevars.is_expr_static_and_true(sympy.Eq(self.get_numel(), 0))  # type: ignore[arg-type]

    def make_loader(self):
        # Loading from a zero-element buffer is a no-op
        if self.is_zero_elements():
            return partial(nop_loader_fn, dtype=self.get_dtype())

        def loader(index):
            indexer = self.layout.make_indexer()
            return ops.load(self.name, indexer(index))

        return loader

    def codegen_reference(self, writer=None):
        return self.get_name()

    def decide_layout(self):
        pass

    def get_inputs_that_alias_output(self):
        if isinstance(self.layout, NonOwningLayout):
            return [self.layout.view.get_name()]
        return ()

    def get_mutation_names(self):
        if isinstance(self.layout, MutationLayoutSHOULDREMOVE):
            return [self.layout.target.get_name()]
        return ()

    def get_read_names(self) -> OrderedSet[str]:
        return OrderedSet([self.get_name()])

    def get_unbacked_symbol_uses(self) -> OrderedSet[sympy.Symbol]:
        return OrderedSet()

    def get_unbacked_symbol_defs(self) -> OrderedSet[sympy.Symbol]:
        return OrderedSet()

    def realize(self):
        pass

    def should_allocate(self):
        # Returns False by default.
        return False


@dataclasses.dataclass
class OperationBuffer(Buffer, Operation):
    # An operation that produces a single output buffer
    def get_outputs(self) -> List[Buffer]:
        return [self]

    def get_defining_op(self) -> Operation:
        return self

    def __post_init__(self):
        Buffer.__post_init__(self)
        Operation.__post_init__(self)


class InputBuffer(Buffer):
    def num_reads(self):
        return 1


class ConstantBuffer(InputBuffer):
    override_device: Optional[torch.device] = None

    def make_loader(self):
        def loader(index):
            indexer = self.layout.make_indexer()
            return ops.load(
                V.graph.constant_name(self.get_name(), self.override_device),
                indexer(index),
            )

        return loader

    def constant_to_device(self, device):
        return ConstantBuffer(
            V.graph.constant_name(self.get_name(), device), self.layout
        )


class NoneAsConstantBuffer(IRNode):
    def get_unbacked_symbol_uses(self) -> OrderedSet[sympy.Symbol]:
        return OrderedSet()

    def codegen_reference(self, writer=None):
        return V.graph.wrapper_code.none_str


class ShapeAsConstantBuffer(IRNode):
    def __init__(self, shape):
        super().__init__()
        self._shape = shape

    @property
    def shape(self):
        return self._shape

    def get_unbacked_symbol_uses(self) -> OrderedSet[sympy.Symbol]:
        return free_unbacked_symbols(self.shape)

    def codegen_reference(self, writer=None):
        return V.graph.wrapper_code.expr_printer(V.graph.sizevars.simplify(self.shape))


@dataclasses.dataclass
class ComputedBuffer(OperationBuffer):
    data: Loops

    def get_computed_buffer_name(self):
        """
        Returns self.name if it exists, otherwise returns the name of the data node if that exists.
        If neither exist, returns None.
        """
        if self.name is not None:
            return self.name
        if hasattr(self.data, "name"):
            return self.data.name
        return None

    def num_reads(self):
        return self.data.num_reads()

    def get_read_names(self) -> OrderedSet[str]:
        return self.data.get_read_names()

    def get_read_writes(self):
        with patch.object(FlexibleLayout, "allow_indexing", True):
            if self.data.get_reduction_type():
                return extract_read_writes(
                    self.get_store_function(),
                    self.data.get_pointwise_size(),
                    self.data.get_reduction_size(),
                )
            else:
                return extract_read_writes(
                    self.get_store_function(),
                    self.data.get_size(),
                )

    def get_unbacked_symbol_uses(self) -> OrderedSet[sympy.Symbol]:
        # Ordinarily, we'd like to just peek at the arguments list,
        # but ComputedBuffers have no argument list.
        #
        # Morally, this logic needs to be synchronized with the
        # KernelArgs.size calls, which are responsible for making symbols make
        # there way as kernel arguments (and it is precisely passing in one of
        # those symbols that establishes a dependency).  However, we haven't
        # started codegen yet so we can't directly reuse that logic.
        #
        # For now, I'm just yoloing with the size of the buffer.  Not sure if
        # it is enough.
        #
        # One thing you might wonder is if this is enough for a ComputedBuffer
        # denoting a reduction over i0.  Empirically, it is enough, but for an
        # unusual reason: we only need accurate dependencies for item() call,
        # but it's impossible to end up with a reduction over i0 from an
        # item() call without a regular non-reduction buffer first.
        return (
            free_unbacked_symbols(self.get_size())
            | free_unbacked_symbols(self.get_stride())
            | free_unbacked_symbols(self.get_offset())
            | self.data.get_unbacked_symbol_uses()
        )

    def make_loader(self):
        # Inline constants and index_expressions
        if (
            hasattr(self.data, "make_loader")
            and self.name not in V.graph.mutated_buffers
            and self.num_reads() == 0
        ):
            # can be inlined
            return self.data.make_loader()
        return super().make_loader()

    def get_store_function(self):
        indexer = self.layout.as_fixed().make_indexer()
        if isinstance(self.data, (Reduction, Scan, Sort)):
            return partial(self.data.store_reduction, self.name, indexer)
        else:
            assert isinstance(self.data, Pointwise)
            return partial(self.data.store_output, self.name, indexer)

    def get_fill_order(self):
        """
        If our layout is still flexible, try to determine the stride order based on stride orders of reads.

        TODO(jansel): A better algorithm here would look at downstream consumers of this
                      value and try to do global graph-level layout optimization.
                      This is also something just begging to be autotuned.
        """
        if isinstance(self.layout, FlexibleLayout):
            (index_vars, reduction_vars), _ = dependencies.index_vars_squeeze(
                self.data.get_pointwise_size(), self.data.get_reduction_size()
            )
            reads = self.get_read_writes().reads
            # only consider reads to buffer of same size
            # ignore StarDeps because they don't contribute stride information
            assert all(
                isinstance(r, (dependencies.StarDep, dependencies.MemoryDep))
                for r in reads
            )
            reads = [
                sympy_subs(
                    r.index, {v: sympy.Integer(0) for v in reduction_vars if v != 0}
                )
                for r in reads
                if isinstance(r, dependencies.MemoryDep)
            ]

            if reads:
                if isinstance(self.data, (Scan, Sort)):
                    indices = self.data.reindex(index_vars, reduction_vars)
                else:
                    indices = index_vars
                stride_lengths = [
                    V.graph.sizevars.stride_hints(expr, indices) for expr in reads  # type: ignore[arg-type]
                ]
                from .scheduler import pick_loop_order

                return pick_loop_order(stride_lengths, self.get_size())

        return None

    def decide_layout(self):
        if isinstance(self.layout, FlexibleLayout):
            order = self.get_fill_order()
            if order:
                self.freeze_layout_with_fill_order(order)
            else:
                self.freeze_layout()

    @cache_on_self
    def get_default_sizes_body(self):
        args, var_ranges = dependencies.index_vars_squeeze(
            self.data.get_pointwise_size(), self.data.get_reduction_size(), prefix="q"
        )
        with patch.object(ConstantBuffer, "override_device", self.get_device()):
            body = LoopBody(
                self.get_store_function(),
                (args if self.get_reduction_type() else args[:1]),
                var_ranges,
                *args,
            )
        index_vars = []
        reduce_vars: List[Any] = []
        index_size = []
        reduce_size = []
        for v, s in var_ranges.items():
            if v in args[0]:
                assert not reduce_vars
                index_vars.append(v)
                index_size.append(s)
            else:
                assert v in args[1]
                reduce_vars.append(v)
                reduce_size.append(s)
        return (index_size, reduce_size), body, (index_vars, reduce_vars)

    def simplify_and_reorder(
        self,
        extra_indexing_constraints: Optional[Tuple[Dict[Any, Any], List[Any]]] = None,
        recompute_sizes_body_func: Optional[Callable[..., Any]] = None,
    ):
        """
        This is a main place where we do loop transformations in a
        backend-agnostic way.

        Here we:
            1) Remove any 1 dimensions
            2) Fuse contiguous dimensions together
            3) Reorder dimensions based on stride orders

        Optional argument extra_indexing_constraints can be used to append additional
        indexing expressions to existing ones derived from buffer's body. This can be useful
        to fuse scheduler nodes with compatible ranges, e.g. (s0*s1*...,) and (s0, s1, s2, ...)
        on CPU by preventing indexing simplifications and obtaining index/reduce ranges for
        the scheduler node compatible with other nodes.
        Optional argument recompute_sizes_body_func can be used to recompute sizes and body
        on the default body. This can be useful to append additional loop transformations.
        """
        (
            (index_size, reduce_size),
            body,
            (index_vars, reduce_vars),
        ) = self.get_default_sizes_body()

        if recompute_sizes_body_func:
            (
                (index_size, reduce_size),
                body,
                (index_vars, reduce_vars),
            ) = recompute_sizes_body_func(
                (index_size, reduce_size), body, (index_vars, reduce_vars)
            )

        index_formulas = [*body.indexing_exprs.values()]
        if extra_indexing_constraints is not None:
            assert (
                isinstance(extra_indexing_constraints, tuple)
                and len(extra_indexing_constraints) == 2
            )
            extra_indexing_ranges, extra_indexing_expr = extra_indexing_constraints
            assert isinstance(extra_indexing_ranges, dict)
            assert isinstance(extra_indexing_expr, list)
            assert all(isinstance(f, Expr) for f in extra_indexing_expr)

            expected_var_ranges = body.var_ranges
            assert expected_var_ranges == extra_indexing_ranges, (
                expected_var_ranges,
                extra_indexing_ranges,
            )
            # remove already existing expressions
            extra_indexing_expr = [
                e for e in extra_indexing_expr if e not in index_formulas
            ]
            index_formulas += extra_indexing_expr

        memory_addrs = [*body.get_write_exprs()]
        if not V.graph.has_feature(self, BackendFeature.PREFER_STORE_LOOP_ORDER):
            memory_addrs.extend(body.get_read_exprs())

        def simplify_and_reorder(x_vars, support_vars, sizes, simplify_loops):
            sizes, reindex0, reindex1 = self._apply_loop_reordering(
                x_vars, support_vars, sizes, memory_addrs
            )
            # for NHWC: reindex0([0,1,2,3]) = [0,2,3,1], reindex1([0,1,2,3]) = [0,3,2,1]
            x_vars = reindex0(x_vars)

            if simplify_loops:
                sizes, reindex2, prune = V.graph.sizevars._simplify_loops(
                    x_vars,
                    sizes,
                    index_prevent_reordering(index_formulas, x_vars, sizes),
                )
                reindex = fuse_reindexing(reindex1, reindex2)
            else:
                reindex = reindex1
            return sizes, reindex, reindex1

        support_vars = index_vars + reduce_vars
        should_merge_loops = (
            self.get_device().type != "cuda" or not config.loop_ordering_after_fusion
        )
        iter_ranges, iter_reindex, _ = simplify_and_reorder(
            index_vars,
            support_vars,
            index_size,
            should_merge_loops,
        )

        # Like iteration dimensions, we may also want to delay merging reduction dimensions.
        # E.g., if we reduce a tensor [M, N, K] for its M and N dimensions followed by a pointwise
        # kernel, merging M and N dimension too early makes it hard to decide what loop order
        # we should pick for the piontwise kernel so that it is fusible with the reduction.
        reduce_ranges, reduce_reindex, _ = simplify_and_reorder(
            reduce_vars, support_vars, reduce_size, should_merge_loops
        )

        # retrace the loop body with simplification and reordering applied
        (iter_vars, reduce_vars), var_ranges = dependencies.index_vars_no_squeeze(
            iter_ranges,
            reduce_ranges,
            prefix="z",
        )
        body = LoopBody(
            body,
            [iter_reindex(iter_vars), reduce_reindex(reduce_vars)],
            var_ranges,
            iter_vars,
            reduce_vars,
        )
        return (iter_ranges, reduce_ranges), body

    @staticmethod
    def _apply_loop_reordering(
        index_vars,
        support_vars,
        sizes,
        memory_addrs,
        priority_idx=None,
    ):
        """
        Shuffle the order of loops around to hopefully improve performance.
        """
        from .scheduler import pick_loop_order

        if priority_idx is None:
            priority_idx = []

        try:
            strides = [
                V.graph.sizevars.stride_hints(expr, index_vars, support_vars)
                for expr in memory_addrs
            ]
            assert len(strides) == len(memory_addrs) and len(strides[0]) == len(
                index_vars
            )
            order = list(reversed(pick_loop_order(strides, sizes, priority_idx)))
        except Exception:
            if config.debug:
                log.warning(
                    "Did not simplify complex index:\n%s\n%s",
                    dict(zip(index_vars, sizes)),
                    memory_addrs,
                )
            order = list(range(len(sizes)))
        sizes = [sizes[i] for i in order]
        return sizes, same_reorder(order), inverse_reorder(order)

    def get_reduction_size(self):
        return self.data.get_reduction_size()

    def get_reduction_type(self):
        return self.data.get_reduction_type()

    def is_no_op(self):
        return self.data.is_zero_elements()

    def should_allocate(self):
        return True

    def constant_to_device(self, device):
        """Move this to a given device. Requires that all reads are to constants."""
        return self.data.constant_to_device(device)


class TemplateBuffer(OperationBuffer):
    """
    Represents a Triton (in the future other type) of template operator
    that we can fuse an epilogue onto.
    """

    def __init__(self, layout, inputs, make_kernel_render):
        super().__init__(name=None, layout=layout)
        self.inputs = InputsKernel.unwrap_storage(inputs)
        self.make_kernel_render = make_kernel_render
        self.name = V.graph.register_buffer(self)
        V.graph.register_operation(self)

    def get_read_writes(self):
        return self.extract_read_writes(normalize=True)

    def extract_read_writes(self, normalize):
        name = self.get_name()
        indexer = self.layout.make_indexer()

        def dummy(index, rindex):
            assert len(rindex) == 0
            return ops.store(name, indexer(index), "fake")

        deps = dependencies.extract_read_writes(
            dummy, self.get_size(), (), normalize=normalize
        )
        deps.reads = OrderedSet(dependencies.StarDep(x.get_name()) for x in self.inputs)
        return deps

    def get_reduction_size(self):
        return 1

    def get_reduction_type(self):
        return None

    def is_no_op(self):
        return False

    def should_allocate(self):
        return True

    def simplify_and_reorder(
        self,
        extra_indexing_constraints: Optional[Tuple[Dict[Any, Any], List[Any]]] = None,
        recompute_sizes_body_func: Optional[Callable[..., Any]] = None,
    ):
        return (
            (
                self.get_size(),
                (),
            ),
            None,
        )


class TritonTemplateBuffer(TemplateBuffer):
    def __init__(
        self,
        layout,
        inputs,
        make_kernel_render,
        debug_extra=None,
        mutated_inputs: Optional[Iterable[IRNode]] = None,
    ):
        """
        NOTE:[TritonTemplates with multiple outputs]
        We want the ability for TritonTemplates to output multiple tensors. Triton
        kernels have no notion of outputs and this is done by creating tensors that
        are then mutated by the kernel. Currenlty our STORE_OUTPUT codegen doesn't
        support creating multinode outputs for triton templates.
        We work around this by creating an extra input buffer during the lowering
        and we mark them as mutated inputs.
        """
        super().__init__(layout, inputs, make_kernel_render)
        self.debug_extra = debug_extra
        self.mutated_inputs = mutated_inputs
        self.outputs: List[Buffer] = [self]
        if mutated_inputs is not None:
            # Ensure that the mutated inputs are only allowed for certain nodes
            allowed_set = (
                torch.ops.higher_order.flex_attention,
                torch.ops.higher_order.flex_attention_backward,
            )
            current_node = V.graph.current_node.target
            assert (
                current_node in allowed_set
            ), f"Mutated inputs are only allowed for {allowed_set} but got {current_node}"
            device = self.inputs[0].get_device()
            self.outputs += [
                MutationOutput(NoneLayout(device), buf, self) for buf in mutated_inputs
            ]

    def get_outputs(self) -> List[Buffer]:
        return self.outputs

    def __str__(self) -> str:
        out = f"TritonTemplateBuffer(layout={self.layout}, {self.debug_extra})"
        return out


PrimitiveInfoType = Union[int, float, bool, str, List[Union[int, str, float, bool]]]


class ChoiceCaller:
    """
    Represents a possible choice used in autotune_process.py.
    During autotuning, self.benchmark() is first called to get benchmark result,
    and if this choice is selected, self.output_node() is called to get the output_node.

    Children classes: TritonTemplateCaller, CUDATemplateCaller.
    """

    def __init__(self, name, input_nodes, layout):
        super().__init__()
        self.name = name
        self.layout = layout
        self.input_nodes = input_nodes

    def benchmark(self, *args, out) -> float:
        algo = self.to_callable()
        return benchmarker.benchmark(algo, args, {"out": out})

    def call_name(self) -> str:
        raise NotImplementedError

    def to_callable(self):
        raise NotImplementedError

    def hash_key(self) -> str:
        raise NotImplementedError

    def output_node(self) -> TensorBox:
        raise NotImplementedError

    def info_dict(self) -> Dict[str, Union[PrimitiveInfoType, List[PrimitiveInfoType]]]:
        """Information returned here is logged to the autotune log file when that is enabled."""
        return {}

    def autoheuristic_id(self) -> str:
        return "unsupported_choice"


class TritonTemplateCallerBase(ChoiceCaller):
    def get_make_kernel_render(self) -> Any:
        raise NotImplementedError


class MultiTemplateBuffer(TritonTemplateBuffer):
    """
    Represents a Buffer with multiple backing implementation choices.

    Choices can be TritonTemplates or ExternKernels. During scheduling if there is a potential
    epilogue we will benchmark each of the choices with the epilogue to determine an implementation.
    Otherwise, the fastest base choice will be chosen.
    """

    def __init__(
        self,
        layout: Layout,
        inputs: List[IRNode],
        choice_timings: Callable[[], Dict[ChoiceCaller, float]],
    ):
        super().__init__(layout=layout, inputs=inputs, make_kernel_render=None)
        self._choice_timings_fn = choice_timings
        self._choice_timings: Optional[Dict[ChoiceCaller, float]] = None
        self.original_inputs = inputs

    @property
    def choice_timings(self) -> Dict[ChoiceCaller, float]:
        if self._choice_timings is None:
            self._choice_timings = self._choice_timings_fn()
        return self._choice_timings

    @contextlib.contextmanager
    def swap_as_triton_caller(self, caller: TritonTemplateCallerBase):
        assert isinstance(caller, torch._inductor.select_algorithm.TritonTemplateCaller)
        assert self.layout == caller.layout

        render = self.make_kernel_render
        self.make_kernel_render = caller.get_make_kernel_render()
        try:
            yield
        finally:
            self.make_kernel_render = render

    def finalize_as_triton_caller(self, caller: TritonTemplateCallerBase):
        assert isinstance(caller, torch._inductor.select_algorithm.TritonTemplateCaller)
        assert self.layout.size == caller.layout.size
        assert self.layout.stride == caller.layout.stride
        self.make_kernel_render = caller.get_make_kernel_render()

    def get_min_choice(self) -> Tuple[ChoiceCaller, float]:
        min_choice = min(self.choice_timings, key=self.choice_timings.get)  # type: ignore[arg-type]
        return (min_choice, self.choice_timings[min_choice])


class CUDATemplateBuffer(TemplateBuffer):
    def __init__(
        self,
        layout,
        inputs,
        make_kernel_render,
        workspace_size: int,
        template: CUDATemplate,  # type: ignore[name-defined]  # noqa: F821
    ):
        super().__init__(layout, inputs, make_kernel_render)
        # Global memory (in bytes) needed for this template.
        self.workspace_size = workspace_size
        self.template = template

    def get_workspace_size(self):
        return self.workspace_size if self.workspace_size is not None else 0


class CppTemplateBuffer(TemplateBuffer):
    def __init__(self, layout, inputs, make_kernel_render, template, choice):
        super().__init__(layout, inputs, make_kernel_render)
        self.template = template
        self.choice = choice


@dataclasses.dataclass
class InputsKernel(OperationBuffer):
    inputs: List[Buffer]

    def get_read_writes(self):
        reads: OrderedSet[dependencies.Dep] = OrderedSet()
        StarDep = dependencies.StarDep
        for input in self.inputs:
            if isinstance(input, list):
                reads.update(StarDep(x.get_name()) for x in input)
            else:
                reads.add(StarDep(input.get_name()))

        writes: OrderedSet[dependencies.Dep] = OrderedSet(
            StarDep(buf.get_name()) for buf in self.get_outputs()
        )

        return dependencies.ReadWrites(
            reads=reads,
            writes=writes,
            index_exprs=OrderedSet(),
        )

    @classmethod
    def unwrap_storage_for_input(cls, x):
        if isinstance(x, TensorBox):
            x = x.data
        if isinstance(x, StorageBox):
            x = x.data
        if isinstance(x, BaseView) and not isinstance(x, ReinterpretView):
            x = ExternKernel.realize_input(x)
        if isinstance(x, TensorBox):
            # when converting to ReinterpretView fails in the
            # realize_input call above, the result will be wrapped
            # into TensorBox / StorageBox pair as a result of the
            # cls.copy_input call; so we should unwrap recursively
            return cls.unwrap_storage_for_input(x)
        if isinstance(x, TorchBindObject):
            return x
        assert isinstance(x, (Buffer, ReinterpretView)), x
        return x

    @staticmethod
    def unwrap_storage(inputs):
        inputs_new = []
        for x in inputs:
            if isinstance(x, list):
                x = [InputsKernel.unwrap_storage_for_input(i) for i in x]
            else:
                x = InputsKernel.unwrap_storage_for_input(x)
            inputs_new.append(x)
        return inputs_new

    def is_extern(self):
        return True

    def num_reads(self):
        return 1


class NopKernel(InputsKernel):
    def is_no_op(self):
        return True


class ConcatKernel(NopKernel):
    """
    There isn't actually a real kernel for concat, we just change the
    storage for the upstream data.
    """

    @classmethod
    def create(cls, inputs, dim):
        device = inputs[0].get_device()
        dtype = inputs[0].get_dtype()
        new_size = list(inputs[0].get_size())
        offsets_start = [0]
        offsets_end = [new_size[dim]]
        assert 0 <= dim < len(new_size)
        for i in range(1, len(inputs)):
            input_size = inputs[i].get_size()
            offsets_start.append(new_size[dim])
            assert len(input_size) == len(new_size)
            assert inputs[i].get_dtype() == dtype
            assert inputs[i].get_device() == device
            for j in range(len(new_size)):
                if j == dim:
                    new_size[j] = new_size[j] + input_size[j]
                else:
                    new_size[j] = V.graph.sizevars.guard_equals(
                        new_size[j], input_size[j]
                    )
            offsets_end.append(new_size[dim])

        output_stride = FlexibleLayout.contiguous_strides(new_size)
        # If any of the inputs is in CL format, use CL format for the output
        for i in range(len(inputs)):
            x = inputs[i]
            if is_storage_and_layout(x):
                layout = x.get_layout()
                if isinstance(
                    layout, FixedLayout
                ) and Layout.is_channels_last_contiguous(layout.size, layout.stride):
                    # use CL stride for the output
                    output_stride = make_channels_last_strides_for(new_size)
                    break
        any_input_is_storage_and_layout = any(is_storage_and_layout(x) for x in inputs)
        fx_node_args = V.graph.current_node.args[0]
        assert isinstance(fx_node_args, list)
        # If any of the inputs has meta tensor and the meta tensor is in CL format, use CL format for the output
        if any_input_is_storage_and_layout is False and any(
            "val" in arg.meta
            and (
                arg.meta["val"].is_contiguous(memory_format=torch.channels_last)
                or arg.meta["val"].is_contiguous(memory_format=torch.channels_last_3d)
            )
            for arg in fx_node_args
        ):
            output_stride = make_channels_last_strides_for(new_size)

        concat_kernel = ConcatKernel(
            name=None,
            layout=FixedLayout(
                device=device,
                dtype=dtype,
                size=new_size,
                stride=output_stride,
            ),
            inputs=[],
        )
        kernel = StorageBox(concat_kernel)
        op_names = []
        for i in range(len(inputs)):
            input_buffer = cls.realize_into(
                inputs[i],
                SliceView.create(
                    kernel, dim, offsets_start[i], offsets_end[i], clamp=False
                ),
            )
            concat_kernel.inputs.append(input_buffer)

            if isinstance(inputs[i].data, BaseView):
                input_unwrapped = inputs[i].data.unwrap_view()
            else:
                input_unwrapped = inputs[i].data

            if (
                input_unwrapped.is_input_buffer()
                and is_gpu(inputs[i].get_device().type)
                and not is_dynamic(input_buffer)
            ):
                op_names.append(input_buffer.get_operation_name())

        if len(op_names) > 1 and V.graph.has_feature(device, BackendFeature.FOREACH):
            V.graph.register_operation_list(op_names)

        concat_kernel.name = V.graph.register_buffer(concat_kernel)
        concat_kernel.inputs = cls.unwrap_storage(concat_kernel.inputs)
        V.graph.register_operation(concat_kernel)

        return kernel

    @classmethod
    def can_realize_into_without_copy(cls, src):
        if isinstance(src, TensorBox):
            # unwrap a TensorBox
            return cls.can_realize_into_without_copy(src.data)

        return isinstance(src.data.layout, FlexibleLayout) and not isinstance(
            src.data, ExternKernelAlloc
        )

    @classmethod
    def realize_into(cls, src, dst):
        # Attempt to turn this into a ReinterpretView rather than assert.
        # This has concessions around layout, as as_storage_and_layout
        # can cause us to go from flexible to fixed layout.
        if not isinstance(dst, ReinterpretView):
            if is_storage_and_layout(dst):
                storage, layout = as_storage_and_layout(dst)
                dst = ReinterpretView(storage, layout)
        assert isinstance(dst, ReinterpretView), dst
        if isinstance(src, TensorBox):
            # unwrap a TensorBox
            return cls.realize_into(src.data, dst)
        if isinstance(src, StorageBox):
            src.realize()
            # ExternKernelAlloc has specific requirements for output layout, should create a copy
            assert hasattr(src.data, "layout")
            if cls.can_realize_into_without_copy(src):
                src.data.layout = NonOwningLayout(dst)
                return src.data
        # introduce a copy
        pw = Pointwise.create(
            device=src.get_device(),
            dtype=src.get_dtype(),
            inner_fn=src.make_loader(),
            ranges=[
                V.graph.sizevars.guard_equals(a, b)
                for a, b in zip(src.get_size(), dst.get_size())
            ],
        )
        return cls.realize_into(pw, dst)

    def should_allocate(self):
        return True


@dataclasses.dataclass
class ExternKernel(InputsKernel):
    constant_args: Tuple[Any, ...] = ()
    kwargs: Dict[str, Any] = dataclasses.field(default_factory=dict)
    output_view: Optional[ReinterpretView] = None
    python_kernel_name: Optional[str] = None
    cpp_kernel_name: Optional[str] = None
    # FIXME: in some cases we sill need to explicitly pass in ordered_kwargs_for_cpp_kernel
    # We shouldn't need to do this since the information can be retrieved from op_overload._schema.
    ordered_kwargs_for_cpp_kernel: Iterable[str] = dataclasses.field(
        default_factory=list
    )
    op_overload: Optional[
        Union[torch._ops.OpOverload, torch._ops.HigherOrderOperator]
    ] = None
    arg_properties: Optional[List[Dict[str, Any]]] = None
    kwarg_properties: Optional[Dict[str, Dict[str, Any]]] = None
    unbacked_bindings: Dict[sympy.Symbol, pytree.KeyPath] = dataclasses.field(
        default_factory=dict
    )
    mutation_outputs: List[MutationOutput] = dataclasses.field(default_factory=list)

    def __init__(
        self,
        name,
        layout,
        inputs,
        constant_args=(),
        kwargs=None,
        output_view=None,
        python_kernel_name=None,
        cpp_kernel_name=None,
        ordered_kwargs_for_cpp_kernel=(),
        op_overload=None,
    ):
        super().__init__(
            name,
            layout,
            inputs,
        )
        self.constant_args = constant_args
        self.kwargs = kwargs if kwargs else {}
        self.output_view = output_view
        self.op_overload = op_overload
        self.set_cpp_kernel_name(cpp_kernel_name)
        self.set_python_kernel_name(python_kernel_name)
        self.ordered_kwargs_for_cpp_kernel = ordered_kwargs_for_cpp_kernel
        self.collect_arg_kwarg_properties()
        self.unbacked_bindings = {}
        self.mutation_outputs = []
        self.fx_node = V.graph.current_node

    def get_outputs(self) -> List[Buffer]:
        return [self, *self.mutation_outputs]

    def get_unbacked_symbol_defs(self) -> OrderedSet[sympy.Symbol]:
        return OrderedSet()

    def collect_arg_kwarg_properties(self):
        # if self.op_overload is torch._ops.OpOverload, we can use its schema to collect additional
        # information for args and kwargs, e.g. type and default value, to help with the cpp wrapper codegen
        self.arg_properties = (
            [
                {
                    "name": x.name,
                    "type": x.real_type,
                    "default_value": x.default_value,
                }
                for x in self.op_overload._schema.arguments
                if not x.kwarg_only
            ]
            if isinstance(self.op_overload, torch._ops.OpOverload)
            else [{} for i in range(len(self.inputs))]
        )
        self.allarg_properties = (
            {
                x.name: {"type": x.real_type, "default_value": x.default_value}
                for x in self.op_overload._schema.arguments
            }
            if isinstance(self.op_overload, torch._ops.OpOverload)
            else {}
        )
        # FIXME: self.kwargs does not always match kwargs defined in schema, so sometimes
        # ordered_kwargs_for_cpp_kernel is explicilty passed in.
        if (
            isinstance(self.op_overload, torch._ops.OpOverload)
            and not self.ordered_kwargs_for_cpp_kernel
        ):
            self.ordered_kwargs_for_cpp_kernel = [
                x.name for x in self.op_overload._schema.arguments if x.kwarg_only
            ]

    def fill_non_provided_args(self, args, kwargs, convert_val_to_str=False):
        # Previously, we want to maintain forward-compatibility by skipping
        # default args in the serialized artifacts in fbcode. However,
        # some of our shim interfaces require default values being OrderedSet.
        # Discussed with Sherlock offline and we decided to allow serializing
        # default args into the C++ wrapper code for now. We will refine this
        # part if we see real FC requirement. More details related to FC
        # can be found at:
        # https://docs.google.com/document/d/1FzWm-sHYwmRi3x_g036kOxd99KaYquUsA-L5JwOn8ys/edit?usp=sharing
        assert isinstance(args, (list, tuple))
        if isinstance(args, tuple):
            args = list(args)
        assert self.arg_properties, "ExternKernel.arg_properties should not be empty"

        n_args = len(args)
        n_pos_args = len(self.arg_properties)
        # For cpp wrapper, if some positional args are not provided, we need to check
        # if they're in the kwargs or use their default value
        if n_args < n_pos_args:
            log.debug(
                "%s has %d unprovided positional arguments. "
                "Will check if they are in the keyword arguments or will use default values.",
                self.op_overload,
                n_pos_args - n_args,
            )
            for i in range(n_args, n_pos_args):
                arg_name = self.arg_properties[i]["name"]
                args.append(
                    kwargs[arg_name]
                    if arg_name in kwargs
                    else self.arg_properties[i]["default_value"]
                )
        return args

    def decide_layout(self):
        if isinstance(self.layout, FlexibleLayout):
            self.apply_constraint()
            self.freeze_layout()

    def codegen_comment(self, wrapper):
        origin_str, detailed_origin_str = get_kernel_metadata(self, wrapper)
        if origin_str:
            wrapper.writeline(origin_str)

    def codegen(self, wrapper):
        raise NotImplementedError

    def set_cpp_kernel_name(self, cpp_kernel_name: Optional[str] = None):
        self.cpp_kernel_name = cpp_kernel_name
        self.cpp_kernel_overload_name = None
        self.cpp_kernel_key = None
        self.cpp_op_schema = None
        if not V.graph.cpp_wrapper or not isinstance(
            self.op_overload, torch._ops.OpOverload
        ):
            return

        kernel = self.op_overload
        if self.cpp_kernel_name is None:
            # Try to construct cpp_kernel_name from op_overload
            if kernel.namespace == "aten":
                # Calling with the default kernel name can lead to ambiguous behavior like the following example.
                # repeat_interleave(const at::Tensor & repeats, c10::optional<int64_t> output_size=std::nullopt)
                # repeat_interleave(const at::Tensor & self, int64_t repeats,
                #       c10::optional<int64_t> dim=std::nullopt, c10::optional<int64_t> output_size=std::nullopt)
                opname = (
                    kernel.__name__.split(".")[0]
                    if kernel._overloadname == "default"
                    else kernel.__name__.replace(".", "_")
                )
                self.cpp_kernel_name = f"at::_ops::{opname}::call"
            else:
                self.cpp_kernel_name = kernel._schema.name

        # Set up info for runtime schema lookup
        # TODO: The logics here may be further simplified.
        from .codegen.wrapper import get_cpp_op_schema

        self.cpp_kernel_overload_name = kernel._schema.overload_name
        self.cpp_kernel_key = f"{self.cpp_kernel_name.replace('::', '_')}_{self.cpp_kernel_overload_name}"  # type: ignore[union-attr]
        try:
            self.cpp_op_schema = get_cpp_op_schema(kernel)
        except Exception:
            self.cpp_op_schema = ""

    def set_python_kernel_name(self, python_kernel_name: Optional[str]):
        self.python_kernel_name = python_kernel_name
        if python_kernel_name is not None:
            return

        kernel = self.op_overload
        if kernel is None:
            pass
        elif isinstance(kernel, torch._ops.HigherOrderOperator):
            self.python_kernel_name = f"torch.ops.higher_order.{kernel.__name__}"
        else:
            self.python_kernel_name = (
                f"{kernel.__module__.replace('._ops.', '.ops.')}.{kernel.__name__}"
            )

    def get_kernel_name(self):
        return (
            (
                V.graph.wrapper_code.get_c_shim_func_name(self.cpp_kernel_name)  # type: ignore[attr-defined]
                if config.abi_compatible
                else self.cpp_kernel_name
            )
            if V.graph.cpp_wrapper
            else self.python_kernel_name
        )

    @staticmethod
    def copy_input(x):
        pw = Pointwise.create(
            device=x.get_device(),
            dtype=x.get_dtype(),
            inner_fn=x.make_loader(),
            ranges=x.get_size(),
            origin_node=x.get_origin_node(),
            traceback=x.get_traceback(),
        )
        pw.realize()
        return pw

    @classmethod
    def process_kernel(
        cls, kernel, *args, **kwargs
    ) -> Tuple[
        Any,
        List[Any],
        List[Any],
        Callable[[Any, Any], Any],
        Optional[Dict[sympy.Symbol, pytree.KeyPath]],
    ]:
        binded_args = {"args": args, "kwargs": kwargs}

        args_flat, args_spec = pytree.tree_flatten(binded_args)

        is_arg_tensor = []
        tensor_args = []
        non_tensor_args: List[Any] = []
        for arg in args_flat:
            is_arg_tensor.append(isinstance(arg, IRNode))
            if is_arg_tensor[-1]:
                tensor_args.append(arg)
            else:
                if isinstance(arg, sympy.Expr):
                    arg = V.graph.sizevars.shape_env.create_symintnode(arg, hint=None)
                non_tensor_args.append(arg)

        def unflatten_args(new_tensor_args, new_non_tensor_args):
            result = []
            it_tensors = iter(new_tensor_args)
            it_non_tensors = iter(new_non_tensor_args)
            for is_tensor in is_arg_tensor:
                if is_tensor:
                    result.append(next(it_tensors))
                else:
                    result.append(next(it_non_tensors))
            r = pytree.tree_unflatten(result, args_spec)
            return r.get("args", []), r.get("kwargs", {})

        tensor_args = [cls.realize_input(x) for x in tensor_args]

        # freeze layout otherwise our output stride calculation might
        # become incorrect
        for x in tensor_args:
            if is_storage_and_layout(x):
                as_storage_and_layout(x, freeze=True)

        # Rerun fake tensor propagation, because Inductor may have changed the
        # strides of inputs and we need to determine accurately what the
        # output stride will be.
        example_args: List[Union[torch.Tensor, torch._C.ScriptObject]] = []

        # We need to retain the constant values of fake tensors that we originally
        # propagated the graph with, because for some operators running without a
        # constant would trigger an error / DataDependentException
        for x in tensor_args:
            # if x is a view of a constant, we need to realize the view
            # (we can't pass the constant into the kernel directly)
            if not isinstance(x, BaseView) and x.get_name() in V.graph.constants:
                example_args.append(V.graph.constants[x.get_name()])
            elif (
                not isinstance(x, BaseView)
                and x.get_name() in V.graph.torchbind_constants
            ):
                example_args.append(V.graph.torchbind_constants[x.get_name()])
            else:
                example_args.append(ir_node_to_tensor(x, guard_shape=True))

        new_args, new_kwargs = unflatten_args(example_args, non_tensor_args)
        example_output = kernel(*new_args, **new_kwargs)

        unbacked_bindings: Optional[Dict[sympy.Symbol, pytree.KeyPath]] = None
        if shape_env := V.fake_mode.shape_env:
            rebind_unbacked(shape_env, V.current_node, example_output)
            unbacked_bindings = compute_unbacked_bindings(
                shape_env, example_output, V.current_node.meta.get("val")
            )

        example_out_li = (
            [example_output]
            if not isinstance(example_output, (list, tuple))
            else example_output
        )
        for t in example_out_li:
            if isinstance(t, torch.Tensor) and t.is_sparse:
                msg = "sparsity not handled. Please file issue for sparse inference weights."
                if stack_trace := V.graph.current_node.meta.get("stack_trace", None):
                    msg = f"{msg} Found from : \n {stack_trace}"
                V.graph.disable_cudagraphs_reason = msg

        return (
            example_output,
            tensor_args,
            non_tensor_args,
            unflatten_args,
            unbacked_bindings,
        )

    @classmethod
    def convert_to_reinterpret_view(cls, x):
        """
        In order to pass this to an extern kernel we need a
        ReinterpretView not a View.  This allows us to avoid some
        unneeded copies.
        """
        assert isinstance(x, BaseView)
        if isinstance(x, ReinterpretView):
            return x

        # NOTE: Don't use extract_read_writes here as it fails when
        # make_loader() inlines the computation
        x_unwrap_view = x.unwrap_view()
        buf = V.graph.get_buffer(x_unwrap_view.get_name())
        assert buf is not None
        x_unwrap_view_fx_node = buf.get_origin_node()
        # Prefer channels last format according to how the format is set from eager.
        if (
            x_unwrap_view_fx_node is not None
            and "val" in x_unwrap_view_fx_node.meta
            and isinstance(x_unwrap_view.layout, FlexibleLayout)
            and (
                x_unwrap_view_fx_node.meta["val"].is_contiguous(
                    memory_format=torch.channels_last
                )
                or x_unwrap_view_fx_node.meta["val"].is_contiguous(
                    memory_format=torch.channels_last_3d
                )
            )
        ):
            x_unwrap_view.freeze_layout_with_same_order(
                make_channels_last_strides_for(x_unwrap_view.get_size())
            )
        else:
            x_unwrap_view.freeze_layout()

        index_args, var_ranges = dependencies.index_vars_squeeze(
            x.get_size(), prefix="r"
        )
        range_vars = index_args[0]
        index = x.make_indexer()(range_vars)

        index = V.graph.sizevars.simplify_with_ranges(index, var_ranges)
        strides = V.graph.sizevars.stride_vars(index, range_vars)
        offset = V.graph.sizevars.offset_var(index, range_vars)
        expected = sympy_dot(range_vars, strides) + offset

        if index != expected:
            log.debug(
                "convert_to_reinterpret_view failed: stride=%s offset=%s index=%s",
                strides,
                offset,
                index,
            )
            raise NotImplementedError

        return ReinterpretView(
            data=x.data,
            layout=FixedLayout(
                device=x.get_device(),
                dtype=x.get_dtype(),
                size=x.get_size(),
                stride=strides,
                offset=offset,
            ),
        )

    @classmethod
    def realize_input(cls, x):
        if x is None:
            return NoneAsConstantBuffer()
        if isinstance(x, (sympy.Expr, sympy.logic.boolalg.Boolean, int)):
            return ShapeAsConstantBuffer(x)
        if isinstance(x, Constant):
            return V.graph.add_tensor_constant(
                torch.tensor(x.value, dtype=x.get_dtype(), device=x.get_device())
            )
        if isinstance(x, ConstantBuffer):
            return x
        if isinstance(x, TensorBox):
            return cls.realize_input(x.data)
        if isinstance(x, ReinterpretView):
            return ReinterpretView(cls.realize_input(x.data), x.get_layout())
        if isinstance(x, BaseView):
            x.realize()
            if is_storage_and_layout(x.unwrap_view()):
                try:
                    return cls.convert_to_reinterpret_view(x)
                except NotImplementedError:
                    pass
        if isinstance(x, StorageBox):
            # TODO(jansel): impose layout preference on realized buffer
            x.realize()
            return x
        if isinstance(x, TorchBindObject):
            return x
        return cls.copy_input(x)

    @classmethod
    def require_stride1(cls, x):
        if is_storage_and_layout(x):
            if len(x.get_stride()) == 0:
                return x
            for stride in x.get_stride():
                if stride == 1:
                    return x
        return cls.copy_input(x)

    @classmethod
    def require_strides(
        cls,
        x,
        order: Optional[Sequence[int]] = None,
        exact_strides: Optional[Sequence[_IntLike]] = None,
        allow_padding=False,
    ):
        assert order is not None or exact_strides is not None
        if x.get_numel() == 0:  # Layout doesn't matter
            return x
        # require x to have the layout
        if is_storage_and_layout(x):
            while isinstance(x.get_layout(), NonOwningLayout):
                x = x.get_layout().view
            if isinstance(x.get_layout(), FlexibleLayout):
                if order:
                    # If the the FlexibleLayout already has the size and stride in the required order,
                    # freeze it to a FixedLayout by using its current size and stride.
                    # The behavior of using its current size and stride or the given order can be different
                    # if the size and stride has ambiguilty, for example for a 4D input where the iC = 1:
                    # size=[s0, 1, 28, 28], stride=[784, 784, 28, 1]. If the required order is [3, 0, 2, 1] (channels last),
                    # the current size and stride already satisfies this order.
                    # However by freezing it to the required order, the layout will be changed to:
                    # size=[s0, 1, 28, 28], stride=[784, 1, 28, 1]), which is not actually necessary.

                    # fix flexiblelayout to be FixedLayout with stride_order
                    as_storage_and_layout(
                        x,
                        freeze=True,
                        want_contiguous=False,
                        stride_order=get_stride_order(
                            V.graph.sizevars.size_hints(x.get_layout().stride)
                        )
                        if is_stride_order_storage_and_layout(x, order)
                        else order,
                        allow_padding=allow_padding,
                    )
                    return x
                else:
                    # If the exact_strides is given, freeze the FlexibleLayout to a FixedLayout with the exact_strides.
                    as_storage_and_layout(
                        x,
                        freeze=True,
                        want_contiguous=False,
                        stride_order=None,
                        allow_padding=allow_padding,
                        exact_strides=exact_strides,
                    )
                    return x
            elif isinstance(x.get_layout(), FixedLayout) and (
                (order and x.get_layout().is_stride_ordered(order))
                or (
                    exact_strides
                    and significant_strides_equal(
                        exact_strides, x.get_layout().stride, x.get_size()
                    )
                )
            ):
                return x
            elif isinstance(x.get_layout(), MutationLayoutSHOULDREMOVE):
                if isinstance(x.get_layout().real_layout(), FlexibleLayout):
                    raise AssertionError(
                        "the MutationLayoutSHOULDREMOVE's real layout shouldn't be FlexibleLayout"
                    )
                elif isinstance(x.get_layout().real_layout(), FixedLayout) and (
                    (order and x.get_layout().real_layout().is_stride_ordered(order))
                    or (
                        exact_strides
                        and significant_strides_equal(
                            exact_strides,
                            x.get_layout().real_layout().stride,
                            x.get_size(),
                        )
                    )
                ):
                    return x

        # TODO - Storage to InputBuffer
        if isinstance(x, InputBuffer) and (
            (order and x.get_layout().is_stride_ordered(order))
            or (
                exact_strides
                and significant_strides_equal(
                    exact_strides, x.get_layout().stride, x.get_size()
                )
            )
        ):
            return x
        if (
            isinstance(x, TensorBox)
            and isinstance(x.data, BaseView)
            and not isinstance(x.data, ReinterpretView)
            and is_storage_and_layout(x.unwrap_view())
            and not isinstance(x.unwrap_view().data, ExternKernelAlloc)
        ):
            try:
                x.data = cls.convert_to_reinterpret_view(x.data)
                if order:
                    return cls.require_stride_order(
                        x, order, allow_padding=allow_padding
                    )
                elif exact_strides:
                    return cls.require_exact_strides(
                        x, exact_strides, allow_padding=allow_padding
                    )
            except NotImplementedError:
                pass
        # Although this is a clone, inductor is good about fusing clones into previous
        # operations if they weren't realized and their layouts were flexible.
        x = cls.copy_input(x)
        as_storage_and_layout(
            x,
            freeze=True,
            want_contiguous=False,
            stride_order=order,
            allow_padding=allow_padding,
            exact_strides=exact_strides,
        )
        if order:
            assert is_stride_order_storage_and_layout(x, order)
        return x

    @classmethod
    def require_exact_strides(cls, x, exact_strides, allow_padding=False):
        return cls.require_strides(
            x, exact_strides=exact_strides, allow_padding=allow_padding
        )

    @classmethod
    def require_stride_order(cls, x, order, allow_padding=False):
        return cls.require_strides(x, order=order, allow_padding=allow_padding)

    @classmethod
    def require_channels_last(cls, x):
        return cls.require_stride_order(x, NHWC_STRIDE_ORDER)

    @classmethod
    def require_channels_last_3d(cls, x):
        return cls.require_stride_order(x, NHWDC_STRIDE_ORDER)

    @classmethod
    def require_contiguous(cls, x):
        return cls.require_stride_order(x, list(reversed(range(len(x.get_size())))))

    def apply_constraint(self):
        pass

    def codegen_const_args(self, names: Optional[List[str]] = None):
        if V.graph.cpp_wrapper:
            result = []
            # Aten ops follow the convention that tensor args are before non-tensor args,
            # in which case the following 'len(self.inputs) + i' logic works. But this
            # may not be true for other ops, and if that is the case, caller needs to
            # pass in a list of const arg names for arg_properties lookup.
            name_to_arg_properties = None
            if names and self.arg_properties:
                assert len(self.constant_args) == len(
                    names
                ), "names passed to codegen_const_args does not match self.constant_args"
                name_to_arg_properties = {
                    arg.get("name"): arg for arg in self.arg_properties
                }

            for i, x in enumerate(self.constant_args):
                if name_to_arg_properties is not None:
                    prop = name_to_arg_properties.get(names[i])  # type: ignore[index]
                    type_ = prop.get("type") if prop else None
                else:
                    idx = len(self.inputs) + i
                    type_ = (
                        self.arg_properties[idx].get("type")
                        if self.arg_properties and idx < len(self.arg_properties)
                        else None
                    )
                result.append(
                    V.graph.wrapper_code.val_to_arg_str(x, type_)  # type: ignore[arg-type]
                )
            return result
        else:
            return map(V.graph.wrapper_code.val_to_arg_str, self.constant_args)

    def codegen_args(self):
        args = []
        for i, x in enumerate(self.inputs):
            if isinstance(x, list):
                names = [i.codegen_reference() for i in x]
                codegen_reference = f'[{", ".join(names)}]'
                args.append(codegen_reference)
            else:
                if V.graph.cpp_wrapper:
                    assert self.arg_properties and i < len(
                        self.arg_properties
                    ), "Invalid access to ExternKernel.arg_properties"
                    type_ = self.arg_properties[i].get("type")
                    args.append(
                        V.graph.wrapper_code.val_to_arg_str(  # type: ignore[arg-type]
                            x, type_
                        )
                    )
                else:
                    args.append(x.codegen_reference())
        args.extend(self.codegen_const_args())
        return args

    def get_kwargs_value(self, arg_name):
        if arg_name in self.kwargs:
            return self.kwargs.get(arg_name)
        if self.allarg_properties and self.allarg_properties.get(arg_name):
            return self.allarg_properties.get(arg_name).get("default_value")  # type: ignore[union-attr]
        else:
            raise AssertionError(f"{arg_name} not in self.allarg_properties")

    def codegen_kwargs(self, skip_out=False):
        if V.graph.cpp_wrapper:
            kwargs = []
            for arg_name in self.ordered_kwargs_for_cpp_kernel:
                if skip_out and arg_name == "out":
                    # ExternKernelOut has its own logic for inserting the out parameter
                    continue

                v = self.get_kwargs_value(arg_name)
                if isinstance(v, sympy.Expr):
                    kwargs.append(v)
                else:
                    type_ = (
                        self.allarg_properties.get(arg_name).get("type")  # type: ignore[union-attr]
                        if self.allarg_properties and arg_name in self.allarg_properties
                        else None
                    )
                    kwargs.append(
                        V.graph.wrapper_code.val_to_arg_str(  # type: ignore[arg-type]
                            v, type_
                        )
                    )
        else:
            kwargs = [
                f"{k}={V.graph.wrapper_code.val_to_arg_str(v)}"  # type: ignore[misc]
                for k, v in self.kwargs.items()
            ]
        return kwargs

    def codegen_size_asserts(self, wrapper):
        if config.size_asserts and not V.graph.cpp_wrapper:
            # comparing strides for 0 size tensor is tricky. Ignore them for now.
            if sympy_product(self.get_size()) == 0:
                return
            size = V.graph.wrapper_code.codegen_shape_tuple(self.get_size())
            stride = V.graph.wrapper_code.codegen_shape_tuple(self.get_stride())
            wrapper.writeline(
                f"assert_size_stride({self.get_name()}, {size}, {stride})"
            )

    def get_group_stride(self):
        """
        get output sizes and strides, for template_codegen
        """
        _size = self.get_size()
        _stride = self.get_stride()
        # iter_ranges = _size of output tensor, reduce_range = [] because no reduction
        return [_size, []], _stride

    def canonicalize(self):
        """
        Manually get canonicalization of the output index
        """
        # manually generate index formula for conv
        sizevars = V.graph.sizevars
        sizes = self.get_size()
        strides = self.get_stride()
        strides = [sizevars.size_hint(x) for x in strides]
        # TODO: I can't tell if the symbols here are temporary
        index_vars = [sympy_index_symbol(f"d{i}") for i in range(len(sizes))]
        # reorder index vars according to stride
        index_order = sorted(range(len(strides)), key=strides.__getitem__, reverse=True)
        lookup = {pos: idx for idx, pos in enumerate(index_order)}
        order = [lookup[i] for i in range(len(lookup))]
        index_vars = [index_vars[i] for i in order]
        indexer = self.make_indexer()
        index = indexer(index_vars)

        new_sizes, reindex, prune = V.graph.sizevars._simplify_loops(
            index_vars, sizes, [index]
        )

        # assign new variables each dimension to deal with numbering mismatches
        # d0, d1, d2 could become d0, d2 -- which won't match d0, d1
        _, add_var = var_builder("c")
        replacement = dict(zip(index_vars, reindex([add_var(x) for x in new_sizes])))

        index = sympy_subs(sympy.expand(index), replacement)  # type: ignore[arg-type]
        return index, tuple(new_sizes)

    def get_unbacked_symbol_uses(self) -> OrderedSet[sympy.Symbol]:
        # NB: It's not necessary to check regular inputs as we automatically
        # have dependencies on them
        r: OrderedSet[sympy.Symbol] = OrderedSet()
        for arg in self.constant_args:
            r |= maybe_free_unbacked_symbols(arg)
        for arg in self.kwargs.values():
            r |= maybe_free_unbacked_symbols(arg)
        return r

    def __str__(self) -> str:
        kernel_name = getattr(self, "python_kernel_name", None)
        lines = [
            f"python_kernel_name={kernel_name!r}",
        ]
        lines += [
            f"{field.name}={getattr(self, field.name)}"
            for field in dataclasses.fields(self)
        ]
        lines.append(f"origin_node={self.origin_node!r}")
        return self.str_helper(lines)

    __repr__ = __str__


@dataclasses.dataclass
class ExternKernelOut(ExternKernel):
    def codegen(self, wrapper):
        self.codegen_comment(wrapper)
        args = [*self.codegen_args(), *self.codegen_kwargs(skip_out=True)]
        kernel_name = self.get_kernel_name()
        if (
            V.graph.cpp_wrapper
            and self.cpp_kernel_name == "torch::inductor::_mm_plus_mm"
        ):
            # For https://github.com/pytorch/pytorch/issues/128474
            kernel_name = (
                "aoti_torch__mm_plus_mm_out"
                if config.abi_compatible
                else "torch::inductor::_mm_plus_mm_out"
            )
        else:
            kernel_name = self.get_kernel_name()
        wrapper.generate_extern_kernel_out(
            kernel_name,
            self.codegen_reference(),
            self.output_view.codegen_reference() if self.output_view else None,
            args,
        )

    def __init__(
        self,
        layout,
        inputs,
        constant_args=(),
        kwargs=None,
        output_view=None,
        python_kernel_name=None,
        cpp_kernel_name=None,
        ordered_kwargs_for_cpp_kernel=(),
        op_overload=None,
    ):
        super().__init__(
            None,
            layout,
            self.unwrap_storage(inputs),
            constant_args,
            kwargs or {},
            None,
            python_kernel_name,
            cpp_kernel_name,
            ordered_kwargs_for_cpp_kernel,
            op_overload,
        )
        self.name = V.graph.register_buffer(self)
        V.graph.register_operation(self)

    def should_allocate(self):
        return True


class RandomSeeds(ExternKernelOut):
    def __init__(self, count: int, device: torch.device):
        limits = torch.iinfo(torch.int64)
        super().__init__(
            layout=FixedLayout(
                device=device,
                dtype=torch.int64,
                size=[count],
            ),
            inputs=[],
            constant_args=[limits.min, limits.max, [count]],
            python_kernel_name="aten.randint.low_out",
            # FIXME: Ideally we should only use at::_ops::randint_low_out::call here,
            # but the signature is different from is at::randint_out. Again,
            # we can simplify the code when only keeping an ABI-compatible version.
            cpp_kernel_name="at::_ops::randint_low_out::call"
            if config.abi_compatible
            else "at::randint_out",
            op_overload=aten.randint.low_out,
        )


class ExternKernelAlloc(ExternKernel):
    def codegen(self, wrapper):
        self.codegen_comment(wrapper)
        args = [*self.codegen_args(), *self.codegen_kwargs()]
        V.graph.wrapper_code.generate_extern_kernel_alloc(self, args)
        if isinstance(self.layout, Layout):
            self.codegen_size_asserts(wrapper)

    def __init__(
        self,
        layout,
        inputs,
        constant_args=(),
        kwargs=None,
        python_kernel_name=None,
        cpp_kernel_name=None,
        ordered_kwargs_for_cpp_kernel=(),
        op_overload=None,
    ):
        super().__init__(
            None,
            layout,
            self.unwrap_storage(inputs),
            constant_args,
            kwargs or {},
            None,
            python_kernel_name,
            cpp_kernel_name,
            ordered_kwargs_for_cpp_kernel,
            op_overload,
        )
        self.name = V.graph.register_buffer(self)
        V.graph.register_operation(self)

    def should_allocate(self):
        return False

    def apply_constraint(self):
        raise NotImplementedError


class MutationOutput(Buffer):
    """
    An output buffer that represents the mutation of a pre-existing buffer
    """

    def __init__(self, layout, mutated_node, mutating_node: Operation):
        super().__init__(name=None, layout=layout)
        mutated_node_name = mutated_node.get_name()
        V.graph.mark_buffer_mutated(mutated_node_name)
        self.mutation_names = [mutated_node_name]
        self.mutating_node: Operation = mutating_node
        self.name = V.graph.register_buffer(self)

    def get_defining_op(self) -> Operation:
        return self.mutating_node

    def get_mutation_names(self):
        return self.mutation_names

    def should_allocate(self):
        return False


class UserDefinedTritonKernel(ExternKernel):
    def get_kernel_and_configs(self):
        from triton.runtime.autotuner import Autotuner

        from torch._higher_order_ops.triton_kernel_wrap import kernel_side_table

        kernel = kernel_side_table.get_kernel(self.kernel_idx)
        configs = []
        if isinstance(kernel, Autotuner):
            configs = kernel.configs
            kernel = kernel.fn
        return kernel, configs

    def codegen(self, wrapper):
        kernel, configs = self.get_kernel_and_configs()

        # Definition of kernel
        new_name, triton_meta = wrapper.define_user_defined_triton_kernel(
            kernel, configs, self.kwargs
        )
        raw_args = [
            self.get_kwargs_value(k) for k in self.ordered_kwargs_for_cpp_kernel
        ]

        # NOTE: raw_args doesn't include autotuned args.
        # But, kernel.constexprs includes indices of autotuned args.
        # So, let's recalculate constexpr indices wrt to raw_args.
        constexpr_indices = []
        for idx, kwarg in enumerate(self.ordered_kwargs_for_cpp_kernel):
            if kernel.arg_names.index(kwarg) in kernel.constexprs:
                constexpr_indices.append(idx)

        # Call to kernel
        self.codegen_comment(wrapper)
        wrapper.generate_user_defined_triton_kernel(
            new_name, raw_args, self.grid, configs, triton_meta, constexpr_indices
        )

    def get_unbacked_symbol_uses(self) -> OrderedSet[sympy.Symbol]:
        # add unbacked symbols used in the grid to the ones used
        # in the kwargs (the latter is generated by ExternKernel)
        return super().get_unbacked_symbol_uses() | free_unbacked_symbols(self.grid)

    def get_unbacked_symbol_defs(self) -> OrderedSet[sympy.Symbol]:
        return OrderedSet()

    def __init__(self, *, kernel_idx, grid, kernel_args):
        inputs = []
        kwargs = {}
        constant_args = []
        for k, v in kernel_args.items():
            if isinstance(v, TensorBox):
                t = InputsKernel.unwrap_storage_for_input(self.realize_input(v))
                inputs.append(t)
                kwargs[k] = t
            else:
                constant_args.append(v)
                kwargs[k] = v

        assert len(inputs) != 0
        self.device = inputs[0].get_device()

        super().__init__(
            None,
            NoneLayout(self.device),  # type: ignore[arg-type]
            inputs,
            tuple(constant_args),
            kwargs,
        )
        self.kernel_idx = kernel_idx
        self.grid = grid

        kernel, configs = self.get_kernel_and_configs()
        # If we are autotuning, not all arguments will be passed
        self.ordered_kwargs_for_cpp_kernel = [
            arg for arg in kernel.arg_names if arg in kernel_args
        ]

        from torch._higher_order_ops.triton_kernel_wrap import identify_mutated_tensors

        autotuned_kwargs = configs[0].kwargs if len(configs) > 0 else {}
        self.mutable_args = [
            kernel_args[key]
            for key in identify_mutated_tensors(
                kernel, {**kernel_args, **autotuned_kwargs}
            )
        ]

        self.mutation_outputs = [
            MutationOutput(NoneLayout(self.device), buf, self)
            for buf in self.mutable_args
        ]
        V.graph.register_operation(self)

    def get_outputs(self) -> List[Buffer]:
        return list(self.mutation_outputs)

    def get_device(self) -> torch.device:
        return self.device


class InplaceBernoulliFallback(ExternKernel):
    """
    This needs to be a custom class to handle mutation properly
    """

    def codegen(self, wrapper):
        (x,) = (t.codegen_reference() for t in self.inputs)

        if V.graph.cpp_wrapper and config.abi_compatible:
            # Inductor doesn't really support aten Generator, so the Generator kwarg is always NULL here,
            # which needs to be explicitly generated for cpp wrapper
            wrapper.writeline(
                f"{self.get_kernel_name()}({x}, {', '.join(map(repr, self.constant_args))}, NULL){wrapper.ending}"
            )
        else:
            wrapper.writeline(
                f"{self.get_kernel_name()}({x}, {', '.join(map(repr, self.constant_args))}){wrapper.ending}"
            )

    def should_allocate(self):
        return False

    def get_mutation_names(self):
        return [self.inputs[0].get_name()]

    def get_unbacked_symbol_defs(self) -> OrderedSet[sympy.Symbol]:
        return OrderedSet()

    def __init__(self, op_overload, x, *constant_args):
        super().__init__(
            None,
            NoneLayout(x.get_device()),  # type: ignore[arg-type]
            self.unwrap_storage([x]),
            constant_args,
            op_overload=op_overload,
        )
        V.graph.mark_buffer_mutated(x.get_name())
        self.name = V.graph.register_buffer(self)
        V.graph.register_operation(self)
        if not config.abi_compatible:
            # TODO: this should be simplified once we switch to ABI-compatible only
            self.cpp_kernel_name = "at::native::bernoulli_"


# Used to deal with torch.complex types
class InplaceCopyFallback(ExternKernel):
    """
    This needs to be a custom class to handle mutation properly
    """

    def codegen(self, wrapper):
        (dst, src, non_blocking) = self.codegen_args()
        wrapper.codegen_device_copy(src, dst)

    def should_allocate(self):
        return False

    def get_mutation_names(self):
        return [self.inputs[0].get_name()]

    def get_unbacked_symbol_defs(self) -> OrderedSet[sympy.Symbol]:
        return OrderedSet()

    def __init__(
        self,
        layout,
        inputs,
        constant_args,
    ):
        super().__init__(
            None,
            layout,
            inputs,
            constant_args,
            python_kernel_name="aten.copy_",
            cpp_kernel_name=(
                "aoti_torch_copy_" if config.abi_compatible else "at::_ops::copy_::call"
            ),
        )
        V.graph.mark_buffer_mutated(inputs[0].get_name())
        self.name = V.graph.register_buffer(self)
        V.graph.register_operation(self)

    @classmethod
    def create(cls, dst, src, non_blocking: bool = False):
        inputs = [cls.realize_input(t) for t in [dst, src]]
        constant_args = (non_blocking,)
        result = InplaceCopyFallback(
            NoneLayout(dst.get_device()),  # type: ignore[arg-type]
            inputs,
            constant_args,
        )
        return result


class MutatingFirstArgExternKernel(ExternKernel):
    """
    This needs to be a custom class to handle mutation properly
    """

    def codegen(self, wrapper):
        argrefs = [
            *(t.codegen_reference() for t in self.inputs),
            *map(repr, self.constant_args),
        ]
        wrapper.writeline(
            f"{self.get_kernel_name()}({', '.join(argrefs)}){wrapper.ending}"
        )

    def should_allocate(self):
        return False

    def get_mutation_names(self):
        return [self.inputs[0].get_name()]

    def get_unbacked_symbol_defs(self) -> OrderedSet[sympy.Symbol]:
        return OrderedSet()

    def has_side_effects(self):
        return True


class ResizeStorageBytes(MutatingFirstArgExternKernel):
    def __init__(self, variable, new_size):
        assert isinstance(new_size, int), "TODO: dynamic shapes"
        super().__init__(
            None,
            NoneLayout(variable.get_device()),  # type: ignore[arg-type]
            self.unwrap_storage([variable]),
            constant_args=(new_size,),
        )
        V.graph.mark_buffer_mutated(variable.get_name())
        self.name = V.graph.register_buffer(self)
        V.graph.register_operation(self)
        self.python_kernel_name = "inductor_ops.resize_storage_bytes_"
        self.cpp_kernel_name = "torch::inductor::resize_storage_bytes_"
        V.graph.never_reuse_buffers.add(variable.data.get_name())


class SetSourceTensorKernel(ExternKernelAlloc):
    def __init__(self, self_tensor, storage_tensor):
        self_tensor.freeze_layout()
        super().__init__(
            self_tensor.get_layout(),
            [self_tensor, storage_tensor],
            python_kernel_name="torch.ops.aten.set_.source_Tensor",
            op_overload=torch.ops.aten.set_.source_Tensor,
        )
        V.graph.never_reuse_buffers.add(self_tensor.data.get_name())
        V.graph.never_reuse_buffers.add(storage_tensor.get_name())
        V.graph.never_reuse_buffers.add(self.get_name())
        device = storage_tensor.get_device()
        self.mutation_outputs = [
            MutationOutput(NoneLayout(device), self_tensor, self),
            MutationOutput(NoneLayout(device), storage_tensor, self),
        ]

    def get_inputs_that_alias_output(self):
        return [self.inputs[0].get_name(), self.inputs[1].get_name()]


class ScatterFallback(ExternKernel):
    """
    This needs to be a custom class to handle mutation properly.
    This class handles both aten.scatter_ and aten.scatter_reduce_.
    It also handle the case `src` being a scalar properly.
    """

    def codegen(self, wrapper):
        reduce = self.kwargs["reduce"]
        if V.graph.cpp_wrapper:
            # Follow aten/src/ATen/native/ReductionType.h:get_operator_enum
            get_operator_enum = {"add": "sum", "multiply": "prod"}
            if reduce in get_operator_enum:
                reduce = get_operator_enum[reduce]

        if self.src_is_tensor:
            (x, index, src) = (t.codegen_reference() for t in self.inputs)
        else:
            (x, index) = (t.codegen_reference() for t in self.inputs)
            src = self.constant_args[1]
        wrapper.generate_scatter_fallback(
            x,
            [x, self.constant_args[0], index, src],
            self.cpp_kernel_name,
            self.python_kernel_name,
            self.src_is_tensor,
            reduce,
            self.codegen_kwargs(),
        )

    def should_allocate(self):
        return False

    def get_mutation_names(self):
        return [self.inputs[0].get_name()]

    def get_unbacked_symbol_defs(self) -> OrderedSet[sympy.Symbol]:
        return OrderedSet()

    def __init__(
        self,
        op_overload,
        x,
        dim: int,
        index,
        src,
        *,
        reduce: Optional[str] = None,
        include_self: bool = True,
    ):
        self.src_is_tensor = isinstance(src, TensorBox)

        constant_args: Tuple[Any, ...]
        if self.src_is_tensor:
            tensors = [self.realize_input(t) for t in [x, index, src]]
            constant_args = (dim,)
        else:
            tensors = [self.realize_input(t) for t in [x, index]]
            constant_args = (dim, src)

        super().__init__(
            None,
            NoneLayout(x.get_device()),  # type: ignore[arg-type]
            self.unwrap_storage(tensors),
            constant_args,
            {"reduce": reduce, "include_self": include_self},
            python_kernel_name=str(op_overload),
            ordered_kwargs_for_cpp_kernel=["reduce", "include_self"],
            op_overload=op_overload,
        )
        V.graph.mark_buffer_mutated(x.get_name())
        self.name = V.graph.register_buffer(self)
        V.graph.register_operation(self)


class IndexPutFallback(ExternKernel):
    """
    This needs to be a custom class to handle mutation and indices properly
    """

    def codegen(self, wrapper):
        (x, values, *valid_indices) = (t.codegen_reference() for t in self.inputs)
        indices = []
        iter_valid_indices = iter(valid_indices)
        for i, _ in enumerate(self.indices):
            if self.indices[i] is not None:
                indices.append(next(iter_valid_indices))
            else:
                indices.append(V.graph.wrapper_code.none_str)

        wrapper.generate_index_put_fallback(
            self.get_kernel_name(), x, indices, values, *self.codegen_const_args()
        )

    def should_allocate(self):
        return False

    def get_mutation_names(self):
        return [self.inputs[0].get_name()]

    def get_unbacked_symbol_defs(self) -> OrderedSet[sympy.Symbol]:
        return OrderedSet()

    def __init__(self, op_overload, x, indices, values, accumulate):
        self.indices = indices
        valid_indices = [i for i in indices if i is not None]
        tensors = [self.realize_input(x) for x in [x, values, *valid_indices]]
        cpp_kernel_name = (
            "aoti_torch_index_put_out" if config.abi_compatible else "at::index_put_out"
        )
        super().__init__(
            None,
            NoneLayout(x.get_device()),  # type: ignore[arg-type]
            self.unwrap_storage(tensors),
            (accumulate,),
            python_kernel_name="aten.index_put_",
            cpp_kernel_name=cpp_kernel_name,
            op_overload=op_overload,
        )
        V.graph.mark_buffer_mutated(self.inputs[0].get_name())
        self.name = V.graph.register_buffer(self)
        V.graph.register_operation(self)


class DeviceCopy(ExternKernelOut):
    @classmethod
    def create(cls, x, device):
        if (
            not x.is_extern()
            and all(r in V.graph.constants for r in x.get_read_names())
            and not config.aot_inductor.use_runtime_constant_folding
        ):
            return x.constant_to_device(device)

        V.graph.add_device_info(device)
        V.graph.add_device_info(x.get_device())

        developer_warning("DeviceCopy in input program")
        return DeviceCopy(
            FlexibleLayout(
                device=device,
                dtype=x.get_dtype(),
                size=x.get_size(),
            ),
            [cls.realize_input(x)],
        )

    def codegen(self, wrapper):
        args = self.codegen_args()
        assert len(args) == 1
        if self.output_view:
            wrapper.codegen_device_copy(args[0], self.output_view.codegen_reference())
        else:
            wrapper.codegen_device_copy(args[0], self.codegen_reference())


class DynamicScalar(ExternKernel):
    """
    The result of a call to aten._local_scalar_dense.
    """

    def get_reads(self):
        return ()

    def should_allocate(self):
        return False

    def __init__(self, sym, keypath, data):
        data.realize()
        super().__init__(None, NoneLayout(torch.device("cpu")), self.unwrap_storage([data]))  # type: ignore[arg-type]
        self.sym = sym
        self.keypath = keypath

    def get_unbacked_symbol_defs(self) -> OrderedSet[sympy.Symbol]:
        return OrderedSet([self.sym])

    def codegen(self, wrapper):
        wrapper.codegen_dynamic_scalar(self)


class AssertScalar(ExternKernel):
    """
    The result of a call to aten._assert_scalar
    """

    def get_reads(self):
        return ()

    def should_allocate(self):
        return False

    def __init__(self, scalar, msg):
        super().__init__(
            # Buffer(name, layotu)
            None,
            NoneLayout(torch.device("cpu")),  # type: ignore[arg-type]
            # InputsKernel(inputs)
            [],
        )  # type: ignore[arg-type]
        self.scalar = scalar
        self.msg = msg

    def has_side_effects(self):
        return True

    def get_unbacked_symbol_uses(self):
        return free_unbacked_symbols(self.scalar)

    def codegen(self, wrapper):
        if V.graph.cpp_wrapper:
            pass
        else:
            # NB: It is EXTREMELY important not to simplify the scalar under
            # assertion here, because simplify is done with respect to
            # runtime asserts.  So if you have "u0 == 0" in the runtime
            # asserts, if you subsequently try to simplify(u0 == 0), you will
            # get True (because we've already runtime assert'ed that it's
            # true).  But we're code generating the actual runtime assert
            # here!!
            wrapper.writeline(
                f"if not {V.graph.wrapper_code.codegen_python_sizevar(self.scalar, simplify=False)}:"
            )
            wrapper.writeline(f"    raise RuntimeError({repr(self.msg)})")
            # No one should ever use this buffer, but for uniformity
            # define the variable and assign it None
            wrapper.writeline(f"{self.get_name()} = None")


@dataclasses.dataclass
class ExternKernelNode:
    name: str
    node: export_schema.Node


has_c_shim = OrderedSet(
    [
        aten._embedding_bag.default,
        aten._fft_c2c.default,
        aten._scaled_dot_product_efficient_attention.default,
        aten._scaled_dot_product_flash_attention.default,
        aten._scaled_dot_product_cudnn_attention.default,
        aten._scaled_mm.default,
        aten.addmm.out,
        aten.bmm.out,
        aten.copy_.default,
        aten.mm.out,
        aten.repeat_interleave.Tensor,
        aten.nonzero.default,
        aten.view.dtype,
        aten.view_as_real.default,
    ]
)


class FallbackKernel(ExternKernelAlloc):
    def __init__(
        self,
        layout,
        kernel,
        tensor_args,
        nontensor_args,
        unflatten_args,
        kwargs=None,
        *,
        unbacked_bindings=None,
    ):
        if (
            kernel == aten.mul.Tensor
            and len(tensor_args) == 1
            and len(nontensor_args) == 1
        ):
            # When aten.mul.Tensor's second arg is constant, cpp wrapper expects
            # to call mul_Scalar. A more proper fix is to do it in decomposition.
            # See https://github.com/pytorch/pytorch/issues/123478
            kernel = aten.mul.Scalar

        super().__init__(
            layout,
            tuple(tensor_args),
            tuple(nontensor_args),
            op_overload=kernel,
        )

        # We need output buffers for generating kernel arguments in the
        # abi-compatible mode, where we retrieve outputs by pass each individual
        # output through the abi-compatible interface.
        self.outputs: Sequence[Any] = []
        self.use_runtime_dispatch = False
        self.unbacked_bindings = unbacked_bindings

        assert isinstance(
            kernel,
            (
                torch._ops.OpOverload,
                torch._ops.HigherOrderOperator,
            ),
        ), f"Fails to create FallbackKernel for {kernel}: {type(kernel)} not supported"
        self.op_overload = kernel
        self.unflatten_args = unflatten_args
        self.kwargs = {} if kwargs is None else kwargs
        V.graph.warn_fallback(self.python_kernel_name)  # type: ignore[arg-type]

        # args that are aliased
        self.alias_names: List[str] = []
        # args that are mutated AND returned from the op
        self.mutation_names: List[str] = []

        if isinstance(self.op_overload, torch._ops.HigherOrderOperator):
            # We assume here that HOPs with FallbackKernel are functional.
            # This may not always be true! HOPs must individually opt-in to
            # FallbackKernel, so please check this if you opt-in.
            return

        if "_c10d_functional" in self.op_overload.name():
            # _c10d_functional kernels are lowered into _CollectiveKernel which
            # derives from FallbackKernel for the cpp codegen. The kernels
            # don't pass the can_auto_functionalize check, but their mutation
            # is handled properly by _CollectiveKernel.
            return

        schema = self.op_overload._schema

        # NOTE: [FallbackKernel supported operators]
        # We only support three types of operators:
        # - functional ops
        # - view ops
        # - inplace aten ops
        # - mutating ops that are auto-functionalizable. That is,
        # the operator may mutate any number of inputs, but its outputs
        # may not alias any of the inputs.
        #
        # The unsupported cases usually do not show up here (because
        # AOTAutograd functionalized them away); the only way for an in-place
        # op to show up here is if a lowering or pass introduced it.
        if torch._library.utils.mutates_and_returns_first_arg(self.op_overload):
            self.mutation_names.append(tensor_args[0].get_name())
            return

        if schema.is_mutable and not can_auto_functionalize(kernel):
            raise NotImplementedError(
                f"NYI: Can't generate FallbackKernel for {kernel}"
            )

        schema_args = schema.arguments
        args, kwargs = self.unflatten_args(self.inputs, self.constant_args)

        def handle_aliasing_and_mutation(info, arg):
            # Assertions to make sure we didn't mismatch args
            if isinstance(info.type, torch.ListType):
                assert isinstance(arg, (list, tuple))
            is_optional_tensor = isinstance(
                info.type, torch.OptionalType
            ) and isinstance(info.type.getElementType(), torch.TensorType)
            is_list_tensor = isinstance(info.type, torch.ListType) and isinstance(
                info.type.getElementType(), torch.TensorType
            )
            if is_optional_tensor or isinstance(info.type, torch.TensorType):
                # PyTorch also accepts None and scalar types for args marked as "Tensor".
                # We're not going to check all of them here.
                assert not isinstance(arg, (tuple, list))

            if arg is None:
                return
            if info.alias_info is None:
                return

            def add_alias(t):
                self.alias_names.append(t.get_name())
                if info.alias_info.is_write:
                    self.mutation_outputs.append(
                        MutationOutput(NoneLayout(t.get_device()), t, self)
                    )

            if is_list_tensor:
                for tensor_arg in arg:
                    add_alias(tensor_arg)
            else:
                assert isinstance(info.type, torch.TensorType) or is_optional_tensor
                add_alias(arg)

        for info, arg in torch._library.utils.zip_schema(schema, args, kwargs):
            handle_aliasing_and_mutation(info, arg)

    def codegen_unbacked_symbol_defs(self, wrapper):
        if not hasattr(self, "unbacked_bindings"):
            return

        unbacked_bindings = resolve_unbacked_bindings(
            V.graph.sizevars.shape_env, self.unbacked_bindings
        )

        if not unbacked_bindings:
            return

        for s, keypath in unbacked_bindings.items():

            def go(expr, keypath):
                if keypath == ():
                    return expr

                if (
                    len(keypath) >= 2
                    and isinstance(keypath[0], CallMethodKey)
                    and isinstance(keypath[1], pytree.SequenceKey)
                ):
                    return go(
                        f"{expr}.{keypath[0].name}({keypath[1].idx})", keypath[2:]
                    )
                elif isinstance(keypath[0], CallMethodKey):
                    return go(f"{expr}.{keypath[0].name}()", keypath[1:])
                elif isinstance(keypath[0], pytree.SequenceKey):
                    return (
                        go(f"std::get<{keypath[0].idx}>({expr})", keypath[1:])
                        if V.graph.cpp_wrapper
                        else go(f"{expr}[{keypath[0].idx}]", keypath[1:])
                    )
                elif isinstance(keypath[0], DivideByKey):
                    # TODO: need to assert divisibility
                    # TODO: this is invalid C++ codegen
                    return go(f"{expr}.__floordiv__({keypath[0].divisor})", keypath[1:])
                else:
                    raise AssertionError(f"unrecognized keypath {keypath}")

            def go_outer():
                if V.graph.cpp_wrapper and config.abi_compatible:
                    # Special handling for the top level buffer access,
                    # because self.get_name() is actually never bound; the
                    # individual output arguments are bound by
                    # generate_c_shim_fallback_kernel
                    if len(self.outputs) == 1:
                        return go(self.outputs[0].get_name(), keypath)
                    else:
                        assert isinstance(keypath[0], pytree.SequenceKey)
                        return go(self.outputs[keypath[0].idx].get_name(), keypath[1:])
                else:
                    return go(self.get_name(), keypath)

            wrapper.writeline(
                f"{wrapper.codegen_unbacked_symbol_decl(s)} = {go_outer()}{wrapper.ending}"
            )

    def get_unbacked_symbol_defs(self) -> OrderedSet[sympy.Symbol]:
        if unbacked_bindings := getattr(self, "unbacked_bindings", None):
            return resolve_unbacked_bindings(
                V.graph.sizevars.shape_env, unbacked_bindings
            ).keys()
        else:
            return OrderedSet()

    def codegen_args(self):
        @dataclasses.dataclass
        class Shim:
            ref: Any

            def __repr__(self) -> str:
                return self.ref

        tensor_args = [Shim(x.codegen_reference()) for x in self.inputs]
        args, kwargs = self.unflatten_args(tensor_args, self.constant_args)
        if V.graph.cpp_wrapper and isinstance(self.op_overload, torch._ops.OpOverload):
            args = self.fill_non_provided_args(args, kwargs)
            args = [
                V.graph.wrapper_code.val_to_arg_str(x, param.real_type)
                for param, x in zip(self.op_overload._schema.arguments, args)
            ]
        else:
            args = [V.graph.wrapper_code.val_to_arg_str(x) for x in args]

        # let self.codegen_kwargs handle kwargs
        self.kwargs.update(kwargs)
        return args

    @staticmethod
    def find_device(tensor_args, example_output):
        if tensor_args:
            devices = [arg.get_device() for arg in tensor_args if arg.get_device()]
            return devices[0]
        if isinstance(example_output, torch.Tensor):
            return example_output.device
        if isinstance(example_output, (list, tuple)):
            device_set = OrderedSet(
                FallbackKernel.find_device(None, x) for x in example_output
            )
            # Remove None
            devices = [device for device in device_set if device]
            if len(devices) == 1:
                return devices[0]
            for device in devices:
                if is_gpu(device.type):
                    return device
            return devices[0]
        return None

    def has_side_effects(self):
        if isinstance(self.op_overload, torch._ops.HigherOrderOperator):
            return False
        return get_schema_info(self.op_overload).is_mutable()

    def get_inputs_that_alias_output(self):
        return self.alias_names

    def get_mutation_names(self):
        assert len(self.mutation_names) <= 1
        return self.mutation_names

    # ProxyExecutor Design Note
    # We export the ExternFallbackNodes (for custom ops) into a serialized file
    # and run it with a host side proxy executor to address the ABI problem
    # This is currently only implemented for fbcode. Eventually, we will also make this work for OSS.
    # Detailed design doc can be found at
    # https://docs.google.com/document/d/1wC4DOZFaYym2t1Esz0X5yxlLI3RDnSiyRbUus3bkJ64/edit?usp=sharing
    def export_extern_kernel_node(self):
        assert isinstance(self, FallbackKernel)
        args, kwargs = self.unflatten_args(self.inputs, self.constant_args)
        args = self.fill_non_provided_args(args, kwargs)
        ordered_kwargs = [
            kwargs.get(key, None) for key in self.ordered_kwargs_for_cpp_kernel
        ]
        if not V.graph.aot_mode:
            # No need to serialize in the cpp wrapper JIT mode
            return [*args, *ordered_kwargs]

        serializer = GraphModuleSerializer(None, None)  # type: ignore[arg-type]
        named_arguments = serializer.serialize_inputs(self.op_overload, args, kwargs)  # type: ignore[arg-type]

        # serialize_outputs
        def handle_single_output(return_type, output):
            if isinstance(return_type, torch.TensorType):
                # For single Tensor
                out = output
                if isinstance(output, (list, tuple)):
                    assert len(output) == 1
                    out = output[0]
                return export_schema.Argument.create(
                    as_tensor=export_schema.TensorArgument(name=out.get_name())
                )
            elif isinstance(return_type, torch.ListType) and isinstance(
                return_type.getElementType(), torch.TensorType
            ):
                # For single TensorList
                return export_schema.Argument.create(
                    as_tensors=[
                        export_schema.TensorArgument(name=out.get_name())
                        for out in output
                    ]
                )
            else:
                raise RuntimeError(f"Unsupported return type {type(return_type)}")

        target = self.op_overload
        returns = target._schema.returns  # type: ignore[union-attr]
        if len(returns) == 1:
            return_type = returns[0].real_type
            output_arguments = [handle_single_output(return_type, self.outputs)]
        else:
            # For tuple returns, e.g "-> (Tensor, Tensor)" or "-> (Tesnor, Tensor[])"
            assert isinstance(self.outputs, tuple)
            assert len(returns) == len(self.outputs)
            output_arguments = [
                handle_single_output(return_schema.real_type, output)
                for return_schema, output in zip(returns, self.outputs)
            ]

        node = ExternKernelNode(
            name=self.get_name(),
            node=export_schema.Node(
                target=self.op_overload.name(),  # type: ignore[union-attr]
                inputs=named_arguments,
                outputs=output_arguments,
                metadata={},
            ),
        )

        V.graph.extern_kernel_nodes.append(node)

        return [*args, *ordered_kwargs]

    def codegen(self, wrapper):
        kernel = self.op_overload
        if kernel.namespace == "aten":  # type: ignore[union-attr]
            # Aten Fallback Ops
            assert isinstance(kernel, torch._ops.OpOverload)
            if V.graph.cpp_wrapper:
                from torchgen.aoti.fallback_ops import inductor_fallback_ops

                if config.abi_compatible and str(kernel) not in inductor_fallback_ops:
                    # C shim v2 is torchgen-ed, which should cover all aten ops.
                    # If you do hit a missed op, please update fallback_ops.py.
                    log.warning(
                        "%s is missing a c-shim implementation, using proxy executor as fallback",
                        kernel,
                    )
                    self.use_runtime_dispatch = True
        elif kernel.namespace == "_quantized":  # type: ignore[union-attr]
            # Internal Quantized Fallback Ops
            assert isinstance(kernel, torch._ops.OpOverload)
            if V.graph.cpp_wrapper:
                if not config.abi_compatible:
                    self.use_runtime_dispatch = True
        else:
            # For non-aten OpOverload, i.e. custom ops
            if V.graph.cpp_wrapper:
                self.use_runtime_dispatch = True

        if self.use_runtime_dispatch:
            self.codegen_comment(wrapper)

            exported_args = None
            args = None
            if config.abi_compatible:
                exported_args = self.export_extern_kernel_node()
            else:
                args = [*self.codegen_args(), *self.codegen_kwargs()]

            wrapper.generate_extern_kernel_alloc_and_find_schema_if_needed(
                self.get_name(),
                self.python_kernel_name,
                self.cpp_kernel_name,
                args,
                self.cpp_op_schema,
                self.cpp_kernel_key,
                self.cpp_kernel_overload_name,
                self.op_overload,
                exported_args,
                self.outputs,
            )
        else:
            self.codegen_comment(wrapper)
            args = [*self.codegen_args(), *self.codegen_kwargs()]
            V.graph.wrapper_code.generate_fallback_kernel(self, args)
            if isinstance(self.layout, Layout):
                self.codegen_size_asserts(wrapper)

        self.codegen_unbacked_symbol_defs(wrapper)

    @staticmethod
    def tensor_to_layout(output: torch.Tensor):
        return FixedLayout(
            output.device,
            output.dtype,
            convert_shape_to_inductor(output.size()),
            convert_shape_to_inductor(output.stride()),
        )

    @classmethod
    def create(cls, kernel, *args, **kwargs):
        fake_incorrect_kernels = (aten._fused_moving_avg_obs_fq_helper_functional,)
        context: ContextManager[None] = (
            V.graph.fake_mode if kernel not in fake_incorrect_kernels else nullcontext()  # type: ignore[assignment]
        )
        with context:
            (
                example_output,
                tensor_args,
                non_tensor_args,
                unflatten_args,
                unbacked_bindings,
            ) = cls.process_kernel(kernel, *args, **kwargs)

        device = cls.find_device(tensor_args, example_output)
        if example_output is None:
            packed = cls(
                NoneLayout(device),
                kernel,
                tensor_args,
                non_tensor_args,
                unflatten_args,
                unbacked_bindings=unbacked_bindings,
            )

        else:
            assert device, "Not sure where to find device info"
            packed = cls(
                MultiOutputLayout(device),
                kernel,
                tensor_args,
                non_tensor_args,
                unflatten_args,
                unbacked_bindings=unbacked_bindings,
            )

        def generate_output(output, indices):
            if isinstance(output, (list, tuple)):
                return type(output)(
                    generate_output(output[i], indices + [(type(output), i)])
                    for i in range(len(output))
                )
            elif isinstance(output, dict):
                return {
                    key: generate_output(val, indices + [(type(output), key)])
                    for key, val in output.items()
                }
            elif isinstance(output, torch.Tensor):
                return MultiOutput(
                    cls.tensor_to_layout(output),
                    packed,
                    indices,
                )
            elif isinstance(output, int):
                return output
            elif isinstance(output, torch.SymInt):
                return output.node.expr
            else:
                assert (
                    output is None
                ), f"FallbackKernel output type {type(output)} is not supported"
                return None

        outputs = generate_output(example_output, [])
        if isinstance(outputs, (list, tuple, dict)):
            packed.outputs = outputs  # type: ignore[assignment]
        else:
            packed.outputs = [outputs]
        return outputs

    def apply_constraint(self):
        return super().apply_constraint()


@dataclasses.dataclass
class ComplexView(FallbackKernel):
    """View a complex number as two dtyped numbers or vice versa"""

    def should_allocate(self):
        return False

    def get_inputs_that_alias_output(self):
        # Signal to codegen that our output buffer isn't safe to reuse
        return [self.inputs[0].get_name()]

    def __init__(
        self,
        layout,
        kernel,
        tensor_args,
        nontensor_args,
        unflatten_args,
        *,
        unbacked_bindings=None,
    ):
        super().__init__(
            layout,
            kernel,
            tensor_args,
            nontensor_args,
            unflatten_args,
            unbacked_bindings=unbacked_bindings,
        )


@dataclasses.dataclass
class MultiOutputLayout(IRNode):
    device: torch.device


class MultiOutput(ExternKernel):
    # Given an input MultiOutputLayout buffer, indexes out an actual buffer
    # from that result.  This doesn't actually produce multiple outputs,
    # that's MultiOutputLayout!
    def codegen_list_tuple_access(self, basename, indices):
        if len(indices) > 0:
            itype, i = indices[0]
            if issubclass(itype, list):
                return self.codegen_list_tuple_access(f"{basename}[{i}]", indices[1:])
            elif issubclass(itype, tuple):
                # cpp wrapper code needs to use std::get<> to access a tuple
                tuple_access = V.graph.wrapper_code.codegen_tuple_access(
                    basename, self.get_name(), str(i)
                )
                return self.codegen_list_tuple_access(tuple_access, indices[1:])
            elif issubclass(itype, dict):
                return self.codegen_list_tuple_access(f"{basename}['{i}']", indices[1:])
            else:
                raise AssertionError("non supported index type: ", itype)
        else:
            return basename

    def codegen(self, wrapper):
        wrapper.codegen_multi_output(
            self.get_name(),
            self.codegen_list_tuple_access(self.inputs[0].get_name(), self.indices),
        )

    def __init__(self, layout, input, indices: List[Tuple[Any, ...]]):
        super().__init__(None, layout, [input], ())
        self.name = V.graph.register_buffer(self)
        V.graph.register_operation(self)
        self.indices = indices

    def get_unbacked_symbol_uses(self) -> OrderedSet[sympy.Symbol]:
        return self.inputs[0].get_unbacked_symbol_uses()

    def should_allocate(self):
        return False

    def get_inputs_that_alias_output(self):
        return [
            inp.get_name()
            for inp in self.inputs
            if isinstance(inp, FallbackKernel)
            and len(inp.get_inputs_that_alias_output()) > 0
        ]


@dataclasses.dataclass
class MutableBox(IRNode):
    """
    TensorBox / StorageBox allow in-place mutation of Tensors
    """

    data: IRNode

    def __getattr__(self, name):
        fn = getattr(self.data, name)
        if callable(fn):
            return fn
        raise AttributeError(f"{type(self.data).__name__}.{name} not callable")

    def realize(self):
        return self.data.realize()

    def get_unbacked_symbol_uses(self) -> OrderedSet[sympy.Symbol]:
        return self.data.get_unbacked_symbol_uses()

    def get_read_names(self) -> OrderedSet[str]:
        return self.data.get_read_names()

    def get_defining_op(self):
        return self.data.get_defining_op()

    def codegen_reference(self, writer=None):
        return self.data.codegen_reference(writer)

    @property
    def layout(self):
        return self.data.get_layout()

    def get_layout(self):
        return self.layout

    def get_size(self):
        return self.data.get_size()

    @property
    def dtype(self):
        return self.data.dtype

    def __str__(self) -> str:
        if isinstance(self.data, MutableBox):
            line0 = f"{type(self).__name__}({type(self.data).__name__}("
            endl = "))"
            inner = self.data.data
        else:
            line0 = f"{type(self).__name__}("
            inner = self.data
            endl = ")"

        lines = [
            line0,
            indent(str(inner)),
            endl,
        ]
        return "\n".join(lines)

    __repr__ = __str__


class TensorBox(MutableBox):
    @staticmethod
    def create(data):
        return TensorBox(StorageBox(data))


class StorageBox(MutableBox):
    def is_input_buffer(self):
        if isinstance(self.data, (InputBuffer, ReinterpretView)):
            return self.data.get_name() in V.graph.graph_inputs
        return False

    def is_module_buffer(self):
        return (
            isinstance(self.data, (ConstantBuffer))
            and self.data.get_name() in V.graph.constants
        )

    def realize(self):
        if isinstance(
            self.data,
            (
                ComputedBuffer,
                InputsKernel,
                InputBuffer,
                ReinterpretView,
                TemplateBuffer,
            ),
        ):
            return self.data.get_name()
        assert isinstance(self.data, (Pointwise, Reduction, Scan, Sort)), type(
            self.data
        )
        origin_node = self.data.get_origin_node()
        traceback = self.data.get_traceback()
        self.data = ComputedBuffer(
            name=None,
            layout=FlexibleLayout(
                device=self.data.get_device(),
                dtype=self.data.get_dtype(),
                size=self.data.get_size(),
            ),
            data=self.data,
        )
        self.data.name = V.graph.register_buffer(self.data)
        V.graph.register_operation(self.data)
        self.data.origins = self.origins
        self.data.origin_node = origin_node
        self.data.traceback = traceback
        return self.data.name

    def realize_hint(self):
        """
        Called on buffers we expect to be forced to realize later.
        """
        if (
            isinstance(self.data, (Pointwise, Reduction))
            and self.data.inner_fn_opcount().nontrivial_read_count > 1
        ):
            self.realize()

    def has_exceeded_max_reads(self):
        return isinstance(self.data, Pointwise) and (
            self.num_reads() > config.realize_acc_reads_threshold
            or self.has_large_inner_fn()
        )

    def should_realize_on_reuse(self, users):
        """
        A heuristic to decide if we should realize a tensor
        that is used multiple times.
        """
        if users > 1 and isinstance(self.data, (Pointwise, Reduction)):
            if is_cpu(self.data):
                # Heuristic for realizing reused result of heavy ops on cpu
                opcount = self.data.inner_fn_opcount()
                heavy_ops = ["exp", "sigmoid"]  # a list of heavy ops
                if any(x in opcount.used_ops for x in heavy_ops):
                    return True
            return (
                self.num_reads() > config.realize_reads_threshold
                or self.has_large_inner_fn()
            )
        return False

    def mark_reuse(self, users):
        if self.should_realize_on_reuse(users):
            self.realize()

    def num_reads(self):
        return self.data.num_reads()


@dataclasses.dataclass
class Subgraph(IRNode):
    name: str
    graph_module: torch.fx.GraphModule
    graph: Optional[GraphLowering] = None


def _has_aliased_buffers(buffers: Sequence[IRNode]) -> bool:
    buffers = [
        buffer.unwrap_view() if isinstance(buffer, ReinterpretView) else buffer
        for buffer in buffers
    ]
    # assuming the same buffer is represented by the same IRNode object
    return len(OrderedSet(id(buffer) for buffer in buffers)) < len(buffers)


@dataclasses.dataclass
class Conditional(ExternKernel):
    predicate: Optional[IRNode] = None
    operands: Optional[List[TensorBox]] = None
    true_subgraph: Optional[Subgraph] = None
    false_subgraph: Optional[Subgraph] = None
    outputs: Optional[List[MultiOutput]] = None

    def __init__(
        self,
        predicate: IRNode,
        operands: List[TensorBox],
        true_subgraph: Subgraph,
        false_subgraph: Subgraph,
        layout: MultiOutputLayout,
    ):
        self.predicate = predicate
        self.operands = operands
        self.true_subgraph = true_subgraph
        self.false_subgraph = false_subgraph

        inputs = []
        if not isinstance(predicate, ShapeAsConstantBuffer):
            inputs.append(predicate)
        inputs.extend(operands)

        super().__init__(
            name=None,
            layout=layout,  # type: ignore[arg-type]
            inputs=inputs,  # type: ignore[list-item]
        )

        self.name = V.graph.register_buffer(self)
        V.graph.register_operation(self)

    @classmethod
    def create(
        cls,
        predicate: TensorBox,
        true_fn: Subgraph,
        false_fn: Subgraph,
        operands: List[TensorBox],
    ):
        predicate = cls.realize_input(predicate)
        operands = [cls.realize_input(x) for x in operands]

        fx_operands = V.graph.current_node.args[-1]
        fake_operands = [x.meta["val"] for x in fx_operands]  # type: ignore[union-attr]

        for subgraph in (true_fn, false_fn):
            if subgraph.graph is None:
                # create and lower subgraphs
                subgraph.graph = V.graph.make_subgraph(
                    gm=subgraph.graph_module,
                    example_inputs=fake_operands,
                    subgraph_name=subgraph.name,
                )
                with V.set_graph_handler(subgraph.graph):
                    subgraph.graph.run(*fake_operands)

        true_outputs = true_fn.graph.graph_outputs  # type: ignore[union-attr]
        false_outputs = false_fn.graph.graph_outputs  # type: ignore[union-attr]

        for name, outputs in (("true_fn", true_outputs), ("false_fn", false_outputs)):
            if _has_aliased_buffers(true_outputs):
                raise AssertionError(
                    "Output aliasing is currently not supported in compiled torch.cond. "
                    f"The outputs of the {name} subgraph of torch.cond are aliased: {outputs}"
                )

        # make sure true and false outputs are structurally equivalent
        assert len(true_outputs) == len(false_outputs), (true_outputs, false_outputs)
        for i, (to, fo) in enumerate(zip(true_outputs, false_outputs)):
            assert to.get_size() == fo.get_size(), (i, to, fo)
            assert to.get_stride() == fo.get_stride(), (i, to, fo)
            assert to.get_device() == fo.get_device(), (i, to, fo)
            assert to.get_dtype() == fo.get_dtype(), (i, to, fo)
            assert to.get_layout().offset == fo.get_layout().offset, (i, to, fo)

        if not isinstance(predicate, ShapeAsConstantBuffer):
            # use predicate device for consistent codegen-ing
            device = predicate.get_device()
        else:
            # predicate is not a Tensor: use first operand's device
            assert (
                len(operands) > 0
            ), "When predicate is not a Tensor, there must be at least one operand in torch.cond."
            device = operands[0].get_device()

        conditional = Conditional(
            predicate=predicate,
            operands=operands,
            true_subgraph=true_fn,
            false_subgraph=false_fn,
            layout=MultiOutputLayout(device),
        )

        outputs = [
            MultiOutput(
                FixedLayout(
                    device=output.get_device(),
                    dtype=output.get_dtype(),
                    size=output.get_size(),
                    stride=output.get_stride(),
                    offset=output.get_layout().offset,
                ),
                conditional,
                [(list, i)],
            )
            # as the true and false outputs are equivalent,
            # we can use either of them here as a "template"
            for i, output in enumerate(true_outputs)
        ]

        conditional.outputs = outputs
        return outputs

    def codegen(self, wrapper):
        wrapper.codegen_conditional(self)


@dataclasses.dataclass
class WhileLoop(ExternKernel):
    carried_inputs: Optional[List[TensorBox]] = None
    additional_inputs: Optional[List[TensorBox]] = None
    cond_subgraph: Optional[Subgraph] = None
    body_subgraph: Optional[Subgraph] = None
    outputs: Optional[List[MultiOutput]] = None

    def __init__(
        self,
        carried_inputs: List[TensorBox],
        additional_inputs: List[TensorBox],
        cond_subgraph: Subgraph,
        body_subgraph: Subgraph,
        layout: MultiOutputLayout,
    ):
        self.carried_inputs = carried_inputs
        self.additional_inputs = additional_inputs
        self.cond_subgraph = cond_subgraph
        self.body_subgraph = body_subgraph

        super().__init__(
            name=None,
            layout=layout,  # type: ignore[arg-type]
            inputs=carried_inputs + additional_inputs,  # type: ignore[list-item]
        )

        self.name = V.graph.register_buffer(self)
        V.graph.register_operation(self)

    @classmethod
    def create(
        cls,
        cond_fn: Subgraph,
        body_fn: Subgraph,
        carried_inputs: List[TensorBox],
        additional_inputs: List[TensorBox],
    ):
        carried_inputs = [cls.realize_input(x) for x in carried_inputs]
        additional_inputs = [cls.realize_input(x) for x in additional_inputs]
        all_inputs = carried_inputs + additional_inputs

        fx_all_inputs = V.graph.current_node.args[-2] + V.graph.current_node.args[-1]  # type: ignore[operator]
        fake_all_inputs = [x.meta["val"] for x in fx_all_inputs]  # type: ignore[union-attr]

        for subgraph in (cond_fn, body_fn):
            if subgraph.graph is None:
                # create and lower subgraphs
                subgraph.graph = V.graph.make_subgraph(
                    gm=subgraph.graph_module,
                    example_inputs=fx_all_inputs,  # type: ignore[arg-type]
                    subgraph_name=subgraph.name,
                )
                with V.set_graph_handler(subgraph.graph):
                    subgraph.graph.run(*fake_all_inputs)

        cond_outputs = cond_fn.graph.graph_outputs  # type: ignore[union-attr]
        body_outputs = body_fn.graph.graph_outputs  # type: ignore[union-attr]

        if _has_aliased_buffers(body_outputs):
            raise AssertionError(
                "Output aliasing is currently not supported in compiled torch.while_loop. "
                f"The outputs of the body_fn subgraph of torch.while_loop are aliased: {body_outputs}"
            )

        # make sure cond_fn returns a boolean scalar Tensor
        assert len(cond_outputs) == 1, cond_outputs
        assert cond_outputs[0].get_dtype() == torch.bool, cond_outputs
        assert len(cond_outputs[0].get_size()) == 0, cond_outputs

        assert (
            len(all_inputs) > 0
        ), "torch.while_loop is assumed to have at least one operand."

        device = all_inputs[0].get_device()

        # make sure carried_inputs and body outputs are structurally equivalent
        assert len(carried_inputs) == len(body_outputs), (carried_inputs, body_outputs)
        for i, (op, bo) in enumerate(zip(carried_inputs, body_outputs)):
            assert op.get_size() == bo.get_size(), (i, op, bo)
            assert op.get_stride() == bo.get_stride(), (i, op, bo)
            # assume all carried_inputs and outputs are on the same device
            # as the MultiOutputLayout below requires single device
            assert op.get_device() == bo.get_device() == device, (i, op, bo, device)
            assert op.get_dtype() == bo.get_dtype(), (i, op, bo)
            assert op.get_layout().offset == bo.get_layout().offset, (i, op, bo)

        while_loop = WhileLoop(
            carried_inputs=carried_inputs,
            additional_inputs=additional_inputs,
            cond_subgraph=cond_fn,
            body_subgraph=body_fn,
            # asserted above that there is at least one operand
            layout=MultiOutputLayout(device),
        )

        outputs = [
            MultiOutput(
                FixedLayout(
                    device=output.get_device(),
                    dtype=output.get_dtype(),
                    size=output.get_size(),
                    stride=output.get_stride(),
                    offset=output.get_layout().offset,
                ),
                while_loop,
                [(list, i)],
            )
            for i, output in enumerate(body_outputs)
        ]

        for inp, out in zip(carried_inputs, outputs):
            if inp.get_name() in V.graph.graph_inputs:
                # if a carried input of the while_loop is a graph input,
                # it can be returned as is when the number of iterations
                # is zero. due to this, we can't (generally) reuse the
                # output buffers corresponding to the graph inputs, as
                # the inputs may end up being mutated.
                V.graph.never_reuse_buffers.add(out.get_name())

        while_loop.outputs = outputs
        return outputs

    def codegen(self, wrapper):
        wrapper.codegen_while_loop(self)


class SequentialScan(ExternKernel):
    combine_subgraph: Optional[Subgraph] = None
    init: Optional[List[TensorBox]] = None
    xs: Optional[List[TensorBox]] = None
    dim: int = 0
    reverse: bool = False
    additional_inputs: Optional[List[TensorBox]] = None
    outputs: Optional[List[MultiOutput]] = None

    def __init__(
        self,
        combine_subgraph: Subgraph,
        init: List[TensorBox],
        xs: List[TensorBox],
        dim: int,
        reverse: bool,
        additional_inputs: List[TensorBox],
        layout: MultiOutputLayout,
    ):
        self.combine_subgraph = combine_subgraph
        self.init = init
        self.xs = xs
        self.dim = dim
        self.reverse = reverse
        self.additional_inputs = additional_inputs

        super().__init__(
            name=None,
            layout=layout,  # type: ignore[arg-type]
            inputs=init + xs + additional_inputs,  # type: ignore[list-item]
        )

        self.name = V.graph.register_buffer(self)
        V.graph.register_operation(self)

    @classmethod
    def create(
        cls,
        combine_subgraph: Subgraph,
        init: List[TensorBox],
        xs: List[TensorBox],
        dim: int,
        reverse: bool,
        additional_inputs: List[TensorBox],
    ):
        from torch._higher_order_ops.scan import _extract_carry_and_out, expand_tensor

        num_init_leaves = len(init)
        init = [cls.realize_input(x) for x in init]
        xs = [cls.realize_input(x) for x in xs]
        additional_inputs = [cls.realize_input(x) for x in additional_inputs]
        all_inputs = init + xs + additional_inputs

        def extract_scan_args(
            combine_subraph, init, xs, dim, reverse, additional_inputs
        ):
            return combine_subraph, init, xs, dim, reverse, additional_inputs

        _, fx_init, fx_xs, _, _, fx_additional_inputs = extract_scan_args(
            *V.graph.current_node.args
        )
        fx_all_inputs = fx_init + fx_xs + tuple(fx_additional_inputs) if type(fx_init) == tuple else fx_additional_inputs

        if combine_subgraph.graph is None:
            # create and lower subgraphs
            combine_subgraph.graph = V.graph.make_subgraph(
                gm=combine_subgraph.graph_module,
                example_inputs=fx_all_inputs,  # type: ignore[arg-type]
                subgraph_name=combine_subgraph.name,
            )
            with V.set_graph_handler(combine_subgraph.graph):
                fake_sliced_inputs = (
                    [node.meta["val"] for node in fx_init]
                    + [torch.select_copy(node.meta["val"], int(dim), 0) for node in fx_xs]
                    + [node.meta["val"] for node in fx_additional_inputs]
                )  # type: ignore[union-attr]
                combine_subgraph.graph.run(*fake_sliced_inputs)

        carry, ys = _extract_carry_and_out(combine_subgraph.graph.graph_outputs, num_init_leaves)  # type: ignore[union-attr]

        # if _has_aliased_buffers(carry) or _has_aliased_buffers(ys):
        if _has_aliased_buffers(carry + ys):
            raise AssertionError(
                "Output aliasing is currently not supported in compiled torch.scan. "
                f"The outputs of the combine_fn subgraph of torch.scan are aliased: {combine_subgraph.graph.graph_outputs}"
            )
        device = all_inputs[0].get_device()
        scan_length = xs[0].get_size()[dim]

        # make sure init and outputs are structurally equivalent
        assert len(carry) == num_init_leaves, (init, carry)
        for i, (ini, c) in enumerate(zip(init, carry)):
            assert ini.get_size() == c.get_size(), (i, ini, c, dim)
            # assume all init and outputs are on the same device
            # as the MultiOutputLayout below requires single device
            assert ini.get_device() == c.get_device() == device, (i, ini, c, device)
            assert ini.get_dtype() == c.get_dtype(), (i, ini, c)

        sequential_scan = SequentialScan(
            combine_subgraph=combine_subgraph,
            init=init,
            xs=xs,
            dim=dim,
            reverse=reverse,
            additional_inputs=additional_inputs,
            layout=MultiOutputLayout(device),
        )

        # last_carry should have the same shape and stride as init
        last_carry_output = [
            MultiOutput(
                FixedLayout(
                    device=ini.get_device(),
                    dtype=ini.get_dtype(),
                    size=ini.get_size(),
                    stride=ini.get_stride(),
                ),
                sequential_scan,
                [(list, i)],
            )
            for i, ini in enumerate(init)
        ]

        def stacked_size_stride(y):
<<<<<<< HEAD
            tmp = torch.empty_strided(y.get_size(), y.get_stride())
            # # Semantic-wise, scan will torch.stack the intermediates, so
            # # torch.stack will force the output become contingous, which is also what clone does.
            expanded_tmp = expand_tensor(tmp, int(dim), scan_length)
            return expanded_tmp.size(), expanded_tmp.stride()
=======
            sizes = [*y.get_size()[:dim], scan_length, *y.get_size()[dim:]]
            # TODO: this is a hacky way to get the stride of the stacked output
            # Semantic-wise this is correct because scan will torch.stack the intermediates, so
            # torch.stack will force the output become contingous.
            strides = [1]
            for i, sz in enumerate(reversed(sizes[1:])):
                strides.append(sz * strides[-1])
            return sizes, list(reversed(strides))
>>>>>>> 10e2f19e

        stacked_y_size_stride = [stacked_size_stride(y) for y in ys]

        stacked_output = [
            MultiOutput(
                FixedLayout(
                    device=y.get_device(),
                    dtype=y.get_dtype(),
                    size=stacked_y_size_stride[i][0],
                    stride=stacked_y_size_stride[i][1],
                ),
                sequential_scan,
                [(list, i + num_init_leaves)],
            )
            for i, y in enumerate(ys)
        ]

        outputs = [*last_carry_output, *stacked_output]
        sequential_scan.outputs = outputs
        return outputs

    def codegen(self, wrapper):
        wrapper.codegen_sequential_scan(self)


class EffectfulKernel(FallbackKernel):
    def __init__(
        self,
        layout,
        kernel,
        tensor_args,
        nontensor_args,
        unflatten_args,
        kwargs=None,
        *,
        unbacked_bindings=None,
    ):
        super().__init__(
            layout,
            kernel,
            tensor_args,
            nontensor_args,
            unflatten_args,
            kwargs=None,
            unbacked_bindings=unbacked_bindings,
        )

        from torch._higher_order_ops.effects import get_effect_key

        effect_type = get_effect_key(kernel, (*nontensor_args, *tensor_args), kwargs)
        assert effect_type is not None
        self.effect_type = effect_type
        self.prev_effect_buffer = V.graph.effectful_ops.get(effect_type, None)
        V.graph.effectful_ops[effect_type] = self

    def get_read_writes(self):
        read_writes = super().get_read_writes()

        if self.prev_effect_buffer is not None:
            read_writes.reads.add(
                dependencies.StarDep(self.prev_effect_buffer.get_name())
            )

        return read_writes

    def has_side_effects(self):
        return True


@dataclasses.dataclass
class TorchBindObject(IRNode):
    name: str
    value: torch._C.ScriptObject

    def get_name(self):
        return self.name

    def get_device(self):
        return None  # is there a device??

    def codegen_reference(self, writer=None):
        return self.name


class _CollectiveKernel(FallbackKernel):
    def should_allocate(self):
        return False

    def has_side_effects(self):
        return True

    # This is identical to FallbackKernel.set_cpp_kernel(), minus the
    # part that checks against input aliasing and mutation.
    def set_cpp_kernel_name(self, cpp_kernel_name: Optional[str] = None):
        from .codegen.wrapper import get_cpp_op_schema

        assert (
            type(self.op_overload) is torch._ops.OpOverload
        ), "Setting cpp kernel needs a valid op_overload"
        kernel = self.op_overload
        self.cpp_kernel_name = kernel._schema.name
        self.cpp_kernel_overload_name = kernel._schema.overload_name
        self.cpp_kernel_key = f"{self.cpp_kernel_name.replace('::', '_')}_{self.cpp_kernel_overload_name}"  # type: ignore[union-attr]

        self.cpp_op_schema = get_cpp_op_schema(kernel)
        self.ordered_kwargs_for_cpp_kernel = [
            x.name for x in kernel._schema.arguments if x.kwarg_only
        ]

    # NOTE: [In-Place Collective Safety]
    # Between the initiation and completion of an in-place collective, the
    # input buffers are subject to both volatile reads and volatile writes.
    # They must not be read, written to or reused by another kernel. To ensure
    # the constraints, we model collective -> wait_tensor as as two-step
    # mutation of the input buffers.
    @classmethod
    def create_inplace(
        cls, kernel, inputs: Union[TensorBox, List[TensorBox]], *args, **kwargs
    ) -> None:
        with V.graph.fake_mode:
            (
                example_output,
                tensor_args,
                non_tensor_args,
                unflatten_args,
                unbacked_bindings,
            ) = cls.process_kernel(kernel, inputs, *args, **kwargs)
        assert not unbacked_bindings, f"{kernel} {unbacked_bindings}"
        for tensor_arg in tensor_args:
            tensor_arg.realize()

        device = tensor_args[0].get_device()
        packed = cls(
            NoneLayout(device),
            kernel,
            tensor_args,
            non_tensor_args,
            unflatten_args,
        )

        inps = pytree.tree_leaves(inputs)
        packed.mutation_outputs.extend(
            [MutationOutput(NoneLayout(device), buf, packed) for buf in inps]
        )

        # For inplace collective ops, the input is guaranteed to be alias of the returned value of op.
        packed.alias_names.extend([inp.get_name() for inp in inps])
        if "out" in kwargs:
            packed.mutation_outputs.append(
                MutationOutput(NoneLayout(device), kwargs["out"], packed)
            )
            # For out-variant collective ops, the `out=` arg is guaranteed to be alias of the returned value of op.
            packed.alias_names.append(kwargs["out"].get_name())

    # NOTE: [Out-of-Place Collective Safety]
    # Between the initiation and completion of an out-of-place collective:
    #
    # Input buffers:
    # - Are subject to volatile reads
    # - Can be read by another kernel
    # - Must not be written to or reused by another kernel
    #
    # Output buffers:
    # - Are subject to volatile writes
    # - Must not be read, written to or reused by another kernel
    #
    # To ensure the safety of input buffers without sacrificing read
    # availability, we add input buffers as read deps of wait_tensor kernels.
    #
    # To ensure the safety of output buffers, we model wait_tensor as a
    # mutation to the output buffer. Note we also assumes the user program being
    # correct and the output buffer is not consumed by kernels other than
    # wait_tensor.
    #
    # TODO(yifu): add a pre-grad pass to validate the correctness of collective
    # usage in the user program.
    @classmethod
    def create_out_of_place(
        cls, kernel, inputs: Union[TensorBox, List[TensorBox]], *args, **kwargs
    ):
        with V.graph.fake_mode:
            (
                example_output,
                tensor_args,
                non_tensor_args,
                unflatten_args,
                unbacked_bindings,
            ) = cls.process_kernel(kernel, inputs, *args, **kwargs)
        assert not unbacked_bindings, f"{kernel}, {unbacked_bindings}"
        for tensor_arg in tensor_args:
            tensor_arg.realize()

        if isinstance(example_output, list):
            device = cls.find_device(tensor_args, example_output)
            packed = cls(
                MultiOutputLayout(device),
                kernel,
                tensor_args,
                non_tensor_args,
                unflatten_args,
            )
            packed.outputs = [
                MultiOutput(
                    cls.tensor_to_layout(tensor),
                    packed,
                    [(list, i)],
                )
                for i, tensor in enumerate(example_output)
            ]
            return packed.outputs
        else:
            packed = cls(
                cls.tensor_to_layout(example_output),
                kernel,
                tensor_args,
                non_tensor_args,
                unflatten_args,
            )
            packed.outputs = [packed]
            return packed


class _WaitKernel(_CollectiveKernel):
    def get_volatile_reads(self):
        inp = self.inputs[0]
        if isinstance(inp, _CollectiveKernel):
            # Out-of-place single-output
            return [inp.inputs[0]]
        elif isinstance(inp, MultiOutput):
            # This can be two things:
            # 1. Out-of-place multi-output coll
            # 2. In-place coll with inputs coming from another MultiOutput
            coll = inp.inputs[0]
            # Case 1
            if isinstance(coll, _CollectiveKernel):
                _, idx = inp.indices[0]
                return [coll.inputs[idx]]
            # Case 2
            return []
        else:
            # In-place requires no additional deps handling for volatile
            # reads since the inputs are mutated.
            return []

    @classmethod
    def create_wait(cls, kernel, inp: TensorBox) -> None:
        with V.graph.fake_mode:
            (
                example_output,
                tensor_args,
                non_tensor_args,
                unflatten_args,
                unbacked_bindings,
            ) = cls.process_kernel(kernel, inp)
        assert not unbacked_bindings, f"{kernel} {unbacked_bindings}"
        packed = cls(
            NoneLayout(inp.get_device()),
            kernel,
            tensor_args,
            non_tensor_args,
            unflatten_args,
        )
        packed.mutation_outputs.append(
            MutationOutput(NoneLayout(inp.get_device()), inp, packed)
        )

    def get_read_writes(self):
        read_writes = super().get_read_writes()
        # See [Out-of-Place Collective Safety].
        volatile_reads = self.get_volatile_reads()
        for vr in volatile_reads:
            read_writes.reads.add(dependencies.StarDep(vr.get_name()))
        return read_writes


# NB: recursive structure here reflects val_to_arg_str, avoid
# calling free_unbacked_symbols on "exotic" types that don't get pexpr
# treatment
def maybe_free_unbacked_symbols(s: object) -> OrderedSet[Symbol]:
    if isinstance(s, (SymTypes, Expr)):
        # This branch should be impossible in return position
        return free_unbacked_symbols(s)
    elif isinstance(s, (tuple, list)):
        r: OrderedSet[sympy.Symbol] = OrderedSet()
        for t in s:
            r |= maybe_free_unbacked_symbols(t)
        return r
    elif isinstance(s, torch.Tensor):
        # This branch is impossible in constant-args position
        return free_unbacked_symbols(s)
    else:
        return OrderedSet()<|MERGE_RESOLUTION|>--- conflicted
+++ resolved
@@ -6808,13 +6808,6 @@
         ]
 
         def stacked_size_stride(y):
-<<<<<<< HEAD
-            tmp = torch.empty_strided(y.get_size(), y.get_stride())
-            # # Semantic-wise, scan will torch.stack the intermediates, so
-            # # torch.stack will force the output become contingous, which is also what clone does.
-            expanded_tmp = expand_tensor(tmp, int(dim), scan_length)
-            return expanded_tmp.size(), expanded_tmp.stride()
-=======
             sizes = [*y.get_size()[:dim], scan_length, *y.get_size()[dim:]]
             # TODO: this is a hacky way to get the stride of the stacked output
             # Semantic-wise this is correct because scan will torch.stack the intermediates, so
@@ -6823,7 +6816,6 @@
             for i, sz in enumerate(reversed(sizes[1:])):
                 strides.append(sz * strides[-1])
             return sizes, list(reversed(strides))
->>>>>>> 10e2f19e
 
         stacked_y_size_stride = [stacked_size_stride(y) for y in ys]
 
