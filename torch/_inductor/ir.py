from __future__ import annotations

import contextlib
import dataclasses
import functools
import itertools
import logging
import textwrap
import traceback
import typing
from contextlib import nullcontext
from enum import Enum
from functools import partial
from typing import (
    Any,
    Callable,
    ClassVar,
    ContextManager,
    Dict,
    Generator,
    Iterable,
    List,
    Literal,
    Optional,
    overload,
    Sequence,
    Tuple,
    TYPE_CHECKING,
    TypeVar,
    Union,
)
from typing_extensions import assert_never, Never, TypeAlias
from unittest.mock import patch

import sympy
from sympy import Expr, Integer, Symbol

import torch._export.serde.schema as export_schema
import torch._logging
import torch.fx
import torch.utils._pytree as pytree
from torch._dynamo.utils import identity
from torch._export.serde.serialize import GraphModuleSerializer
from torch._higher_order_ops.auto_functionalize import can_auto_functionalize
from torch._inductor import metrics
from torch._prims_common import (
    compute_required_storage_length,
    is_boolean_dtype,
    is_float_dtype,
    make_channels_last_strides_for,
    StrideType,
)
from torch._subclasses.fake_tensor import get_schema_info
from torch.fx.experimental.symbolic_shapes import (
    CallMethodKey,
    compute_unbacked_bindings,
    DivideByKey,
    free_unbacked_symbols,
    rebind_unbacked,
    resolve_unbacked_bindings,
    ShapeEnv,
    SymTypes,
)
from torch.utils._ordered_set import OrderedSet
from torch.utils._sympy.functions import CleanDiv, FloorDiv, ModularIndexing
from torch.utils._sympy.symbol import SymT

from . import config, dependencies
from .codegen.common import BackendFeature, index_prevent_reordering
from .dependencies import (
    Dep,
    extract_free_unbacked_symbols,
    extract_input_node_reduction_ranges,
    extract_read_writes,
    var_builder,
)
from .loop_body import LoopBody
from .ops_handler import OpCounterCSE, OpCountResult
from .runtime.benchmarking import benchmarker
from .runtime.hints import DeviceProperties, ReductionHint
from .utils import (
    argsort,
    argsort_sym,
    cache_on_self,
    ceildiv,
    convert_shape_to_inductor,
    convert_shape_to_symint,
    developer_warning,
    get_kernel_metadata,
    ir_dataclass,
    is_dynamic,
    is_gpu,
    sympy_dot,
    sympy_index_symbol,
    sympy_index_symbol_with_prefix,
    sympy_product,
    sympy_subs,
)
from .virtualized import ops, OpsValue, V


if TYPE_CHECKING:
    from torch.fx.node import Node

    from .codegen.cuda.cuda_template import CUDATemplate
    from .graph import GraphLowering
    from .utils import IndentedBuffer

else:
    CUDATemplate: TypeAlias = object


_T = TypeVar("_T")
_U = TypeVar("_U")
_V = TypeVar("_V")

_IntLike: TypeAlias = Union[int, Expr]
_NumLike: TypeAlias = Union[int, float, Expr]

log = logging.getLogger(__name__)
indent = functools.partial(textwrap.indent, prefix="  ")
aten = torch.ops.aten

""" [Note: Inductor IR]

Inductor's IR is produced by executing 'lowering' code (see lowering.py).  Each
lowering is registered to a particular aten operator, and expects inputs that
correspond to the aten schema.  However, in place of torch Tensor inputs, lowerings
expect Inductor TensorBox inputs.

TensorBox IR represents torch tensors.  Tensors are sometimes single objects owning
storage, and sometimes views of another Tensor's storage.  Mutating tensor operations
(such as add_()) affect the underlying storage and any associated views.  Other operations
(such as .t_()) update metadata about the current view but don't modify the underlying storage.

To model this in Inductor, the IR distinguishes between TensorBox, View, StorageBox and Buffer.

TensorBox is the top level IR construct that any lowering should produce and maps to a torch.Tensor
output from an operation.  But just as torch.Tensors take different forms, TensorBox IR can
reference View IR or directly reference StorageBox IRs.

Some Inductor lowerings produce new sets of 'Box'es, while others (such as .t() or other view ops)
may take an existing TensorBox and point it to a new underlying View IR.

Tensors that directly own storage are represented as a chain of:
TensorBox -> StorageBox -> Buffer
where Buffer is a simple (1D) allocation, and StorageBox introduces the concept of a Layout.

If you mutate the data of such a tensor, we swing the StorageBox pointer to point to a new buffer
(leaving the old buffer unmodified and functionalizing the operation).

Tensors backed by views add one more indirection to the IR.
TensorBox -> View -> StorageBox -> Buffer
In these cases, the underlying StorageBox/Buffer will be shared with the pre-view TensorBox.

Computation is represented by Operation nodes, with each operation producing 1
or more output Buffers. In the case of mutations, these will be new Buffers that have the
mutated buffer listed in its get_mutation_names().

It is also possible to have an InputBuffer for which there is no corresponding Operation,
e.g. it may be a graph input or compile time constant.

"""


_NodeOrNodes: TypeAlias = Union[
    int,
    "TensorBox",
    Dict[str, "TensorBox"],
    "Symbol",
    "IRNode",
    Sequence[
        Optional[Union[int, Dict[str, "TensorBox"], "TensorBox", "Symbol", "IRNode"]]
    ],
]


def validate_ir(node_or_nodes: Optional[_NodeOrNodes]) -> None:
    def _check_tensorbox(nodes: Optional[_NodeOrNodes]) -> None:
        # Could expand this to check deeper properties
        # (e.g. TensorBox points to View or StorageBox)
        if nodes is None:
            pass
        elif isinstance(nodes, (list, tuple)):
            for node in nodes:
                _check_tensorbox(node)
        elif isinstance(nodes, dict):
            for node in nodes.values():
                _check_tensorbox(node)
        else:
            assert isinstance(
                nodes,
                (
                    ExpandView,
                    DynamicScalar,
                    AssertScalar,
                    TensorBox,
                    sympy.logic.boolalg.Boolean,
                    Expr,
                    int,
                    EffectfulKernel,
                ),
            ), f"Found {type(nodes)}, which is not a supported top level IR node. See [Note: Inductor IR]"

    # Be picky about the accepted data structure (don't use pytree here)
    _check_tensorbox(node_or_nodes)


def ops_wrapper(name: str) -> Callable[..., OpsValue]:
    assert isinstance(name, str)

    def fn(*args: object, **kwargs: object) -> OpsValue:
        return getattr(ops, name)(*args, **kwargs)

    return fn


def inverse_reorder(order: Sequence[int]) -> Callable[[Sequence[_T]], Sequence[_T]]:
    inv_order = dict(zip(order, range(len(order))))

    def reindex(index: Sequence[_T]) -> Sequence[_T]:
        assert len(index) == len(inv_order)
        return [index[inv_order[i]] for i in range(len(index))]

    return reindex


def same_reorder(order: Sequence[int]) -> Callable[[Sequence[_T]], Sequence[_T]]:
    def reindex(index: Sequence[_T]) -> Sequence[_T]:
        assert len(index) == len(order)
        return [index[order[i]] for i in range(len(index))]

    return reindex


def fuse_reindexing(
    reindex1: Callable[[Sequence[_U]], Sequence[_V]],
    reindex2: Callable[[Sequence[_T]], Sequence[_U]],
) -> Callable[[Sequence[_T]], Sequence[_V]]:
    def reindex(index: Sequence[_T]) -> Sequence[_V]:
        return reindex1(reindex2(index))

    return reindex


NHWC_STRIDE_ORDER = [3, 0, 2, 1]
NHWDC_STRIDE_ORDER = [4, 0, 3, 2, 1]


def get_fill_order(
    seq: Sequence[Union[int, torch.SymInt, Expr]], shape_env: Optional[ShapeEnv] = None
) -> Sequence[int]:
    """
    Convert strides to fill order (argsort)
    """
    if shape_env is None:
        sorted_idx: Sequence[int] = argsort(seq)
    else:
        # argsort_sym handles unbacked symints (with the help of the shape_env)
        sorted_idx = argsort_sym(shape_env, seq)
    return sorted_idx


def stride_order2fill_order(order: Sequence[Union[int, Integer]]) -> Sequence[int]:
    """
    Convert stride order to fill order
    For channel last format,

    stride order = [3, 0, 2, 1] and fill order = [1, 3, 2, 0]
    """
    lookup = {pos: idx for idx, pos in enumerate(order)}
    fill_order = [lookup[i] for i in range(len(order))]
    return fill_order


def get_stride_order(
    seq: Sequence[Union[int, torch.SymInt, Expr]], shape_env: Optional[ShapeEnv] = None
) -> Sequence[int]:
    """
    Convert strides to stride order
    """
    sorted_idx: Sequence[int] = get_fill_order(seq, shape_env)
    out = [0 for _ in range(len(seq))]
    for i, elem in enumerate(sorted_idx):
        out[elem] = i
    return out


@overload
def ir_node_to_tensor(x: Literal[None], guard_shape: bool = True) -> None:
    ...


@overload
def ir_node_to_tensor(x: IRNode, guard_shape: bool = True) -> torch.Tensor:
    ...


def ir_node_to_tensor(
    x: Optional[IRNode], guard_shape: bool = True
) -> Optional[torch.Tensor]:
    if x is None:
        return None

    shape_fn: Callable[[Union[int, Expr]], Union[int, Expr]]
    if not guard_shape:
        shape_fn = V.graph.sizevars.size_hint
    else:
        shape_fn = identity
    size = [shape_fn(s) for s in x.get_size()]
    stride: StrideType
    if is_storage_and_layout(x):
        stride = [shape_fn(s) for s in x.get_layout().stride]
    else:
        stride = FlexibleLayout.contiguous_strides(size)
    dtype = x.get_dtype()
    device = x.get_device()
    size = convert_shape_to_symint(size)
    stride = convert_shape_to_symint(stride)
    with V.graph.sizevars.shape_env.suppress_guards():
        t = torch.empty_strided(
            size=size, stride=stride, dtype=dtype, device=device
        ).zero_()
    return t


def may_convert_to_optional(
    value: Optional[Sequence[_T]],
) -> Optional[Sequence[Optional[_T]]]:
    if isinstance(value, list) and not value:
        # [None] makes sure the cpp wrapper codegen will generate something like
        # {std::nullopt} instead of {}
        return [None]
    return value


def get_device_type(
    x: Union[IRNode, OutputSpec, torch.device, None, str]
) -> Optional[str]:
    if isinstance(x, str) or x is None:
        return x
    elif isinstance(x, torch.device):
        return x.type
    elif isinstance(x, (IRNode, OutputSpec)):
        return get_device_type(x.get_device())
    assert_never(f"get_device_type({x}: {type(x).__name__})")


def is_triton(x: Union[IRNode, torch.device, None, str]) -> bool:
    return is_gpu(get_device_type(x))


def is_cpu(x: Union[IRNode, torch.device, None, str]) -> bool:
    return get_device_type(x) == "cpu"


def is_aligned_realized_tensor(x: Union[Buffer, TensorBox], alignment: int) -> bool:
    if not isinstance(x, IRNode) or x.maybe_get_stride() is None:
        return False

    aligned_strides = all(
        (V.graph.sizevars.size_hint(x.get_stride()[i]) % alignment) == 0
        for i in range(len(x.get_stride()) - 1)
    )
    # if the last dim size is <= 1, stride doesnt matter
    aligned_last_dim = (
        V.graph.sizevars.size_hint(x.get_stride()[-1]) == 1
        or V.graph.sizevars.size_hint(x.get_size()[-1]) <= 1
    )
    return aligned_last_dim and aligned_strides


def try_match_insignificant_strides(
    tensor: Union[TensorBox, BaseView],
    strides: Sequence[Union[int, torch.SymInt]],
) -> Union[TensorBox, BaseView]:
    """
    Tries to match the strides of the tensor to those in the meta_strides. Strides of insignificant
    dimensions - size 0 or 1 - will be updated.

    If there are real stride differences (NHWC vs NCHW), or the tensor is not realized, then the input will be returned
    """
    if not is_storage_and_layout(tensor):
        return tensor

    if all(
        V.graph.sizevars.statically_known_equals(s1, s2)
        for s1, s2 in zip(strides, tensor.get_stride())
    ):
        return tensor  # type: ignore[arg-type]

    def significant_strides_equal(
        shape: Sequence[Union[Expr, int]],
        meta_strides: Sequence[Union[Expr, int]],
        tensor_strides: Sequence[Union[Expr, int]],
    ) -> bool:
        for dim, s1, s2 in zip(shape, meta_strides, tensor_strides):
            if V.graph.sizevars.statically_known_leq(dim, 1):  # type: ignore[arg-type]
                continue

            if not V.graph.sizevars.statically_known_equals(s1, s2):
                return False

        return True

    if not significant_strides_equal(tensor.get_size(), strides, tensor.get_stride()):
        return tensor

    storage, old_layout = as_storage_and_layout(tensor)
    new_stride = [*old_layout.stride]
    for i, s in enumerate(tensor.get_size()):
        if V.graph.sizevars.statically_known_leq(s, 1):  # type: ignore[arg-type]
            new_stride[i] = strides[i]

    new_layout = FixedLayout(
        old_layout.device,
        old_layout.dtype,
        old_layout.size,
        new_stride,
        old_layout.offset,
    )
    return TensorBox(ReinterpretView(data=storage, layout=new_layout))


class IRNode:
    _current_origins: ClassVar[OrderedSet[Any]] = OrderedSet()

    # NB: These are kinda weird,
    origins: OrderedSet[Any] = dataclasses.field(init=False)
    traceback: Optional[List[str]] = dataclasses.field(init=False)
    origin_node: Optional[torch.fx.Node] = dataclasses.field(init=False)

    @staticmethod
    @contextlib.contextmanager
    def current_origins(origins: OrderedSet[Node]) -> Generator[None, None, None]:
        old = IRNode._current_origins
        IRNode._current_origins = old | origins
        try:
            yield
        finally:
            IRNode._current_origins = old

    def _post_init_setattr(self, attr: str, value: Any) -> None:
        # Intended for use in __post_init__ for enforcing an invariant on a dataclass
        # If you must, can also be used for setting provenance info
        # We would like to try and minimize these usages though
        object.__setattr__(self, attr, value)

    def __post_init__(self) -> None:
        self._post_init_setattr("origins", OrderedSet(self._current_origins))
        self._post_init_setattr(
            "traceback", traceback.format_stack() if config.debug_ir_traceback else None
        )
        self._post_init_setattr("origin_node", None)

    def get_read_names(self) -> OrderedSet[str]:
        return OrderedSet(dep.name for dep in self.get_reads())

    def get_traceback(self) -> Optional[List[str]]:
        return self.traceback

    def get_origin_node(self) -> Optional[torch.fx.Node]:
        return self.origin_node

    def get_defining_op(self) -> Optional[Operation]:
        return None

    def common_repr(self, shorten: bool = True) -> Sequence[str]:
        origins = f"origins={getattr(self, 'origins', '')}"
        if shorten and len(origins) > 64:
            # this can get *very* long
            origins = f"{origins[:61]}..."
        return [origins]

    def str_helper(
        self, lines: Sequence[object], shorten: bool = True, multiline: bool = True
    ) -> str:
        lines = list(lines) + list(self.common_repr(shorten))
        lines = list(map(str, lines))
        if multiline:
            new_lines = indent(",\n".join(lines))
            return f"{type(self).__name__}(\n{new_lines}\n)"
        else:
            return f"{type(self).__name__}({lines})"

    def get_dtype(self) -> torch.dtype:
        return self.dtype

    def maybe_get_dtype(self) -> Optional[torch.dtype]:
        try:
            return self.get_dtype()
        except NotImplementedError:
            return None

    def get_layout(self) -> Layout:
        raise NotImplementedError(f"get_layout() is not implemented by {type(self)}!")

    def maybe_get_layout(self) -> Optional[Layout]:
        try:
            return self.get_layout()
        except NotImplementedError:
            return None

    def get_output_spec(self) -> OutputSpec:
        return self.get_layout()

    def maybe_get_output_spec(self) -> Optional[OutputSpec]:
        try:
            return self.get_output_spec()
        except NotImplementedError:
            return None

    def has_tensor_output(self) -> bool:
        """True for single tensor output (excludes MultiOutput)"""
        return isinstance(self.maybe_get_output_spec(), Layout)

    def get_size(self) -> Sequence[Expr]:
        raise NotImplementedError(f"get_size() is not implemented by {type(self)}!")

    def maybe_get_size(self) -> Optional[Sequence[_IntLike]]:
        try:
            return self.get_size()
        except NotImplementedError:
            return None

    @property
    def shape(self) -> Union[_IntLike, sympy.Rel, Sequence[_IntLike]]:
        return self.get_size()

    def get_numel(self) -> Expr:
        return sympy_product(self.get_size())

    def is_zero_elements(self) -> bool:
        return V.graph.sizevars.is_expr_static_and_true(sympy.Eq(self.get_numel(), 0))

    def realize(self) -> Optional[str]:
        """
        If the IRNode refers to data which has not been materialized (e.g.,
        it is a Pointwise/Reduction that could potentially have more
        compute fused into it), realize the IRNode into physical memory,
        ending the possibility of fusing into it, but allowing, e.g., multiple
        users to access the data without having to recompute.

        Check StorageBox.realize for a particularly notable implementation.

        TODO(ezyang): I think, in principle, every IRNode should have an
        implementation of this, and most of the time no-op is OK, but you
        really do have to audit each IRNode for this, so for now, raise
        an error if it's not implemented.  Note that some code in graph.py
        will catch this thrown error and suppress it with a warning.
        """
        raise NotImplementedError(f"realize NYI on {type(self)}")

    def codegen_reference(self, writer: Optional[IndentedBuffer] = None) -> str:
        raise NotImplementedError(f"codegen_reference NYI on {type(self)}")

    def get_device(self) -> Optional[torch.device]:
        return None

    def get_device_or_error(self) -> torch.device:
        device = self.get_device()
        assert device is not None
        return device

    def has_exceeded_max_reads(self) -> bool:
        return False

    def make_loader(self) -> Callable[[Sequence[Expr]], OpsValue]:
        raise NotImplementedError(type(self).__name__)

    def make_indexer(self) -> Callable[[Sequence[Expr]], Expr]:
        raise NotImplementedError(type(self).__name__)

    def get_stride(self) -> Sequence[_IntLike]:
        raise NotImplementedError(type(self).__name__)

    def maybe_get_stride(self) -> Optional[Sequence[_IntLike]]:
        try:
            return self.get_stride()
        except NotImplementedError:
            return None

    def get_name(self) -> str:
        raise NotImplementedError(type(self).__name__)

    def maybe_get_name(self) -> Optional[str]:
        try:
            return self.get_name()
        except NotImplementedError:
            return None

    def has_large_inner_fn(self, threshold: Optional[int] = None) -> bool:
        return False

    def mark_reuse(self, users: int) -> None:
        pass

    def realize_hint(self) -> None:
        pass

    def unwrap_view(self) -> IRNode:
        raise NotImplementedError(type(self).__name__)

    def freeze_layout(self) -> None:
        raise NotImplementedError(type(self).__name__)

    def freeze_layout_with_stride_order(
        self, order: List[int], allow_padding: bool = False
    ) -> None:
        raise NotImplementedError(type(self).__name__)

    def freeze_layout_with_fill_order(self, order: List[int]) -> None:
        raise NotImplementedError(type(self).__name__)

    def freeze_layout_with_same_order(self, stride: List[_IntLike]) -> None:
        raise NotImplementedError(type(self).__name__)

    def freeze_layout_with_exact_strides(
        self, exact_strides: List[_IntLike], allow_padding: bool = False
    ) -> None:
        raise NotImplementedError(type(self).__name__)

    def get_read_writes(self) -> dependencies.ReadWrites:
        raise NotImplementedError(type(self).__name__)

    def get_reads(self) -> OrderedSet[Dep]:
        return self.get_read_writes().reads

    def num_reads(self) -> int:
        return len(self.get_reads())

    def get_storage_numel(self) -> _IntLike:
        raise NotImplementedError(type(self).__name__)

    def get_unbacked_symbol_uses(self) -> OrderedSet[Symbol]:
        raise NotImplementedError(type(self).__name__)

    def get_reduction_type(self) -> Optional[str]:
        raise NotImplementedError(type(self).__name__)

    def get_reduction_size(self) -> Sequence[sympy.Expr]:
        raise NotImplementedError(type(self).__name__)

    def is_extern(self) -> bool:
        return False

    def is_no_op(self) -> bool:
        return False

    def constant_to_device(self, device: torch.device) -> IRNode:
        raise NotImplementedError(type(self).__name__)

    def get_mutation_names(self) -> Sequence[str]:
        raise NotImplementedError(type(self).__name__)

    def get_operation_name(self) -> str:
        raise NotImplementedError(type(self).__name__)

    def get_inputs_that_alias_output(self) -> Sequence[str]:
        raise NotImplementedError(type(self).__name__)

    if TYPE_CHECKING:

        @property
        def dtype(self) -> torch.dtype:
            ...


@ir_dataclass(frozen=False)
class Operation:
    def __post_init__(self) -> None:
        self.operation_name: Optional[str] = None

    def get_device(self) -> Optional[torch.device]:
        raise NotImplementedError

    def get_origin_node(self) -> Optional[torch.fx.Node]:
        assert hasattr(self, "origin_node")
        return self.origin_node

    def get_origins(self) -> OrderedSet[Any]:
        assert hasattr(self, "origins")
        return self.origins

    def get_operation_name(self) -> str:
        assert self.operation_name is not None
        return self.operation_name

    def is_extern(self) -> bool:
        return False

    def is_no_op(self) -> bool:
        return False

    def get_read_writes(self) -> dependencies.ReadWrites:
        raise NotImplementedError

    def is_user_of(self, name: str) -> bool:
        return name in self.get_read_names()

    def get_read_names(self) -> OrderedSet[str]:
        return OrderedSet(dep.name for dep in self.get_reads())

    def get_reads(self) -> OrderedSet[Dep]:
        return self.get_read_writes().reads

    def get_outputs(self) -> List[Buffer]:
        raise NotImplementedError

    def get_unbacked_symbol_defs(self) -> OrderedSet[sympy.Symbol]:
        return OrderedSet()

    def get_unbacked_symbol_uses(self) -> OrderedSet[sympy.Symbol]:
        """
        Returns the unbacked symbols which are required to be in scope in
        order to successfully perform codegen for this buffer.  For example,
        a buffer that corresponds to an extern kernel call that takes i0 as
        an argument would return {i0} here.  This is used to generate necessary
        dependencies that ensure we actually bind i0 in codegen before you
        try to use it.

        Note that this is NOT transitive; in particular, if this buffer takes
        in as input another buffer with dynamic shape (e.g., (i0,)), we will
        not report it here, because you will already have a dependency
        on that buffer, which will eventually have a dependency on i0 if
        necessary.
        """
        return OrderedSet()

    def get_workspace_size(self) -> int:
        """
        Gets extra global memory size needed by this buffer.
        Some algorithms (e.g. group gemm) may require extra global memory in the generated code.
        """
        return 0


@ir_dataclass
class Loops(IRNode):
    device: torch.device
    dtype: torch.dtype
    inner_fn: Callable[..., Any]
    ranges: Sequence[_IntLike]

    def get_unbacked_symbol_uses(self) -> OrderedSet[Symbol]:
        return OrderedSet().union(
            *(free_unbacked_symbols(e) for e in self.ranges),
            self.inner_fn_free_unbacked_symbols(),
        )

    def _to_str(self, names: Sequence[str]) -> str:
        return self.str_helper(
            [
                f"'{self.device.type}'",
                str(self.dtype),
                self.inner_fn_str(),
            ]
            + [f"{name}={getattr(self, name)}" for name in names]
            + [f"origin_node={self.origin_node!r}"]
        )

    def __post_init__(self) -> None:
        super().__post_init__()

    def __str__(self) -> str:
        return self._to_str(("ranges",))

    __repr__ = __str__

    def get_device(self) -> Optional[torch.device]:
        return self.device

    def get_origin_node(self) -> Optional[torch.fx.Node]:
        return self.origin_node

    def get_size(self) -> Sequence[Expr]:
        return self.ranges

    def get_pointwise_size(self) -> Sequence[Expr]:
        return self.ranges

    @classmethod
    def create(cls, *args: Any, **kwargs: Any) -> TensorBox:
        origin_node = kwargs.pop("origin_node", None)
        tb = kwargs.pop("traceback", None)
        # if "origin_node" in kwargs:
        #     breakpoint()
        r = cls(*args, **kwargs)
        # Need to explicitly set origin_node here to propagate it down.
        # todo(chilli): I think it would be better for IRNode to directly set
        # origin_node
        r._post_init_setattr("origin_node", origin_node)
        r._post_init_setattr("traceback", tb or r.traceback)
        return TensorBox.create(r)

    @staticmethod
    def _index(ranges: Sequence[_IntLike], prefix: SymT = SymT.INDEX) -> Sequence[Expr]:
        return [
            sympy.S.Zero if s == 1 else sympy_index_symbol_with_prefix(prefix, n)
            for n, s in enumerate(ranges)
        ]

    @cache_on_self
    def inner_fn_opcount(self) -> OpCountResult:
        opcounter = OpCounterCSE(V.MockHandler())
        with V.set_ops_handler(opcounter), patch.object(
            FlexibleLayout, "allow_indexing", True
        ):
            self.inner_fn(*self.inner_fn_args())
            return opcounter.getvalue()

    def inner_fn_args(self) -> Sequence[Sequence[_IntLike]]:
        return (self._index(self.ranges),)

    @cache_on_self
    def inner_fn_str(self) -> str:
        return V.KernelFormatterHandler.ir_to_string(
            self.inner_fn, *self.inner_fn_args()
        )

    def has_large_inner_fn(self, threshold: Optional[int] = None) -> bool:
        if threshold is None:
            threshold = 0
        threshold = max(threshold, config.realize_opcount_threshold)
        return self.inner_fn_opcount().num_ops > threshold

    def inner_fn_free_unbacked_symbols(self) -> OrderedSet[Symbol]:
        index = self._index(self.ranges)
        return extract_free_unbacked_symbols(self.inner_fn, index)

    def get_reads(self) -> OrderedSet[Dep]:
        with patch.object(FlexibleLayout, "allow_indexing", True):
            if self.get_reduction_type():
                return extract_read_writes(
                    self.make_loader(),
                    self.get_size(),
                    self.get_reduction_size(),
                ).reads
            else:
                return extract_read_writes(
                    self.make_loader(),
                    self.get_size(),
                ).reads

    def get_read_names(self) -> OrderedSet[str]:
        return OrderedSet(self.inner_fn_opcount().read_buffers)

    def num_reads(self) -> int:
        return len(self.inner_fn_opcount().read_buffers)

    def get_reduction_size(self) -> Sequence[sympy.Expr]:
        raise NotImplementedError(
            f"get_reduction_size() is not implemented by {type(self)}!"
        )

    def get_reduction_type(self) -> Optional[str]:
        raise NotImplementedError(
            f"get_reduction_type() is not implemented by {type(self)}!"
        )

    def constant_to_device(self, device: torch.device) -> IRNode:
        raise NotImplementedError(
            f"constant_to_device() is not implemented by {type(self)}!"
        )


def nop_loader_fn(idx: Union[Expr, Sequence[Expr]], *, dtype: torch.dtype) -> OpsValue:
    if dtype.is_floating_point:
        return ops.constant(float("nan"), dtype)
    else:
        return ops.constant(0, dtype)


@ir_dataclass
class Pointwise(Loops):
    def make_loader(self) -> Callable[[Sequence[Expr]], OpsValue]:
        # Make zero-element loops into a no-op
        if self.is_zero_elements():
            return partial(nop_loader_fn, dtype=self.dtype)

        return self.inner_fn

    def get_reduction_size(self) -> Sequence[sympy.Expr]:
        return []

    def get_reduction_type(self) -> Optional[str]:
        return None

    def store_output(
        self,
        output_name: Optional[str],
        indexer: Callable[[Sequence[Expr]], Never],
        vars: Sequence[Expr],
    ) -> OpsValue:
        loader = self.make_loader()
        return ops.store(output_name, indexer(vars), loader(vars))

    def constant_to_device(self, device: torch.device) -> IRNode:
        """Move this to a given device. Requires that all reads are to constants."""
        loader = self.make_loader()
        loader = patch.object(ConstantBuffer, "override_device", device)(loader)
        return Pointwise(
            device=device, dtype=self.dtype, inner_fn=loader, ranges=self.ranges
        )


@ir_dataclass
class Scatter(Pointwise):
    output_indexer: Callable[[Sequence[Expr]], Expr]
    scatter_mode: Optional[str] = None

    def constant_to_device(self, device: torch.device) -> IRNode:
        """Move this to a given device. Requires that all reads are to constants."""
        loader = self.make_loader()
        loader = patch.object(ConstantBuffer, "override_device", device)(loader)
        return Scatter(
            device=device,
            dtype=self.dtype,
            inner_fn=loader,
            ranges=self.ranges,
            output_indexer=self.output_indexer,
            scatter_mode=self.scatter_mode,
        )

    def store_output(
        self,
        output_name: Optional[str],
        indexer: Callable[[Sequence[Expr]], Never],
        vars: Sequence[Expr],
    ) -> OpsValue:
        loader = self.make_loader()
        return ops.store(
            output_name,
            indexer(self.output_indexer(vars)),
            loader(vars),
            mode=self.scatter_mode,
        )


REDUCTION_COMBINE_FN: Dict[str, Callable[..., OpsValue]] = {
    "any": ops_wrapper("logical_or"),
    "max": ops_wrapper("maximum"),
    "min": ops_wrapper("minimum"),
    "prod": ops_wrapper("mul"),
    "sum": ops_wrapper("add"),
    "xor_sum": ops_wrapper("bitwise_xor"),
}


def get_reduction_combine_fn(
    reduction_type: str, dtype: torch.dtype, arg_break_ties_left: bool = True
) -> Callable[..., object]:
    if reduction_type in REDUCTION_COMBINE_FN:
        return REDUCTION_COMBINE_FN[reduction_type]

    elif reduction_type in ("argmax", "argmin"):

        def argmax_combine_fn(
            a: Tuple[object, object], b: Tuple[object, object]
        ) -> Tuple[OpsValue, OpsValue]:
            a_value, a_index = a
            b_value, b_index = b

            if reduction_type == "argmin":
                mask = ops.lt(a_value, b_value)
            else:
                mask = ops.gt(a_value, b_value)

            equal = ops.eq(a_value, b_value)
            if is_float_dtype(dtype):
                a_isnan = ops.ne(a_value, a_value)
                b_isnan = ops.ne(b_value, b_value)
                mask = ops.logical_or(mask, ops.gt(a_isnan, b_isnan))
                equal = ops.logical_or(equal, ops.logical_and(a_isnan, b_isnan))

            tie = (
                ops.lt(a_index, b_index)
                if arg_break_ties_left
                else ops.gt(a_index, b_index)
            )
            mask = ops.logical_or(mask, ops.logical_and(equal, tie))
            return (
                ops.where(mask, a_value, b_value),
                ops.where(mask, a_index, b_index),
            )

        return argmax_combine_fn

    elif reduction_type == "welford_combine":

        def welford_combine_fn(
            a: Tuple[OpsValue, OpsValue, OpsValue],
            b: Tuple[OpsValue, OpsValue, OpsValue],
        ) -> Tuple[OpsValue, OpsValue, OpsValue]:
            a_mean, a_m2, a_weight = a
            b_mean, b_m2, b_weight = b

            delta = b_mean - a_mean
            new_weight = a_weight + b_weight
            w2_over_w = b_weight / new_weight
            return (
                a_mean + delta * w2_over_w,
                a_m2 + b_m2 + delta * delta * a_weight * w2_over_w,
                new_weight,
            )

        return welford_combine_fn

    else:
        raise NotImplementedError(f"unknown reduction_type={reduction_type}")


def significant_strides_equal(
    strides1: Sequence[_IntLike], strides2: Sequence[_IntLike], size: Sequence[_IntLike]
) -> bool:
    """
    Returns true if the strides are equal, ignoring dimensions of size 1 .
    """
    non_1_indices = [
        i
        for i, dim in enumerate(size)
        if V.graph.sizevars.size_hint(dim, fallback=2) != 1
    ]
    strides1 = [V.graph.sizevars.size_hint(strides1[i]) for i in non_1_indices]
    strides2 = [V.graph.sizevars.size_hint(strides2[i]) for i in non_1_indices]
    return strides1 == strides2


@ir_dataclass
class Reduction(Loops):
    reduction_ranges: Sequence[_IntLike]
    reduction_type: str
    # self.dtype represents the dst dtype
    src_dtype: torch.dtype
    reduction_hint: ReductionHint

    def __str__(self) -> str:
        return self._to_str(("ranges", "reduction_ranges", "reduction_type"))

    __repr__ = __str__

    def get_unbacked_symbol_uses(self) -> OrderedSet[Symbol]:
        return super().get_unbacked_symbol_uses() | OrderedSet().union(
            *(free_unbacked_symbols(e) for e in self.reduction_ranges)
        )

    def get_reduction_size(self) -> Sequence[sympy.Expr]:
        return self.reduction_ranges

    def get_reduction_type(self) -> Optional[str]:
        return self.reduction_type

    def store_reduction(
        self,
        output_name: Optional[str],
        indexer: Callable[[Sequence[Expr]], Never],
        vars: Sequence[Expr],
        reduction_vars: Sequence[Symbol],
    ) -> OpsValue:
        value = ops.reduction(
            self.dtype,
            self.src_dtype,
            self.reduction_type,
            self.inner_fn(vars, reduction_vars),
        )
        return ops.store_reduction(output_name, indexer(vars), value)

    def index_length(self) -> int:
        return len(self.ranges) + len(self.reduction_ranges)

    def inner_fn_args(self) -> Sequence[Sequence[Expr]]:
        index = self._index(self.ranges)
        rindex = self._index(self.reduction_ranges, SymT.R0_INDEX)
        return (index, rindex)

    def inner_fn_free_unbacked_symbols(self) -> OrderedSet[Symbol]:
        index = self._index(self.ranges)
        rindex = self._index(self.reduction_ranges, SymT.R0_INDEX)
        return extract_free_unbacked_symbols(self.inner_fn, index, rindex)

    def constant_to_device(self, device: torch.device) -> IRNode:
        """Move this to a given device. Requires that all reads are to constants."""
        loader = self.make_loader()
        loader = patch.object(ConstantBuffer, "override_device", device)(loader)
        return Reduction(
            device=device,
            dtype=self.dtype,
            inner_fn=loader,
            ranges=self.ranges,
            reduction_ranges=self.reduction_ranges,
            reduction_type=self.reduction_type,
            src_dtype=self.src_dtype,
            reduction_hint=ReductionHint.DEFAULT,
        )

    @staticmethod
    def num_splits(
        device: torch.device,
        dst_dtype: torch.dtype,
        src_dtype: torch.dtype,
        inner_fn: Callable[..., OpsValue],
        ranges: Sequence[_IntLike],
        reduction_ranges: Sequence[_IntLike],
        reduction_type: str,
        reduction_numel: Expr,
        input_node: Optional[IRNode] = None,
    ) -> Tuple[ReductionHint, _IntLike]:
        def _is_static(x: object) -> bool:
            return isinstance(x, (int, Integer))

        reduction_numel_hint = V.graph.sizevars.symbolic_hint(reduction_numel)
        numel_hint = V.graph.sizevars.symbolic_hint(sympy_product(ranges))

        should_split = reduction_type == "scan" or (
            not V.graph.has_feature(device, BackendFeature.REDUCE_TO_SINGLE_ELEMENT)
            and reduction_type
            not in (
                "argmax",
                "argmin",
            )
            and config.split_reductions
        )
        if not (_is_static(reduction_numel_hint) and _is_static(numel_hint)):
            # We don't support unbacked symints
            return ReductionHint.DEFAULT, 1

        props = DeviceProperties.create(device)
        num_sm = props.multi_processor_count
        min_elements_per_thread = 32
        if should_split:
            inner_reduction_splits: Callable[[int, int], int] = functools.partial(
                V.choices.reduction_split_factor, device, inner_reduction=True
            )
            outer_reduction_splits: Callable[[int, int], int] = functools.partial(
                V.choices.reduction_split_factor, device, inner_reduction=False
            )
        else:

            def inner_reduction_splits(
                reduction_numel_hint: int,
                numel_hint: int,
            ) -> int:
                return 1

            outer_reduction_splits = inner_reduction_splits

        # easy cases
        if numel_hint == 1:
            split = inner_reduction_splits(reduction_numel_hint, numel_hint)
            if split == 1:
                # No need to split.
                return ReductionHint.INNER, split
            if input_node is not None and isinstance(input_node, TensorBox):
                new_ranges, new_reduction_ranges = extract_input_node_reduction_ranges(
                    input_node
                )
                if new_ranges is not None and new_reduction_ranges is not None:
                    extracted_numel_hint = V.graph.sizevars.symbolic_hint(
                        sympy_product(new_ranges + new_reduction_ranges)
                    )
                    if reduction_numel_hint == extracted_numel_hint:
                        log.debug(
                            "Use previous IRNode's range and reduction_ranges instead of split. "
                            "current ranges: %s, current reduction ranges: %s, current split: %d, "
                            "new ranges: %s, new reduction ranges: %s",
                            ranges,
                            reduction_ranges,
                            split,
                            new_ranges,
                            new_reduction_ranges,
                        )
                        # If the input_node or its dependent nodes are also Reduction nodes,
                        # use reduction_sizes of this node or its dependent nodes directly.
                        return ReductionHint.INNER, -1
            return ReductionHint.INNER, split
        if (
            reduction_numel_hint <= min_elements_per_thread
            or numel_hint >= num_sm * 2 * 32
        ):
            return ReductionHint.DEFAULT, 1

        r = Reduction(
            device=device,
            dtype=dst_dtype,
            inner_fn=inner_fn,
            ranges=ranges,
            reduction_ranges=reduction_ranges,
            reduction_type=reduction_type,
            src_dtype=src_dtype,
            reduction_hint=ReductionHint.DEFAULT,
        )

        def get_read_indices(r: Reduction) -> Tuple[Sequence[Expr], bool]:
            cb = ComputedBuffer(
                name=None,
                layout=FlexibleLayout(
                    device=r.get_device(),
                    dtype=r.get_dtype(),
                    size=r.get_size(),
                ),
                data=r,
            )
            read_writes = cb.get_read_writes()
            # try finding the full size producer
            # TODO this will fail for something like ((1, N) * (N, 1)).sum()
            # this would also possibly be wrong for producers with the different contiguity but we hope those cases are rare
            assert read_writes.range_vars is not None
            range_vars = [
                r
                for r in read_writes.range_vars
                if isinstance(r, Expr) and not isinstance(r, sympy.Number)
            ]
            indices = []
            changed = False
            for md in sorted(read_writes.reads, key=lambda x: x.name):
                if all(r in md.index.free_symbols for r in range_vars):
                    indices.append(md.index)
                    if md.name in V.graph.name_to_buffer:
                        buf = V.graph.name_to_buffer[md.name]
                        original_stride = getattr(buf.layout, "stride", None)
                        buf.decide_layout()
                        if getattr(buf.layout, "stride", None) != original_stride:
                            changed = True
            return indices, changed

        indices, changed = get_read_indices(r)
        if changed:
            indices, _ = get_read_indices(r)

        if len(indices) == 0:
            # TODO determine splits when all inputs are broadcast
            return ReductionHint.DEFAULT, 1

        (_, reduction_vars), ranges1 = dependencies.index_vars_squeeze(
            r.get_size(), r.get_reduction_size()
        )
        num_outer = 0
        num_inner = 0
        for i in indices:
            j = V.graph.sizevars.simplify_with_ranges(i, ranges1)
            strides = V.graph.sizevars.stride_hints(j, reduction_vars, ranges1.keys())
            outer = all(s > 1 for s in strides)
            if outer:
                num_outer += 1
            else:
                num_inner += 1
        if num_inner > num_outer:
            return ReductionHint.INNER, inner_reduction_splits(
                reduction_numel_hint, numel_hint
            )
        else:
            return ReductionHint.OUTER, outer_reduction_splits(
                reduction_numel_hint, numel_hint
            )

    @staticmethod
    def _unroll_reduction_fn(
        inner_fn: Callable[[Sequence[_IntLike], Sequence[_IntLike]], OpsValue],
        reduction_ranges: Sequence[_IntLike],
        reduction_type: str,
        src_dtype: torch.dtype,
    ) -> Callable[[Sequence[_IntLike]], OpsValue]:
        """Convert inner_fn from a reduction to an pointwise"""
        reduction_ranges = [
            V.graph.sizevars.evaluate_static_shape(x) for x in reduction_ranges
        ]

        combine_fn = get_reduction_combine_fn(reduction_type, src_dtype)

        def fn(index: Sequence[_IntLike]) -> Any:
            return functools.reduce(
                combine_fn,
                (
                    value_fn(index, rindex)
                    for rindex in itertools.product(
                        *[range(x) for x in reduction_ranges]
                    )
                ),
            )

        value_fn: Callable[[Sequence[_IntLike], Sequence[_IntLike]], Any]
        if reduction_type in ("argmin", "argmax"):
            flatten_index = FixedLayout(
                None,  # type: ignore[arg-type]
                None,  # type: ignore[arg-type]
                reduction_ranges,
                FlexibleLayout.contiguous_strides(reduction_ranges),
            ).make_indexer()

            def value_fn(
                index: Sequence[_IntLike], rindex: Sequence[_IntLike]
            ) -> Tuple[OpsValue, OpsValue]:
                rindex = [sympy.expand(i) for i in rindex]
                return (
                    inner_fn(index, rindex),
                    ops.index_expr(flatten_index(rindex), torch.int64),
                )

            return lambda index: fn(index)[1]
        else:
            value_fn = inner_fn
            return fn

    @classmethod
    def create(
        cls,
        device: torch.device,
        dst_dtype: torch.dtype,
        src_dtype: torch.dtype,
        inner_fn: Callable[..., Any],
        ranges: Sequence[Expr],
        reduction_ranges: Sequence[Expr],
        reduction_type: str,
        reduction_hint: ReductionHint = ReductionHint.DEFAULT,
        input_node: Optional[IRNode] = None,
    ) -> TensorBox:
        reduction_numel = V.graph.sizevars.simplify(sympy_product(reduction_ranges))

        if reduction_numel == 0:
            # N.B. This is a hack to generate the literal of the given type
            # Ideally, we should be fixing `def constant` in triton.py
            # but it breaks due to hardcoded dtypes in other places
            def py_cnst(val: object) -> Union[bool, float, int]:
                if dst_dtype == torch.bool:
                    return bool(val)
                elif dst_dtype.is_floating_point:
                    assert isinstance(val, typing.SupportsFloat)
                    return float(val)
                else:
                    assert isinstance(val, typing.SupportsInt)
                    return int(val)

            rtypes_to_inits = {
                "sum": py_cnst(0),
                "xor_sum": py_cnst(0),
                "prod": py_cnst(1),
                "any": py_cnst(0),
                # "all" is desugared to `!any(!val)`
            }

            assert (
                reduction_type in rtypes_to_inits.keys()
            ), f"{reduction_type} not supported for zero-dimension tensors!"

            def const_fn(index: int) -> OpsValue:
                return ops.constant(rtypes_to_inits[reduction_type], dst_dtype)

            return Pointwise.create(
                device=device,
                dtype=src_dtype,
                inner_fn=const_fn,
                ranges=list(ranges),
            )

        if reduction_numel == 1:
            # this reduction is actually a pointwise op
            if reduction_type in ("argmin", "argmax"):

                def fn(index: int) -> OpsValue:
                    return ops.constant(0, dst_dtype)

            else:

                def fn(index: int) -> OpsValue:
                    reduction_index = [sympy.S.Zero for _ in reduction_ranges]
                    return inner_fn(index, reduction_index)

            return Pointwise.create(
                device=device, dtype=dst_dtype, inner_fn=fn, ranges=ranges
            )

        if (
            isinstance(reduction_numel, Integer)
            and V.graph.sizevars.size_hint(reduction_numel)
            < config.unroll_reductions_threshold
            and (sympy_product(ranges) != 1 or is_gpu(device.type))
        ):
            # NB: This works around https://github.com/pytorch/pytorch/issues/140457
            # since turning reductions into pointwise ops can exacerbate this problem
            return Pointwise.create(
                device=device,
                dtype=dst_dtype,
                inner_fn=cls._unroll_reduction_fn(
                    inner_fn, reduction_ranges, reduction_type, src_dtype
                ),
                ranges=ranges,
            )

        # triton doesn't support reduce to single element well, so break it up
        hint, split = cls.num_splits(
            device,
            dst_dtype,
            src_dtype,
            inner_fn,
            ranges,
            reduction_ranges,
            reduction_type,
            reduction_numel,
            input_node,
        )
        # intermediate reduction in split can contain complex indexing,
        # and num_splits will fail to correctly set the hint
        # reuse the passed hint if available
        if reduction_hint == ReductionHint.DEFAULT:
            reduction_hint = hint
        if split == -1:
            assert input_node is not None
            new_ranges, new_reduction_ranges = extract_input_node_reduction_ranges(
                input_node
            )
            assert new_ranges is not None
            assert new_reduction_ranges is not None
            return cls.create_multilayer_existing_ranges(
                device,
                dst_dtype,
                src_dtype,
                inner_fn,
                ranges,
                reduction_ranges,
                new_ranges,
                new_reduction_ranges,
                reduction_type,
                reduction_hint,
            )
        elif split > 1:
            # triton doesn't support reduce to single element well, so break it up
            return cls.create_multilayer(
                device,
                dst_dtype,
                src_dtype,
                inner_fn,
                ranges,
                reduction_ranges,
                reduction_type,
                split,
                reduction_hint,
            )

        return TensorBox.create(
            Reduction(
                device=device,
                dtype=dst_dtype,
                inner_fn=inner_fn,
                ranges=ranges,
                reduction_ranges=reduction_ranges,
                reduction_type=reduction_type,
                src_dtype=src_dtype,
                reduction_hint=reduction_hint,
            )
        )

    @staticmethod
    def default_accumulator(
        reduction_type: str, dtype: torch.dtype
    ) -> Union[_NumLike, Sequence[_NumLike]]:
        if reduction_type in ("max", "argmax"):
            if is_float_dtype(dtype):
                return float("-inf")
            elif is_boolean_dtype(dtype):
                return 0
            else:
                return torch.iinfo(dtype).min
        if reduction_type in ("min", "argmin"):
            if is_float_dtype(dtype):
                return float("inf")
            elif is_boolean_dtype(dtype):
                return 1
            else:
                return torch.iinfo(dtype).max

        return {
            "sum": 0,
            "prod": 1,
            "xor_sum": 0,
            "any": 0,
            "welford_reduce": (0, 0, 0),
            "welford_combine": (0, 0, 0),
        }[reduction_type]

    @staticmethod
    def default_value(
        reduction_type: str, dtype: torch.dtype
    ) -> Union[_NumLike, Sequence[_NumLike]]:
        if reduction_type == "welford_reduce":
            return 0
        return Reduction.default_accumulator(reduction_type, dtype)

    @staticmethod
    def _multilayer_second_step_hint(
        split: _IntLike, numel_hint: int, reduction_hint: ReductionHint
    ) -> ReductionHint:
        if split == -1:
            return reduction_hint
        if split <= 512 and numel_hint <= 512 and reduction_hint == ReductionHint.OUTER:
            return ReductionHint.OUTER_TINY
        if (
            split <= 1024
            and numel_hint <= 256
            and reduction_hint == ReductionHint.OUTER
        ):
            return ReductionHint.OUTER_TINY

        return reduction_hint

    @classmethod
    def _multilayer_wrap_loader(
        cls,
        loader: Callable[..., OpsValue],
        reduction_ranges: Sequence[_IntLike],
        reduction_numel: _IntLike,
        split: _IntLike,
        block_size: _IntLike,
        default: Union[_NumLike, Sequence[_NumLike]],
    ) -> Callable[..., object]:
        reindex = View.dynamic_reshape_indexer(reduction_ranges, [reduction_numel])
        need_mask = not V.graph.sizevars.is_expr_static_and_true(
            sympy.Eq(reduction_numel % split, 0)
        )

        def wrapper_fn(
            index: Sequence[Symbol], reduction_index: Sequence[Symbol]
        ) -> OpsValue:
            (reduction_index,) = reduction_index
            *new_index, reduction_block = index
            indices = block_size * reduction_block + reduction_index

            def body() -> OpsValue:
                return loader(new_index, reindex([indices]))

            if need_mask:
                mask = ops.lt(
                    ops.index_expr(indices, torch.int32),
                    ops.index_expr(reduction_numel, torch.int32),
                )
                return ops.masked(mask, body, default)
            else:
                return body()

        return wrapper_fn

    @classmethod
    def _multilayer_wrap_loader_existing_ranges(
        cls,
        loader: Callable[[Sequence[sympy.Expr], Sequence[sympy.Expr]], OpsValue],
        original_ranges: Sequence[Expr],
        original_reduction_ranges: Sequence[Expr],
        new_ranges: Sequence[Integer],
        new_reduction_ranges: Sequence[Integer],
    ) -> Callable[[Sequence[sympy.Expr], Sequence[sympy.Expr]], OpsValue]:
        assert all(
            r == 1 for r in original_ranges
        ), f"Only enabled for numel_hint == 1, found {original_ranges=}"
        reindex = View.dynamic_reshape_indexer(
            original_reduction_ranges, tuple(new_ranges) + tuple(new_reduction_ranges)
        )

        def wrapper_fn(
            merged_index: Sequence[sympy.Expr],
            new_reduction_index: Sequence[sympy.Expr],
        ) -> OpsValue:
            original_idx = merged_index[: len(original_ranges)]
            new_index = merged_index[len(original_ranges) :]
            return loader(
                original_idx,
                reindex(tuple(new_index) + tuple(new_reduction_index)),
            )

        return wrapper_fn

    @classmethod
    def create_multilayer_helper(
        cls,
        device: torch.device,
        dst_dtype: torch.dtype,
        src_dtype: torch.dtype,
        wrapper_fn: Callable[..., Any],
        original_ranges: Sequence[Expr],
        original_reduction_ranges: Sequence[Expr],
        new_ranges: List[Expr],
        new_reduction_ranges: List[Integer],
        reduction_type: str,
        split: _IntLike,
        reduction_hint: ReductionHint,
    ) -> TensorBox:
        """
        Break a large reduction up into multiple smaller reductions
        recursively
        """
        # triton will automatically compute reductions in fp32 if reducing over fp16/bf16
        # within the kernel. keep the intermediate in fp32 so as to keep the whole reduction
        # in fp32 and not reduce precision by breaking up the kernel into multiple layers
        intermediate_dtype = (
            dst_dtype
            if dst_dtype not in (torch.float16, torch.bfloat16)
            else torch.float
        )
        intermediate = Reduction.create(
            device,
            intermediate_dtype,
            src_dtype,
            wrapper_fn,
            new_ranges,
            new_reduction_ranges,
            reduction_type,
            reduction_hint,
        )
        intermediate.realize()
        intermediate_loader = intermediate.make_loader()

        def intermediate_fn(
            index: Sequence[_IntLike], reduction_index: Sequence[_IntLike]
        ) -> OpsValue:
            return intermediate_loader([*index, *reduction_index])

        numel_hint = V.graph.sizevars.size_hint(sympy_product(original_ranges))
        reduction_hint = cls._multilayer_second_step_hint(
            split, numel_hint, reduction_hint
        )

        assert original_ranges == new_ranges[: len(original_ranges)]
        return TensorBox.create(
            Reduction(
                device=device,
                dtype=dst_dtype,
                inner_fn=intermediate_fn,
                ranges=original_ranges,
                reduction_ranges=new_ranges[len(original_ranges) :],
                reduction_type=reduction_type,
                src_dtype=src_dtype,
                reduction_hint=reduction_hint,
            )
        )

    @classmethod
    def create_multilayer(
        cls,
        device: torch.device,
        dst_dtype: torch.dtype,
        src_dtype: torch.dtype,
        inner_fn: Callable[..., Any],
        ranges: Sequence[Expr],
        reduction_ranges: Sequence[Expr],
        reduction_type: str,
        split: _IntLike,
        reduction_hint: ReductionHint,
    ) -> TensorBox:
        """
        Break a large reduction up into multiple smaller reductions
        recursively
        """
        # TODO(jansel): realize the reduction so we can do dynamic indexing
        reduction_numel = sympy_product(reduction_ranges)
        block_size = FloorDiv(reduction_numel + (split - 1), split)
        default = cls.default_value(reduction_type, dst_dtype)
        wrapper_fn = cls._multilayer_wrap_loader(
            inner_fn, reduction_ranges, reduction_numel, split, block_size, default
        )

        return cls.create_multilayer_helper(
            device,
            dst_dtype,
            src_dtype,
            wrapper_fn,
            ranges,
            reduction_ranges,
            [*ranges, split],
            [block_size],
            reduction_type,
            split,
            reduction_hint,
        )

    @classmethod
    def create_multilayer_existing_ranges(
        cls,
        device: torch.device,
        dst_dtype: torch.dtype,
        src_dtype: torch.dtype,
        inner_fn: Callable[..., Any],
        original_ranges: Sequence[Expr],
        original_reduction_ranges: Sequence[Expr],
        new_ranges: List[Integer],
        new_reduction_ranges: List[Integer],
        reduction_type: str,
        reduction_hint: ReductionHint,
    ) -> TensorBox:
        """
        Break a large reduction up into multiple smaller reductions
        recursively
        """
        wrapper_fn = cls._multilayer_wrap_loader_existing_ranges(
            inner_fn,
            original_ranges,
            original_reduction_ranges,
            new_ranges,
            new_reduction_ranges,
        )
        return cls.create_multilayer_helper(
            device,
            dst_dtype,
            src_dtype,
            wrapper_fn,
            original_ranges,
            original_reduction_ranges,
            [*original_ranges, *new_ranges],
            new_reduction_ranges,
            reduction_type,
            -1,
            reduction_hint,
        )


class WelfordReduction(Reduction):
    output_index: int

    def __init__(
        self,
        device: torch.device,
        dtype: torch.dtype,
        inner_fns: Sequence[Callable[[Sequence[Expr], Sequence[Expr]], OpsValue]],
        ranges: Sequence[Integer],
        reduction_ranges: Sequence[Integer],
        reduction_type: str,
        reduction_hint: ReductionHint,
        output_index: int,
    ) -> None:
        loader: Callable[[Sequence[Expr], Sequence[Expr]], Any]
        if len(inner_fns) == 1:
            loader = inner_fns[0]
        else:

            def loader(
                idx: Sequence[Expr], reduction_idx: Sequence[Expr]
            ) -> Tuple[OpsValue, ...]:
                return tuple(fn(idx, reduction_idx) for fn in inner_fns)

        super().__init__(
            device=device,
            dtype=dtype,
            inner_fn=loader,
            ranges=ranges,
            reduction_ranges=reduction_ranges,
            reduction_type=reduction_type,
            src_dtype=dtype,
            reduction_hint=reduction_hint,
        )
        self.output_index = output_index

    def store_reduction(
        self,
        output_name: Optional[str],
        indexer: Callable[[Sequence[Expr]], Never],
        vars: Sequence[Expr],
        reduction_vars: Sequence[Symbol],
    ) -> OpsValue:
        values = ops.reduction(
            self.dtype,
            self.src_dtype,
            self.reduction_type,
            self.inner_fn(vars, reduction_vars),
        )
        value = values[self.output_index]
        return ops.store_reduction(output_name, indexer(vars), value)

    @classmethod
    def create(  # type: ignore[override]
        cls,
        device: torch.device,
        dtype: torch.dtype,
        inner_fns: Sequence[Callable[..., Any]],
        ranges: List[Integer],
        reduction_ranges: List[Integer],
        reduction_type: str,
        reduction_hint: ReductionHint = ReductionHint.DEFAULT,
    ) -> Sequence[TensorBox]:
        assert reduction_type in ("welford_reduce", "welford_combine")

        reduction_numel = V.graph.sizevars.simplify(sympy_product(reduction_ranges))

        def const(val: int) -> TensorBox:
            def inner_fn(idx: Sequence[Expr]) -> OpsValue:
                return ops.constant(
                    val,
                    dtype,
                )

            return Pointwise.create(
                device=device,
                dtype=dtype,
                inner_fn=inner_fn,
                ranges=list(ranges),
            )

        if reduction_numel == 0:
            mean = const(0)
            m2 = const(0)
            weight = const(0)
            return mean, m2, weight

        if reduction_numel == 1:

            def copy(
                loader: Callable[[Sequence[Expr], Sequence[Expr]], OpsValue]
            ) -> TensorBox:
                def inner_fn(idx: Sequence[Expr]) -> OpsValue:
                    reduction_index = [sympy.S.Zero for _ in reduction_ranges]
                    return loader(idx, reduction_index)

                return Pointwise.create(
                    device=device,
                    dtype=dtype,
                    inner_fn=inner_fn,
                    ranges=list(ranges),
                )

            if reduction_type == "welford_reduce":
                return copy(inner_fns[0]), const(0), const(1)
            else:
                return tuple(copy(fn) for fn in inner_fns)

        # TODO: Unrolled reduction
        # if (
        #     isinstance(reduction_numel, Integer)
        #     and V.graph.sizevars.size_hint(reduction_numel)
        #     < config.unroll_reductions_threshold
        #     and sympy_product(ranges) != 1
        # ):
        #     return Pointwise.create(
        #         device,
        #         dst_dtype,
        #         cls._unroll_reduction_fn(
        #             inner_fn, reduction_ranges, reduction_type, src_dtype
        #         ),
        #         ranges,
        #     )

        # triton doesn't support reduce to single element well, so break it up
        hint, split = Reduction.num_splits(
            device,
            dtype,
            dtype,
            inner_fns[0],
            ranges,
            reduction_ranges,
            reduction_type=reduction_type,
            reduction_numel=reduction_numel,
        )
        # intermediate reduction in split can contain complex indexing,
        # and num_splits will fail to correctly set the hint
        # reuse the passed hint if available
        if reduction_hint == ReductionHint.DEFAULT:
            reduction_hint = hint
        if split > 1:
            # triton doesn't support reduce to single element well, so break it up
            return cls.create_multilayer(
                device,
                dtype,
                inner_fns,
                ranges,
                reduction_ranges,
                reduction_type,
                split,
                reduction_hint,
            )

        results = [
            TensorBox.create(
                WelfordReduction(
                    device,
                    dtype,
                    inner_fns,
                    ranges,
                    reduction_ranges,
                    reduction_type,
                    reduction_hint,
                    output_idx,
                )
            )
            for output_idx in range(3)
        ]
        for t in results:
            t.realize()
        return results

    @staticmethod
    def default_value(
        reduction_type: str, dtype: torch.dtype
    ) -> Union[_NumLike, Sequence[_NumLike]]:
        return (0, 0, 0)

    @classmethod
    def create_multilayer(  # type: ignore[override]
        cls,
        device: torch.device,
        dtype: torch.dtype,
        inner_fns: Sequence[Callable[..., Any]],
        ranges: List[Integer],
        reduction_ranges: List[Integer],
        reduction_type: str,
        split: _IntLike,
        reduction_hint: ReductionHint,
    ) -> Sequence[TensorBox]:
        """
        Break a large reduction up into multiple smaller reductions
        recursively
        """
        reduction_numel = sympy_product(reduction_ranges)
        need_mask = not V.graph.sizevars.is_expr_static_and_true(
            sympy.Eq(reduction_numel % split, 0)
        )

        if need_mask and reduction_type != "welford_combine":
            # If we need mask, then "welford_reduce" doesn't work because
            # masked inputs shouldn't count towards the welford weight

            def constant(
                idx: Sequence[Expr], reduction_idx: Sequence[Expr], value: int
            ) -> OpsValue:
                return ops.constant(value, dtype)

            return cls.create_multilayer(
                device=device,
                dtype=dtype,
                inner_fns=(
                    inner_fns[0],
                    partial(constant, value=0),
                    partial(constant, value=1),
                ),
                ranges=ranges,
                reduction_ranges=reduction_ranges,
                reduction_type="welford_combine",
                split=split,
                reduction_hint=reduction_hint,
            )

        block_size = FloorDiv(reduction_numel + (split - 1), split)
        intermediates = WelfordReduction.create(
            device,
            dtype,
            tuple(
                cls._multilayer_wrap_loader(
                    loader,
                    reduction_ranges,
                    reduction_numel,
                    split,
                    block_size,
                    default=0,
                )
                for loader in inner_fns
            ),
            [*ranges, split],
            [block_size],
            reduction_type,
            reduction_hint,
        )
        for i in intermediates:
            i.realize()

        def intermediate_loader_fn(
            index: Sequence[Expr],
            reduction_index: Sequence[Expr],
            loader: Callable[[Sequence[Expr]], OpsValue],
        ) -> OpsValue:
            return loader([*index, *reduction_index])

        numel_hint = V.graph.sizevars.size_hint(sympy_product(ranges))
        reduction_hint = cls._multilayer_second_step_hint(
            split, numel_hint, reduction_hint
        )
        return WelfordReduction.create(
            device,
            dtype,
            tuple(
                partial(intermediate_loader_fn, loader=i.make_loader())
                for i in intermediates
            ),
            ranges,
            [split],
            # welford_reduce turns one input into three outputs, which are combined with welford_combine
            "welford_combine",
            reduction_hint,
        )


@ir_dataclass
class Scan(Loops):
    scan_ranges: List[Integer]
    size: List[Integer]
    combine_fn: Callable[[Tuple[Any, ...], Tuple[Any, ...]], Tuple[Any, ...]]
    reindex: Callable[[Sequence[_IntLike], Sequence[_IntLike]], Sequence[_IntLike]]
    reduction_hint: ReductionHint
    output_index: int
    # output_index indexes the following tuples
    dtypes: Tuple[torch.dtype, ...]
    inner_fns: Tuple[Callable[..., Any], ...]

    # HACK we mimick reduction

    def get_unbacked_symbol_uses(self) -> OrderedSet[Symbol]:
        # TODO: Can combine_fn/reindex close over unbacked symbols? If so, we
        # need to explicitly represent the closure so we can pull out unbacked
        # symbols here
        return (
            super().get_unbacked_symbol_uses()
            | OrderedSet().union(*(free_unbacked_symbols(e) for e in self.scan_ranges))
            | OrderedSet().union(*(free_unbacked_symbols(e) for e in self.size))
        )

    def __post_init__(self) -> None:
        assert len(self.ranges) + len(self.scan_ranges) == len(self.size)
        super().__post_init__()

    def store_reduction(
        self,
        output_name: Optional[str],
        indexer: Callable[[Sequence[_IntLike]], Never],
        vars: Sequence[Expr],
        scan_vars: Sequence[Symbol],
    ) -> OpsValue:
        idx = self.reindex(vars, scan_vars)
        values = [inner_fn(idx) for inner_fn in self.inner_fns]
        result = ops.scan(self.dtypes, self.combine_fn, values)
        return ops.store(output_name, indexer(idx), result[self.output_index])

    def get_reduction_type(self) -> Optional[str]:
        # return self.scan_op
        return "custom"

    def get_reduction_size(self) -> Sequence[sympy.Expr]:
        return self.scan_ranges

    def get_size(self) -> Sequence[Expr]:
        return self.size

    def get_pointwise_size(self) -> Sequence[Expr]:
        return self.ranges

    def index_length(self) -> int:
        return len(self.ranges) + len(self.scan_ranges)

    def inner_fn_args(self) -> Sequence[Sequence[_IntLike]]:
        index = self._index(self.ranges)
        rindex = self._index(self.scan_ranges, SymT.R0_INDEX)
        idx = self.reindex(index, rindex)
        return (idx,)

    def inner_fn_free_unbacked_symbols(self) -> OrderedSet[Symbol]:
        index = self._index(self.ranges)
        rindex = self._index(self.scan_ranges, SymT.R0_INDEX)
        idx = self.reindex(index, rindex)
        return extract_free_unbacked_symbols(self.inner_fn, idx)

    @classmethod
    def create(  # type: ignore[override]
        cls,
        device: torch.device,
        dtypes: Tuple[torch.dtype, ...],
        inner_fns: Tuple[Callable[[Sequence[Expr]], Any], ...],
        size: List[Integer],
        axis: int,
        combine_fn: Callable[[Tuple[Any, ...], Tuple[Any, ...]], Tuple[Any, ...]],
        reduction_hint: ReductionHint = ReductionHint.DEFAULT,
        *,
        # Whether we have the option to fallback to aten
        can_fallback_to_aten: bool = True,
        **kwargs: Any,
    ) -> Sequence[Optional[TensorBox]]:
        pointwise_ranges = [*size[:axis], *size[axis + 1 :]]
        scan_ranges = [size[axis]]

        if not V.graph.has_feature(device, BackendFeature.SCAN):
            return [None] * len(dtypes)

        if len(dtypes) > 1 and not V.graph.has_feature(
            device, BackendFeature.TUPLE_REDUCTION
        ):
            return [None] * len(dtypes)

        sizevars = V.graph.sizevars
        scan_numel = sizevars.simplify(sympy_product(scan_ranges))

        assert len(dtypes) == len(inner_fns)

        # Scan with a single element is just a copy
        if sizevars.is_expr_static_and_true(sympy.Le(scan_numel, 1)):
            return [
                Pointwise.create(
                    device=device,
                    dtype=dtypes[output_index],
                    inner_fn=inner_fns[output_index],
                    ranges=size,
                )
                for output_index in range(len(dtypes))
            ]

        reduction_hint, num_splits = cls.num_splits(
            device=device,
            dtype=dtypes[0],
            inner_fn=inner_fns[0],
            axis=axis,
            pointwise_ranges=pointwise_ranges,
            scan_ranges=scan_ranges,
            combine_fn=combine_fn,
            scan_numel=scan_numel,
        )
        scan_type = Scan
        if num_splits > 1:
            supports_split = torch.version.hip is None and len(dtypes) == 1
            if not supports_split:
                if can_fallback_to_aten:
                    # Fallback to ATen
                    return [None] * len(dtypes)
                else:
                    num_splits = 1
            else:
                scan_type = SplitScan

        def reindex(index: Sequence[Expr], scan_index: Sequence[Expr]) -> List[Expr]:
            assert len(scan_index) == len(scan_ranges)
            assert len(index) == len(pointwise_ranges)
            return [*index[:axis], *scan_index, *index[axis:]]

        results = [
            TensorBox.create(
                scan_type(
                    device=device,
                    dtype=dtypes[output_index],
                    dtypes=dtypes,
                    inner_fn=inner_fns[output_index],
                    inner_fns=inner_fns,
                    size=size,
                    ranges=pointwise_ranges,
                    scan_ranges=scan_ranges,
                    combine_fn=combine_fn,
                    reindex=reindex,
                    reduction_hint=reduction_hint,
                    output_index=output_index,
                    **kwargs,
                )
            )
            for output_index in range(len(dtypes))
        ]

        for result in results:
            result.realize()

        return results

    @classmethod
    def num_splits(
        cls,
        device: torch.device,
        dtype: torch.dtype,
        inner_fn: Callable[[Sequence[Expr]], OpsValue],
        axis: int,
        pointwise_ranges: List[Integer],
        scan_ranges: List[Integer],
        combine_fn: Callable[[Tuple[Any, ...], Tuple[Any, ...]], Tuple[Any, ...]],
        scan_numel: Expr,
    ) -> Tuple[ReductionHint, _IntLike]:
        # TODO: custom splitting heuristic for scan
        def wrapper_fn(idx: Sequence[Expr], reduction_idx: Sequence[Expr]) -> OpsValue:
            return inner_fn([*idx[:axis], *reduction_idx, *idx[axis:]])

        return Reduction.num_splits(
            device=device,
            dst_dtype=dtype,
            src_dtype=dtype,
            inner_fn=wrapper_fn,
            ranges=pointwise_ranges,
            reduction_ranges=scan_ranges,
            reduction_type="scan",
            reduction_numel=scan_numel,
        )


# This signifies a scan op that should go through TritonSplitScanKernel codegen on CUDA.
@ir_dataclass
class SplitScan(Scan):
    pass


@ir_dataclass
class Sort(Loops):
    # Sorts a tuple of key, value pairs
    sort_ranges: List[Integer]
    size: List[Integer]
    reindex: Callable[[Sequence[Expr], Sequence[Expr]], Sequence[Expr]]
    reduction_hint: ReductionHint
    output_index: int
    # output_index indexes the following tuples
    dtypes: Tuple[torch.dtype, ...]
    inner_fns: Tuple[Callable[..., Any], ...]

    stable: bool
    descending: bool

    # HACK we mimick reduction

    def get_unbacked_symbol_uses(self) -> OrderedSet[Symbol]:
        return (
            super().get_unbacked_symbol_uses()
            | OrderedSet().union(*(free_unbacked_symbols(e) for e in self.sort_ranges))
            | OrderedSet().union(*(free_unbacked_symbols(e) for e in self.size))
        )

    def __post_init__(self) -> None:
        assert len(self.ranges) + len(self.sort_ranges) == len(self.size)
        super().__post_init__()

    def store_reduction(
        self,
        output_name: Optional[str],
        indexer: Callable[[Sequence[Expr]], Expr],
        vars: Sequence[Expr],
        reduction_vars: Sequence[Expr],
    ) -> OpsValue:
        idx = self.reindex(vars, reduction_vars)
        values = [inner_fn(idx) for inner_fn in self.inner_fns]
        result = ops.sort(self.dtypes, values, self.stable, self.descending)
        return ops.store(output_name, indexer(idx), result[self.output_index])

    def get_reduction_type(self) -> Optional[str]:
        return "sort"

    def get_reduction_size(self) -> Sequence[Expr]:
        return self.sort_ranges

    def get_size(self) -> Sequence[Expr]:
        return self.size

    def get_pointwise_size(self) -> Sequence[Expr]:
        return self.ranges

    def index_length(self) -> int:
        return len(self.ranges) + len(self.sort_ranges)

    def inner_fn_args(self) -> Sequence[Sequence[Expr]]:
        index = self._index(self.ranges)
        rindex = self._index(self.sort_ranges, SymT.R0_INDEX)
        idx = self.reindex(index, rindex)
        return (idx,)

    def inner_fn_free_unbacked_symbols(self) -> OrderedSet[Symbol]:
        index = self._index(self.ranges)
        rindex = self._index(self.sort_ranges, SymT.R0_INDEX)
        idx = self.reindex(index, rindex)
        return extract_free_unbacked_symbols(self.inner_fn, idx)

    @classmethod
    def create(  # type: ignore[override]
        cls,
        device: torch.device,
        dtypes: Tuple[torch.dtype, ...],
        inner_fns: Tuple[Callable[[List[Expr]], Any], ...],
        size: List[Integer],
        axis: int,
        stable: bool,
        descending: bool,
        reduction_hint: ReductionHint = ReductionHint.DEFAULT,
        **kwargs: Any,
    ) -> Sequence[Optional[TensorBox]]:
        pointwise_ranges = [*size[:axis], *size[axis + 1 :]]
        sort_ranges = [size[axis]]

        if not V.graph.has_feature(device, BackendFeature.SORT):
            return [None] * len(dtypes)

        sizevars = V.graph.sizevars
        sort_numel = sizevars.simplify(sympy_product(sort_ranges))

        # Heuristic, smallest rblock where triton usually outperforms aten.sort
        # It also isn't bandwidth bound so fusion is unlikely to help.
        max_rblock = 512
        is_persistent_kernel = (
            config.triton.persistent_reductions
            and sizevars.is_expr_static_and_true(sympy.Le(sort_numel, max_rblock))
        )
        if not is_persistent_kernel:
            # We only support persistent triton kernels
            return [None] * len(dtypes)

        assert len(dtypes) == len(inner_fns)

        # Sort with a single element is just a copy
        if sizevars.is_expr_static_and_true(sympy.Le(sort_numel, 1)):
            return [
                Pointwise.create(
                    device=device,
                    dtype=dtypes[output_index],
                    inner_fn=inner_fns[output_index],
                    ranges=size,
                )
                for output_index in range(len(dtypes))
            ]

        def reindex(index: Sequence[Expr], sort_index: Sequence[Expr]) -> List[Expr]:
            assert len(sort_index) == len(sort_ranges)
            assert len(index) == len(pointwise_ranges)
            return [*index[:axis], *sort_index, *index[axis:]]

        results = [
            TensorBox.create(
                Sort(
                    device=device,
                    dtype=dtypes[output_index],
                    dtypes=dtypes,
                    inner_fn=inner_fns[output_index],
                    inner_fns=inner_fns,
                    size=size,
                    ranges=pointwise_ranges,
                    sort_ranges=sort_ranges,
                    reindex=reindex,
                    reduction_hint=reduction_hint,
                    output_index=output_index,
                    stable=stable,
                    descending=descending,
                    **kwargs,
                )
            )
            for output_index in range(len(dtypes))
        ]

        for result in results:
            result.realize()

        return results


def is_storage_and_layout(x: IRNode) -> bool:
    try:
        as_storage_and_layout(x, freeze=False)
        return True
    except NotImplementedError:
        return False


def is_contiguous_storage_and_layout(x: IRNode) -> bool:
    try:
        _buffer, layout = as_storage_and_layout(x, freeze=False)
        # pad the stride here so we will NOT claim an tensor as contiguous
        # if a padding is gonna happen.
        if layout.should_pad_strides():
            layout.pad_strides()
        return layout.is_contiguous()
    except NotImplementedError:
        return False


def as_storage_and_layout(
    x: IRNode,
    freeze: bool = True,
    want_contiguous: bool = False,
    stride_order: Optional[Sequence[Union[int, Integer]]] = None,
    allow_padding: bool = False,
    exact_strides: Optional[Sequence[Union[int, Integer]]] = None,
) -> Tuple[StorageBox, Layout]:
    """
    Try to simplify x into a StorageBox and a Layout.

    allow_padding only affect how we apply stride_order. When allow_padding
    is True, we have the freedom to add padding when applying the stride_order.
    """
    if isinstance(x, TensorBox):
        return as_storage_and_layout(
            x.data,
            freeze=freeze,
            want_contiguous=want_contiguous,
            stride_order=stride_order,
            allow_padding=allow_padding,
            exact_strides=exact_strides,
        )
    if isinstance(x, StorageBox) and isinstance(x.data, Buffer):
        if freeze:
            if want_contiguous:
                x.data.freeze_layout()
                assert x.data.get_layout().is_contiguous()
            elif stride_order is not None:
                x.data.freeze_layout_with_stride_order(
                    stride_order, allow_padding=allow_padding
                )
            elif exact_strides is not None:
                x.data.freeze_layout_with_exact_strides(
                    exact_strides, allow_padding=allow_padding
                )
            else:
                x.data.decide_layout()
        return x, x.data.get_layout()
    if isinstance(x, ReinterpretView):
        # making the base of x contiguous or stride_ordered will not necessarily make
        # the ReinterpretView either, so don't pass along those arguments
        buffer, _ = as_storage_and_layout(
            x.data,
            freeze=freeze,
        )
        return buffer, x.layout
    raise NotImplementedError


as_contiguous_storage_and_layout = functools.partial(
    as_storage_and_layout, want_contiguous=True
)


def is_stride_order_storage_and_layout(
    x: IRNode, stride_order: Sequence[Union[int, Integer]]
) -> bool:
    try:
        _buffer, layout = as_storage_and_layout(x, freeze=False)
        return layout.is_stride_ordered(stride_order)
    except NotImplementedError:
        return False


@ir_dataclass
class BaseView(IRNode):
    data: IRNode

    def get_unbacked_symbol_uses(self) -> OrderedSet[Symbol]:
        return self.data.get_unbacked_symbol_uses()

    def make_reindexer(self) -> Callable[[Sequence[Expr]], Sequence[Expr]]:
        raise NotImplementedError(f"make_reindexer NYI on {self}")

    def make_indexer(self) -> Callable[[Sequence[Expr]], Expr]:
        inner = self.data.make_indexer()
        reindex = self.make_reindexer()

        def indexer(idx: Sequence[Expr]) -> Expr:
            return inner(reindex(idx))

        return indexer

    def make_loader(self) -> Callable[[Sequence[Expr]], OpsValue]:
        inner = self.data.make_loader()
        reindex = self.make_reindexer()

        def loader(idx: Sequence[Expr]) -> OpsValue:
            return inner(reindex(idx))

        return loader

    @property
    def dtype(self) -> torch.dtype:
        return self.data.get_dtype()

    def get_layout(self) -> Layout:
        return self.data.get_layout()

    def get_device(self) -> Optional[torch.device]:
        return self.data.get_device()

    def get_origin_node(self) -> Optional[torch.fx.Node]:
        return None

    def get_name(self) -> str:
        return self.data.get_name()

    def get_pointwise_size(self) -> Sequence[Expr]:
        return self.get_size()

    def mark_reuse(self, users: int) -> None:
        return self.data.mark_reuse(users)

    def has_exceeded_max_reads(self) -> bool:
        return self.data.has_exceeded_max_reads()

    def realize(self) -> Optional[str]:
        return self.data.realize()

    def realize_hint(self):  # type: ignore[no-untyped-def]
        return self.data.realize_hint()

    def get_storage_numel(self):  # type: ignore[no-untyped-def]
        return self.data.get_storage_numel()

    def is_extern(self) -> bool:
        return self.data.is_extern()  # type: ignore[attr-defined]

    def is_module_buffer(self) -> bool:
        return self.data.is_module_buffer()  # type: ignore[attr-defined]

    def get_read_names(self) -> OrderedSet[str]:
        return self.data.get_read_names()

    def get_reads(self) -> OrderedSet[Dep]:
        with patch.object(FlexibleLayout, "allow_indexing", True):
            return extract_read_writes(
                self.make_loader(),
                self.get_size(),  # type: ignore[arg-type]
            ).reads

    def unwrap_view(self):  # type: ignore[no-untyped-def]
        x: IRNode = self
        while isinstance(x, BaseView):
            x = x.data
        return x

    def constant_to_device(self, device: torch.device) -> IRNode:
        """Move this to a given device. Requires that all reads are to constants."""
        loader = self.make_loader()
        loader = patch.object(ConstantBuffer, "override_device", device)(loader)
        return Pointwise(
            device=device,
            dtype=self.get_dtype(),
            inner_fn=loader,
            ranges=self.get_size(),
        )


@ir_dataclass
class ExpandView(BaseView):
    size: List[Expr]

    @staticmethod
    def _normalize_size(x, new_size):  # type: ignore[no-untyped-def]
        """Replace `-1` with correct sizes"""
        sizevars = V.graph.sizevars
        new_size = list(map(sympy.expand, new_size))
        old_size = x.get_size()
        old_size = [None] * (len(new_size) - len(old_size)) + list(old_size)
        assert len(new_size) == len(old_size)
        for i in range(len(new_size)):
            if new_size[i] == -1:
                assert old_size[i] is not None
                new_size[i] = old_size[i]
            elif old_size[i] is None or V.graph.sizevars.shape_env.evaluate_expr(
                sympy.Eq(old_size[i], 1), size_oblivious=True
            ):
                pass
            else:
                # Sanity check: Expect broadcast compatibility
                #
                # NB: new_size[i] == old_size[i] is expected to already be
                # guarded because the meta formula was expected to have taught
                # us this equality.
                assert (
                    sizevars.size_hint(new_size[i] - old_size[i], fallback=0) == 0
                ), "Broadcast failed in ExpandView({x.get_size()}, {new_size}) on dimension {i}"
        return new_size

    @classmethod
    def create(cls, x, new_size):  # type: ignore[no-untyped-def]
        new_size = cls._normalize_size(x, new_size)

        if is_storage_and_layout(x):
            storage, old_layout = as_storage_and_layout(x)
            skip = len(new_size) - len(old_layout.size)
            assert skip >= 0
            new_stride = [sympy.S.Zero] * skip
            for stride, size in zip(old_layout.stride, old_layout.size):
                new_stride.append(
                    stride
                    if not V.graph.sizevars.shape_env.evaluate_expr(
                        sympy.Eq(size, 1), size_oblivious=True
                    )
                    else sympy.S.Zero
                )
            new_layout = FixedLayout(
                old_layout.device,
                old_layout.dtype,
                list(new_size),
                new_stride,
                old_layout.offset,
            )
            return ReinterpretView(data=storage, layout=new_layout)

        return ExpandView(data=x, size=new_size)

    def get_size(self) -> Sequence[Expr]:
        return self.size

    def make_reindexer(self):  # type: ignore[no-untyped-def]
        target = self.get_size()
        actual = self.data.get_size()
        skip = len(target) - len(actual)

        def reindex(index):  # type: ignore[no-untyped-def]
            index = list(index[skip:])
            assert len(index) == len(actual)
            for i in range(len(actual)):
                if actual[i] == 1:
                    # zero out broadcast dimension
                    index[i] = sympy.S.Zero
            return index

        return reindex


@ir_dataclass
class PermuteView(BaseView):
    dims: List[Expr]

    @classmethod
    def create(cls, x, dims):  # type: ignore[no-untyped-def]
        dims = cls._map_neg_dims(dims)
        assert OrderedSet(dims) == OrderedSet(range(len(dims)))

        if is_storage_and_layout(x):
            storage, old_layout = as_storage_and_layout(x)
            new_layout = FixedLayout(
                old_layout.device,
                old_layout.dtype,
                [old_layout.size[i] for i in dims],
                [old_layout.stride[i] for i in dims],
                old_layout.offset,
            )
            return ReinterpretView(data=storage, layout=new_layout)

        return PermuteView(data=x, dims=dims)

    @classmethod
    def _map_neg_dims(cls, dims):  # type: ignore[no-untyped-def]
        return [dim if dim >= 0 else len(dims) + dim for dim in dims]

    def get_size(self) -> Sequence[Expr]:
        assert OrderedSet(self._map_neg_dims(self.dims)) == OrderedSet(
            range(len(self.dims))
        )
        size = self.data.get_size()
        return [size[i] for i in self.dims]

    def make_reindexer(self):  # type: ignore[no-untyped-def]
        inv = {j: i for i, j in enumerate(self.dims)}
        inv = [inv[i] for i in range(len(self.dims))]
        assert OrderedSet(inv) == OrderedSet(range(len(self.dims)))

        def reindex(index):  # type: ignore[no-untyped-def]
            return [index[i] for i in inv]

        return reindex


@ir_dataclass
class SqueezeView(BaseView):
    @classmethod
    def create(cls, x, *, dim=None):  # type: ignore[no-untyped-def]
        if is_storage_and_layout(x):
            storage, old_layout = as_storage_and_layout(x)
            new_size = []
            new_stride = []
            if dim is not None:
                assert isinstance(dim, int), "expected integer dim argument"
                assert 0 <= dim and dim < len(old_layout.size)

            for i, (size, stride) in enumerate(zip(old_layout.size, old_layout.stride)):
                if dim is None:
                    if size != 1:
                        new_size.append(size)
                        new_stride.append(stride)
                else:
                    if i != dim:
                        new_size.append(size)
                        new_stride.append(stride)
                    else:
                        assert size == 1, "expected squeezed size to be 1"

            new_layout = FixedLayout(
                old_layout.device,
                old_layout.dtype,
                new_size,
                new_stride,
                old_layout.offset,
            )
            return ReinterpretView(data=storage, layout=new_layout)

        if dim is None:
            # redirect to a generic view
            return View.create(x, [s for s in x.get_size() if s != 1])
        else:
            assert x.get_size()[dim] == 1
            return View.create(x, [s for i, s in enumerate(x.get_size()) if i != dim])

    @staticmethod
    def squeezer(size: Sequence[sympy.Expr]):  # type: ignore[no-untyped-def]
        new_size = [s for s in size if s != 1]
        not_one = [i for i, s in enumerate(size) if s != 1]
        length = len(size)

        def reindex(index: List[sympy.Expr]) -> Tuple[sympy.Expr, ...]:
            assert len(index) == len(not_one), f"{index} {not_one}"
            new_index = [sympy.S.Zero] * length
            for idx, s in zip(not_one, index):
                new_index[idx] = s
            return tuple(new_index)

        return new_size, reindex

    def __init__(self, data) -> None:  # type: ignore[no-untyped-def]
        raise AssertionError("use SqueezeView.create()")


@ir_dataclass
class GenericView(BaseView):
    size: List[Expr]
    reindex: Callable[..., Any]

    def make_reindexer(self):  # type: ignore[no-untyped-def]
        return self.reindex

    def reindex_str(self) -> str:
        index_old = [
            sympy_index_symbol_with_prefix(SymT.INDEX, n) for n in range(len(self.size))
        ]
        index_new = list(self.reindex(index_old))
        return f"lambda {', '.join(map(str, index_old))}: {index_new}"

    def __str__(self) -> str:
        return self.str_helper(
            [self.data, f"size={self.size}", f"reindex={self.reindex_str()}"]
        )

    __repr__ = __str__

    @classmethod
    def create(cls, x, new_size, reindex):  # type: ignore[no-untyped-def]
        return cls(data=x, size=list(new_size), reindex=reindex)

    def get_size(self) -> Sequence[Expr]:
        return self.size


@ir_dataclass
class View(GenericView):
    @staticmethod
    def handle_negative_index(idx, size):  # type: ignore[no-untyped-def]
        idx = sympy.expand(idx)
        size = sympy.expand(size)
        evaluate_expr = V.graph.sizevars.shape_env.evaluate_expr
        if evaluate_expr(sympy.Lt(idx, 0)):
            idx = idx + size
        return idx

    @classmethod
    def create(cls, x, new_size):  # type: ignore[no-untyped-def]
        assert isinstance(new_size, (tuple, list))
        old_size, new_size = cls.resolve_negative_size(x.get_size(), new_size)

        # Skip pointless views
        if V.graph.sizevars.statically_known_list_equals(old_size, new_size):
            return x

        unbacked_symbols_in_sizes = False
        if (
            len(free_unbacked_symbols(old_size)) > 0
            or len(free_unbacked_symbols(new_size)) > 0
        ):
            unbacked_symbols_in_sizes = True

        if 0 in new_size:

            def fake_reindex(index):  # type: ignore[no-untyped-def]
                return tuple([0] * len(old_size))

            return cls(data=x, size=list(new_size), reindex=fake_reindex)
        # TODO: a new class for FixedTransferLayout that output layout is constrained by input layout
        elif is_contiguous_storage_and_layout(x) or unbacked_symbols_in_sizes:
            if unbacked_symbols_in_sizes and (not is_contiguous_storage_and_layout(x)):
                # realize x; otherwise, the dynamic_reshape_indexer below will fail
                # due to the size_hint's inability to process unbacked SymInts
                x = ExternKernel.realize_input(x)

            storage, old_layout = as_contiguous_storage_and_layout(x)
            new_layout = FixedLayout(
                old_layout.device,
                old_layout.dtype,
                new_size,
                FlexibleLayout.contiguous_strides(new_size),
                old_layout.offset,
            )
            return ReinterpretView(data=storage, layout=new_layout)

        reindex = cls.dynamic_reshape_indexer(old_size, new_size)
        return cls(data=x, size=list(new_size), reindex=reindex)

    @staticmethod
    def resolve_negative_size(old_size, new_size):  # type: ignore[no-untyped-def]
        new_size = [V.graph.sizevars.simplify(x) for x in new_size]
        old_size = [V.graph.sizevars.simplify(x) for x in old_size]

        new_size = list(new_size)
        for i in range(len(new_size)):
            if new_size[i] == -1:
                new_size[i] = sympy.S.One
                new_size[i] = CleanDiv(sympy_product(old_size), sympy_product(new_size))
                break

        V.graph.sizevars.guard_equals(sympy_product(old_size), sympy_product(new_size))
        return old_size, new_size

    @classmethod
    def dynamic_reshape_indexer(cls, old_size, new_size):  # type: ignore[no-untyped-def]
        try:
            reindex = cls._dynamic_reshape_indexer(old_size, new_size)
        except (AssertionError, IndexError):
            # optimistic algorithm failed, lets do a fallback
            flat = [sympy_product(old_size)]
            reindex1 = cls._dynamic_reshape_indexer(old_size, flat)
            reindex2 = cls._dynamic_reshape_indexer(flat, new_size)
            reindex = fuse_reindexing(reindex1, reindex2)
        return reindex

    @staticmethod
    def _dynamic_reshape_indexer(old_size, new_size):  # type: ignore[no-untyped-def]
        """
        Perform a reshape entirely by modifying indexing math
        """
        size_hint = V.graph.sizevars.size_hint
        # TODO: These symbols may not escape, if they don't assert so and
        # treat them as temporary
        vars = [
            sympy_index_symbol_with_prefix(SymT.VIEW, i) for i in range(len(new_size))
        ]

        stack_new = list(zip(vars, new_size))
        stack_old = list(old_size)

        view_expr = []
        while stack_new and stack_old:
            size_old = stack_old.pop()
            var, size_new = stack_new.pop()
            if size_old == 1:
                view_expr.append(sympy.S.Zero)
                stack_new.append((var, size_new))  # re-add
            elif size_new == 1:
                stack_old.append(size_old)  # re-add
            elif size_hint(size_new) == size_hint(size_old):
                view_expr.append(var)
                V.graph.sizevars.guard_equals(size_new, size_old)
            elif size_hint(size_new) < size_hint(size_old):
                while size_hint(size_new) < size_hint(size_old):
                    var2, size_new2 = stack_new.pop()
                    var = var2 * size_new + var
                    size_new = size_new * size_new2
                view_expr.append(var)
                V.graph.sizevars.guard_equals(size_new, size_old)
            elif size_hint(size_new) > size_hint(size_old):
                divisor = sympy.S.One
                modulus = size_old
                view_expr.append(ModularIndexing(var, divisor, modulus))
                divisor = divisor * modulus
                while size_hint(size_new) > size_hint(size_old):
                    modulus = stack_old.pop()
                    view_expr.append(ModularIndexing(var, divisor, modulus))
                    divisor = divisor * modulus
                    size_old = size_old * modulus
                V.graph.sizevars.guard_equals(size_new, size_old)
            else:
                raise AssertionError

        while stack_old:
            size_old = stack_old.pop()
            V.graph.sizevars.guard_equals(size_old, 1)
            view_expr.append(sympy.S.Zero)

        while stack_new:
            var, size_new = stack_new.pop()
            V.graph.sizevars.guard_equals(size_new, 1)

        view_expr.reverse()
        assert len(view_expr) == len(old_size)

        def reindex(index):  # type: ignore[no-untyped-def]
            assert len(index) == len(vars), (len(index), len(vars))
            replacements = dict(zip(vars, index))
            return tuple(sympy_subs(x, replacements) for x in view_expr)

        return reindex


@ir_dataclass
class ReinterpretView(BaseView):
    """Pretend our storage has a different layout"""

    layout: Layout

    def __post_init__(self) -> None:
        super().__post_init__()
        if isinstance(self.data, BaseView):
            object.__setattr__(self, "data", self.data.unwrap_view())

    def __str__(self) -> str:
        return self.str_helper(
            [
                self.data,
                self.layout,
            ]
        )

    __repr__ = __str__

    def get_name(self):  # type: ignore[no-untyped-def]
        return self.data.get_name()

    def get_device(self) -> Optional[torch.device]:
        return self.layout.device

    def get_origin_node(self) -> Optional[torch.fx.Node]:
        return None

    @property
    def dtype(self):  # type: ignore[no-untyped-def]
        return self.layout.dtype

    def get_size(self) -> Sequence[Expr]:
        return list(self.layout.size)

    def get_stride(self):  # type: ignore[no-untyped-def]
        return list(self.layout.stride)

    def make_loader(self) -> Callable[[Sequence[Expr]], OpsValue]:
        def loader(index: Sequence[Expr]) -> OpsValue:
            indexer = self.layout.make_indexer()
            tmp_loader = ops.load(self.get_name(), indexer(index))
            if self.layout.dtype != self.data.dtype:
                return ops.to_dtype_bitcast(tmp_loader, self.dtype, self.data.dtype)
            else:
                return tmp_loader

        return loader

    def make_indexer(self) -> Callable[[Sequence[Expr]], Expr]:
        return self.layout.make_indexer()

    def get_layout(self) -> Layout:
        return self.layout

    def freeze_layout(self):  # type: ignore[no-untyped-def]
        pass

    def get_unbacked_symbol_uses(self) -> OrderedSet[sympy.Symbol]:
        return (
            free_unbacked_symbols(self.layout.size)
            | free_unbacked_symbols(self.layout.stride)
            | free_unbacked_symbols(self.layout.offset)
        )

    def codegen_reference(self, writer: Optional[IndentedBuffer] = None) -> str:
        # reinterpret_tensor is similar to as_strided except:
        # - offset is added to the existing offset (rather than replacing it)
        # - view tracking is disabled similar to unsafe_view
        return V.graph.wrapper_code.codegen_reinterpret_view(
            self.data,
            self.layout.size,
            self.layout.stride,
            self.layout.offset,
            writer.writeline if writer is not None else V.graph.wrapper_code.writeline,
            dtype=self.layout.dtype,
        )

    def num_reads(self) -> int:
        return 1


@ir_dataclass
class DtypeView(BaseView):
    """Pretend our storage has a different type"""

    target_dtype: torch.dtype

    @classmethod
    def create(cls, x, new_dtype):  # type: ignore[no-untyped-def]
        if is_storage_and_layout(x):
            storage, old_layout = as_storage_and_layout(x)
            new_layout = FixedLayout(
                old_layout.device,
                new_dtype,
                old_layout.size,
                old_layout.stride,
                old_layout.offset,
            )
            return ReinterpretView(data=storage, layout=new_layout)
        return DtypeView(data=x, target_dtype=new_dtype)

    def __str__(self) -> str:
        return self.str_helper([self.data, self.target_dtype])

    __repr__ = __str__

    @property
    def dtype(self):  # type: ignore[no-untyped-def]
        return self.target_dtype

    def get_size(self) -> Sequence[Expr]:
        return self.data.get_size()

    def make_loader(self) -> Callable[[Sequence[Expr]], OpsValue]:
        inner = self.data.make_loader()

        def loader(idx):  # type: ignore[no-untyped-def]
            return ops.to_dtype_bitcast(inner(idx), self.target_dtype, self.data.dtype)

        return loader


class SliceView(View):
    @classmethod
    def normalize_start_end(cls, x, dim, start, end):  # type: ignore[no-untyped-def]
        """
        Normalize start and end such that both are in the range
        [0, x.get_size()[dim]] and start <= end.
        """
        sizevars = V.graph.sizevars
        dim_size = x.get_size()[dim]

        if any(free_unbacked_symbols(x) for x in (start, end, dim_size)):
            min_func = sympy.Min
            max_func = sympy.Max
        else:
            min_func = sizevars.evaluate_min
            max_func = sizevars.evaluate_max

        def clamp(x, lower, upper):  # type: ignore[no-untyped-def]
            clamped_lower = (
                x if sizevars.statically_known_geq(x, lower) else max_func(x, lower)
            )
            clamped_full = (
                clamped_lower
                if sizevars.statically_known_leq(clamped_lower, upper)
                else min_func(clamped_lower, upper)
            )
            return clamped_full

        def clamp_wrap(val, lower, upper, default):  # type: ignore[no-untyped-def]
            if val is None:
                return default
            val = cls.handle_negative_index(val, dim_size)
            return clamp(val, lower, upper)

        start = clamp_wrap(start, 0, dim_size, 0)
        end = clamp_wrap(end, start, dim_size, dim_size)
        return start, end

    @classmethod
    def create(cls, x, dim, start, end, step=1, clamp=True):  # type: ignore[no-untyped-def]
        step = sympy.expand(step)
        assert isinstance(step, sympy.Expr) or step > 0
        try:
            if start == 0 and end >= 2**63 - 1 and step == 1:
                return x
        except TypeError:
            pass

        new_size = list(x.get_size())

        # NB: Ordinarily we default to clamping.
        # We only don't clamp for split_with_sizes. For split_with_sizes, sizes should be already valid
        # failing in this situation is ok, since invalid sizes could trigger silent errors.
        if clamp:
            start, end = cls.normalize_start_end(x, dim, start, end)

        new_size[dim] = FloorDiv(end - start + (step - 1), step)

        if is_storage_and_layout(x):
            # Fast path
            storage, old_layout = as_storage_and_layout(x)
            new_stride = list(old_layout.stride)
            new_stride[dim] = new_stride[dim] * step
            new_layout = FixedLayout(
                old_layout.device,
                old_layout.dtype,
                new_size,
                new_stride,
                old_layout.offset + old_layout.stride[dim] * start,
            )
            return ReinterpretView(data=storage, layout=new_layout)

        def reindex(index):  # type: ignore[no-untyped-def]
            assert len(index) == len(new_size), f"wrong ndim {index} {new_size}"
            index = list(index)
            index[dim] = index[dim] * step + start
            return index

        # redirect to a generic view
        return SliceView(data=x, size=new_size, reindex=reindex)


@ir_dataclass
class BaseConstant(IRNode):
    dtype: torch.dtype
    device: torch.device

    def get_size(self) -> Sequence[Expr]:
        return ()

    def get_device(self) -> Optional[torch.device]:
        return self.device

    def get_origin_node(self) -> Optional[torch.fx.Node]:
        return None

    def get_reads(self) -> OrderedSet[Dep]:
        return OrderedSet()


@ir_dataclass
class Constant(BaseConstant):
    value: Any
    dtype: torch.dtype
    device: torch.device

    def make_loader(self) -> Callable[[Sequence[Expr]], OpsValue]:
        def loader(index: Sequence[Expr]) -> OpsValue:
            return ops.constant(self.value, self.dtype)

        return loader

    def realize(self) -> Optional[str]:
        pass

    def constant_to_device(self, device: torch.device) -> IRNode:
        return Constant(value=self.value, dtype=self.dtype, device=device)


@ir_dataclass
class IndexingConstant(BaseConstant):
    index: Any
    dtype: torch.dtype
    device: torch.device

    def make_loader(self) -> Callable[[Sequence[Expr]], OpsValue]:
        def loader(index: Sequence[Expr]) -> OpsValue:
            return ops.index_expr(self.index, self.dtype)

        return loader

    def constant_to_device(self, device: torch.device) -> IRNode:
        return IndexingConstant(index=self.index, dtype=self.dtype, device=device)


def is_contiguous_strides_for_shape(
    stride: Sequence[_IntLike], shape: Sequence[_IntLike]
) -> bool:
    return all(
        size == 1 or left == right
        for left, right, size in zip(
            stride, FlexibleLayout.contiguous_strides(shape), shape
        )
    )


def get_align_for_dtype(dtype: torch.dtype) -> int:
    return config.padding_alignment_bytes // dtype.itemsize


class OutputSpec:
    """Abstract base for Layout, MultiOutputLayout, NoneLayout.
    Represents the memory layout of the output of an Operation."""

    def get_device(self) -> Optional[torch.device]:
        raise NotImplementedError(type(self).__name__)

    def storage_size(self) -> int:
        raise NotImplementedError(type(self).__name__)


@ir_dataclass
class Layout(OutputSpec):
    def __init__(
        self,
        device: torch.device,
        dtype: torch.dtype,
        size: List[Expr],
        stride: Optional[List[Expr]] = None,
        offset: Expr = Integer(0),
    ) -> None:
        if stride is None:
            stride = FlexibleLayout.contiguous_strides(size)
        self.device = device
        self.dtype = dtype
        assert len(size) == len(stride), f"size={size}, stride={stride}"
        assert all(isinstance(s, (Expr, int)) for s in size)
        self.size: List[Expr] = size
        self.stride: List[Expr] = stride
        self.offset: Expr = offset

    def __str__(self) -> str:
        offset = ""
        if self.offset != 0:
            offset = f", offset={self.offset}"

        device_index_str = "" if self.device.index is None else f":{self.device.index}"
        return (
            f"{type(self).__name__}('{self.device.type}{device_index_str}', {self.dtype}, "
            f"size={self.size}, stride={self.stride}{offset})"
        )

    __repr__ = __str__

    def get_device(self) -> torch.device:
        return self.device

    def is_contiguous(self) -> bool:
        return is_contiguous_strides_for_shape(self.stride, self.size)

    @staticmethod
    def is_channels_last_contiguous(
        shape: Sequence[_IntLike], strides: Sequence[_IntLike]
    ) -> bool:
        ndim = len(shape)
        if ndim not in [4, 5] or shape[1] == 1:
            return False
        for left, right, size in zip(
            strides, make_channels_last_strides_for(shape), shape
        ):
            if size != 1 and left != right:
                return False
        return True

    def is_transposed(self) -> bool:
        for left, right, size in zip(
            self.stride,
            reversed(FlexibleLayout.contiguous_strides(list(reversed(self.size)))),
            self.size,
        ):
            if size != 1 and left != right:
                return False
        return True

    def is_stride_ordered(self, order) -> bool:  # type: ignore[no-untyped-def]
        assert len(self.stride) == len(order)

        # ignore dimensions of size 1, they dont affect layout
        non_1_indices = [
            i
            for i, dim in enumerate(self.size)
            if V.graph.sizevars.size_hint(dim, fallback=2) != 1
        ]

        stride = [self.stride[i] for i in non_1_indices]
        order = [order[i] for i in non_1_indices]

        def sorted_indices(arr):  # type: ignore[no-untyped-def]
            sorted_arr = sorted(arr)
            return [sorted_arr.index(element) for element in arr]

        # since we may have removed dimensions, need to re-sort & re-index order
        order = sorted_indices(order)

        # reorder the stride given order
        stride_ordered = [-1] * len(order)
        for i in range(len(order)):
            stride_ordered[order[i]] = stride[i]
        # check if it is in ascending order
        for i in range(len(order) - 1):
            expr = stride_ordered[i] > stride_ordered[i + 1]
            if not isinstance(expr, bool):
                expr = V.graph._shape_env.evaluate_expr(
                    stride_ordered[i] > stride_ordered[i + 1], size_oblivious=True
                )
            if expr:
                return False
        return True

    def is_channels_last_stride_ordered(self):  # type: ignore[no-untyped-def]
        # create channels_last order(NCHW, NCDHW, the C is the first order).
        order = [0] + list(reversed(range(1, len(self.stride) - 1)))
        order = [len(order)] + order
        return self.is_stride_ordered(order)

    @staticmethod
    def _pad_strides(in_strides, size, dtype):  # type: ignore[no-untyped-def]
        """
        The padding does not change stride order but makes sure all strides larger
        than the threshold are multiple of align.
        """
        align = get_align_for_dtype(dtype)
        if len(in_strides) == 0:
            return in_strides

        if not config.pad_channels_last and Layout.is_channels_last_contiguous(
            size, in_strides
        ):
            return in_strides

        current_fx_node = V.get_current_node()
        if hasattr(current_fx_node, "meta") and current_fx_node.meta.get(
            "dislike_padding", False
        ):
            return in_strides

        # get_stride_order does not work with dynamic shape. Also we can not
        # statically decide if a padding is needed or how much padding we should
        # do for dynamic shape.
        #
        # Skip padding the strides for dynamic shape for now.
        if not all(
            isinstance(s, (int, sympy.Integer))
            for s in itertools.chain(in_strides, size)
        ):
            return in_strides

        stride_order = get_stride_order(in_strides)
        fill_order = stride_order2fill_order(stride_order)

        new_strides = [0 for _ in range(len(in_strides))]
        # since we pad when the layout is flexible, we can decide the
        # smallest stride to be 1.
        new_strides[fill_order[0]] = 1

        padded = False
        for rank, idx in enumerate(fill_order[1:], start=1):
            prev_idx = fill_order[rank - 1]
            stride = new_strides[prev_idx] * size[prev_idx]

            if stride > config.padding_stride_threshold and stride % align != 0:
                stride = ceildiv(stride, align) * align
                padded = True
            new_strides[idx] = stride

        if not padded:
            # Consider a tensor with shape [256, 1, 5, 5]
            # Avoid strides like [25, 5, 5, 1] being padded to equivalent strides
            # [25, 25, 5, 1].
            return in_strides

        metrics.num_comprehensive_padding += 1
        return new_strides

    def pad_strides(self):  # type: ignore[no-untyped-def]
        assert isinstance(self, FlexibleLayout)
        assert self.stride is not None
        self.stride = self._pad_strides(self.stride, self.size, self.dtype)

    def should_pad_strides(self):  # type: ignore[no-untyped-def]
        return config.comprehensive_padding and isinstance(self, FlexibleLayout)

    def as_fixed(self):  # type: ignore[no-untyped-def]
        if isinstance(self, FixedLayout):
            return self

        if self.should_pad_strides():
            self.pad_strides()
        return FixedLayout(
            self.device,
            self.dtype,
            self.size,
            self.stride,
            self.offset,
        )

    def make_indexer(self) -> Callable[[Sequence[Expr]], Expr]:
        assert (
            FlexibleLayout.allow_indexing
        ), f"convert {type(self).__name__} to FixedLayout first"
        return self.as_fixed().make_indexer()

    def __eq__(self, other) -> bool:  # type: ignore[no-untyped-def]
        return (
            self.device == other.device
            and self.dtype == other.dtype
            and self.size == other.size
            and self.stride == other.stride
            and self.offset == other.offset
        )

    def storage_size(self) -> sympy.Expr:
        return compute_required_storage_length(self.size, self.stride, self.offset)


class FixedLayout(Layout):
    """A Tensor layout we cannot change"""

    def make_indexer(self) -> Callable[[Sequence[Expr]], Expr]:
        """A closure containing math to read a given element"""

        def indexer(index):  # type: ignore[no-untyped-def]
            assert len(index) == len(self.stride)
            assert len(index) == len(self.size)
            result = self.offset
            for idx, stride, sz in zip(index, self.stride, self.size):
                if sz != 1:
                    result = result + idx * stride
            return result

        return indexer


class FlexibleLayout(Layout):
    """A Tensor layout we are allowed to change"""

    allow_indexing = False

    # WARNING!  This doesn't handle zero size tensors correctly
    @staticmethod
    def contiguous_strides(sizes):  # type: ignore[no-untyped-def]
        if len(sizes) == 0:
            return []
        reversed_strides = [sympy.S.One]
        for size in reversed(sizes[1:]):
            reversed_strides.append(size * reversed_strides[-1])
        return list(reversed(reversed_strides))

    @staticmethod
    def fill_ordered(sizes, order):  # type: ignore[no-untyped-def]
        """
        Create a stride based on the order the dimensions should be filled in.

        In this format, channels last would be:
            [1, 3, 2, 0]
        """
        assert OrderedSet(range(len(sizes))) == OrderedSet(order), (sizes, order)
        next_stride = sympy.S.One
        strides = [None] * len(order)

        for i in order:
            strides[i] = next_stride
            next_stride = next_stride * sizes[i]
        return strides

    @staticmethod
    def stride_ordered(sizes, order):  # type: ignore[no-untyped-def]
        """
        Create a stride based on the sorted order of a permuted range.

        In this format, channels last would be:
            [3, 0, 2, 1]
        """
        assert OrderedSet(range(len(sizes))) == OrderedSet(order)
        fill_order = stride_order2fill_order(order)
        return FlexibleLayout.fill_ordered(sizes, fill_order)

    @staticmethod
    def stride_ordered_for_memory_format(sizes, memory_format):  # type: ignore[no-untyped-def]
        """
        Create a stride based on a memory format.

        Memory format is translasted into a stride order,
        so channels_last is the same as:
            FlexibleLayout.stride_ordered(sizes, [3, 0, 2, 1])

        This interface does not support memory_format `torch.preserve_format`
        which should be used to deduce a format from another source
        """
        if memory_format == torch.channels_last:
            return FlexibleLayout.stride_ordered(sizes, NHWC_STRIDE_ORDER)
        elif memory_format == torch.channels_last_3d:
            return FlexibleLayout.stride_ordered(sizes, NHWDC_STRIDE_ORDER)
        elif memory_format == torch.contiguous_format:
            return FlexibleLayout.contiguous_strides(sizes)
        else:
            log.debug(
                "stride_ordered_for_memory_format, unsuppored memory_format: %s",
                memory_format,
            )
            raise NotImplementedError

    @staticmethod
    def same_ordered(sizes, stride):  # type: ignore[no-untyped-def]
        """
        Create a stride that has the same stride order as given stride

        For example, if given stride is [1000, 1, 100, 10],
        the fill order should be [1, 3, 2, 0]
        """
        assert len(sizes) == len(stride)
        stride = [V.graph.sizevars.size_hint(x) for x in stride]
        fill_order = sorted(range(len(stride)), key=stride.__getitem__)
        return FlexibleLayout.fill_ordered(sizes, fill_order)

    def as_stride_order(self, order, allow_padding=False):  # type: ignore[no-untyped-def]
        new_stride = self.stride_ordered(self.size, order)
        if self.should_pad_strides() and allow_padding:
            new_stride = self._pad_strides(new_stride, self.size, self.dtype)

        return FixedLayout(
            self.device,
            self.dtype,
            self.size,
            new_stride,
            self.offset,
        )

    def as_exact_strides(self, exact_strides, allow_padding=False):  # type: ignore[no-untyped-def]
        new_stride = exact_strides
        if self.should_pad_strides() and allow_padding:
            new_stride = self._pad_strides(new_stride, self.size, self.dtype)

        return FixedLayout(
            self.device,
            self.dtype,
            self.size,
            new_stride,
            self.offset,
        )

    def as_fill_order(self, order):  # type: ignore[no-untyped-def]
        new_stride = self.fill_ordered(self.size, order)
        if self.should_pad_strides():
            new_stride = self._pad_strides(new_stride, self.size, self.dtype)
        return FixedLayout(
            self.device,
            self.dtype,
            self.size,
            new_stride,
            self.offset,
        )

    def as_same_order(self, stride):  # type: ignore[no-untyped-def]
        new_stride = self.same_ordered(self.size, stride)
        if self.should_pad_strides():
            new_stride = self._pad_strides(new_stride, self.size, self.dtype)
        return FixedLayout(
            self.device,
            self.dtype,
            self.size,
            new_stride,
            self.offset,
        )

    def __init__(self, device, dtype, size, stride_order=None) -> None:  # type: ignore[no-untyped-def]
        if stride_order:
            strides = FlexibleLayout.fill_ordered(size, stride_order)
        else:
            strides = FlexibleLayout.contiguous_strides(size)
        super().__init__(device, dtype, size, strides)


class NonOwningLayout(Layout):
    """Is a view into the storage of another tensor"""

    def __init__(self, view: Union[BaseView, TensorBox]) -> None:
        layout = view.get_layout()
        super().__init__(
            layout.device,
            layout.dtype,
            layout.size,
            layout.stride,
        )
        self.view = view

    def make_indexer(self) -> Callable[[Sequence[Expr]], Expr]:
        return self.as_fixed().make_indexer()

    def maybe_guard_aligned(self):  # type: ignore[no-untyped-def]
        offset = self.view.get_layout().offset
        if offset == 0:
            return True
        from .utils import ALIGNMENT

        return V.graph.sizevars.statically_known_multiple_of(offset, ALIGNMENT)


class CommBufferType(Enum):
    SYMM_MEM = "symm_mem"


class CommBufferLayout(FixedLayout):
    """
    A layout that signifies the buffer is a comm buffer.
    In terms of striding, the layout is identical to `FixedLayout`.

    Buffers with this layout do not participate in in-place reuse - it can be
    neither the source nor the target for in-place reuse.

    For detailed motivation and usage of this layout, see
    NOTE [lowering-time collective optimization].
    """

    comm_buffer_type: CommBufferType
    group_name: str

    def __init__(
        self,
        layout: FlexibleLayout,
        comm_buffer_type: CommBufferType,
        group_name: str,
    ):
        if not isinstance(layout, FlexibleLayout):
            raise AssertionError(
                "A `CommBufferLayout` can only be initialized with "
                f"a `FlexibleLayout` (got {layout})."
            )

        fixed = layout.as_fixed()
        super().__init__(
            device=fixed.device,
            dtype=fixed.dtype,
            size=fixed.size,
            stride=fixed.stride,
            offset=fixed.offset,
        )
        self.comm_buffer_type = comm_buffer_type
        self.group_name = group_name


@ir_dataclass
class NoneLayout(OutputSpec):
    # This is janky, I figured out what fields to populate by just running
    # the model I was interested in and adding properties/methods as needed.
    # This doesn't inherit from Layout because Layout assumes you have stuff
    # like sizes, but I don't really have anything here.
    #
    # If you have an ir.Node with NoneLayout, you probably need to setup
    # dependencies manually in scheduler

    device: Optional[torch.device]
    size: List[int] = dataclasses.field(default_factory=lambda: [0])
    stride: List[int] = dataclasses.field(default_factory=lambda: [0])

    def storage_size(self) -> int:
        return 0

    def as_fixed(self):  # type: ignore[no-untyped-def]
        return self

    def get_device(self) -> Optional[torch.device]:
        return self.device


class MutationLayoutSHOULDREMOVE(Layout):
    def __init__(self, target: IRNode) -> None:
        super().__init__(
            target.get_device_or_error(),
            target.get_dtype(),
            target.get_size(),  # type: ignore[arg-type]
            None,
        )
        self.target = target
        name = self.get_buffer().get_name()
        V.graph.mark_buffer_mutated(name)

    @property
    def stride(self) -> List[Expr]:
        return self.real_layout().stride

    @stride.setter
    def stride(self, value: Never) -> None:
        pass  # ignore setting of stride

    def storage_size(self) -> sympy.Expr:
        return self.real_layout().storage_size()

    def get_buffer(self) -> Buffer:
        def unwrap_views(target):  # type: ignore[no-untyped-def]
            if isinstance(target, MutationLayoutSHOULDREMOVE):
                return unwrap_views(target.target)
            if isinstance(target, BaseView):
                return unwrap_views(target.unwrap_view())
            if isinstance(target, MutableBox):
                return unwrap_views(target.data)
            return target

        result = unwrap_views(self.target)
        assert isinstance(
            result, Buffer
        ), "MutationLayoutSHOULDREMOVE must refer to a buffer"
        return result

    def real_layout(self):  # type: ignore[no-untyped-def]
        return self.get_buffer().layout

    @classmethod
    def realize_into(cls, src, dst, unsafe_alias=False):  # type: ignore[no-untyped-def]
        dst.realize()
        # NOTE: We must realize users of `dst` before we realize `src`, since
        # realization order determines scheduling order. Otherwise, src's
        # mutation would be scheduled before the existing users of dst!
        V.graph.mark_buffer_mutated(dst.get_name())

        if isinstance(src, TensorBox):
            src = src.data

        # We copy the contents of src into dst. In most cases this should
        # be fused into a single kernel by the scheduler.
        # NOTE: We cannot change src's layout to mutate dst directly as this
        # would alias src to dst, which is not correct as further mutations to
        # dst would effect users of src. However if there are no more users of
        # dst, we can alias src to dst.
        src.realize_hint()

        if not unsafe_alias:
            src = Pointwise.create(
                device=src.get_device(),
                dtype=src.get_dtype(),
                inner_fn=src.make_loader(),
                ranges=[
                    V.graph.sizevars.guard_equals(a, b)
                    for a, b in zip(src.get_size(), dst.get_size())
                ],
            ).data

        src.realize()
        assert isinstance(src.data.layout, FlexibleLayout)
        src.data.layout = MutationLayoutSHOULDREMOVE(dst)
        return src.data

    def as_fixed(self):  # type: ignore[no-untyped-def]
        return self

    def make_indexer(self) -> Callable[[Sequence[Expr]], Expr]:
        return self.target.make_indexer()


@ir_dataclass(frozen=False)
class Buffer(IRNode):
    # Name is sometimes None; e.g., ForceInPlace, where there isn't
    # a meaningful name
    name: Optional[str]
    layout: OutputSpec

    # Multi-output buffers will define 'outputs: List[Buffer]'. Confusingly,
    # MultiOutput does NOT define this!

    def __post_init__(self) -> None:
        super().__post_init__()
        self._post_init_setattr("origin_node", None)

    def make_indexer(self) -> Callable[[Sequence[Expr]], Expr]:
        return self.get_layout().make_indexer()

    def get_name(self) -> str:
        assert self.name, self
        return self.name

    def get_device(self) -> Optional[torch.device]:
        return self.get_output_spec().get_device()

    def get_defining_op(self) -> Optional[Operation]:
        return None

    @property
    def dtype(self) -> torch.dtype:
        return self.get_layout().dtype

    def get_size(self) -> Sequence[Expr]:
        return [*self.get_layout().size]

    def get_stride(self) -> List[Expr]:
        return [*self.get_layout().stride]

    def get_offset(self) -> Expr:
        return self.get_layout().offset

    def get_layout(self) -> Layout:
        if isinstance(self.layout, Layout):
            return self.layout
        raise NotImplementedError(type(self.layout).__name__)

    def get_output_spec(self) -> OutputSpec:
        return self.layout

    def get_storage_numel(self):  # type: ignore[no-untyped-def]
        return self.get_numel()

    def freeze_layout(self):  # type: ignore[no-untyped-def]
        if isinstance(self.layout, Layout) and not isinstance(
            self.layout, NonOwningLayout
        ):
            self.layout = self.layout.as_fixed()

    def freeze_layout_with_stride_order(self, order, allow_padding=False) -> None:  # type: ignore[no-untyped-def]
        assert isinstance(self.layout, FlexibleLayout)
        self.layout = self.layout.as_stride_order(order, allow_padding=allow_padding)

    def freeze_layout_with_fill_order(self, order) -> None:  # type: ignore[no-untyped-def]
        assert isinstance(self.layout, FlexibleLayout)
        self.layout = self.layout.as_fill_order(order)

    def freeze_layout_with_same_order(self, stride) -> None:  # type: ignore[no-untyped-def]
        assert isinstance(self.layout, FlexibleLayout)
        self.layout = self.layout.as_same_order(stride)

    def freeze_layout_with_exact_strides(self, exact_strides, allow_padding=False) -> None:  # type: ignore[no-untyped-def]
        assert isinstance(self.layout, FlexibleLayout)
        self.layout = self.layout.as_exact_strides(
            exact_strides, allow_padding=allow_padding
        )

    def is_zero_elements(self):  # type: ignore[no-untyped-def]
        return V.graph.sizevars.is_expr_static_and_true(sympy.Eq(self.get_numel(), 0))

    def make_loader(self) -> Callable[[Sequence[Expr]], OpsValue]:
        # Loading from a zero-element buffer is a no-op
        if self.is_zero_elements():
            return partial(nop_loader_fn, dtype=self.get_dtype())

        def loader(index):  # type: ignore[no-untyped-def]
            indexer = self.make_indexer()
            return ops.load(self.name, indexer(index))

        return loader

    def codegen_reference(self, writer: Optional[IndentedBuffer] = None) -> str:
        return self.get_name()

    def decide_layout(self):  # type: ignore[no-untyped-def]
        pass

    def get_inputs_that_alias_output(self) -> Sequence[str]:
        if isinstance(self.layout, NonOwningLayout):
            return [self.layout.view.get_name()]
        return ()

    def get_mutation_names(self) -> Sequence[str]:
        if isinstance(self.layout, MutationLayoutSHOULDREMOVE):
            return [self.layout.target.get_name()]
        return ()

    def get_read_names(self) -> OrderedSet[str]:
        return OrderedSet([self.get_name()])

    def get_unbacked_symbol_uses(self) -> OrderedSet[sympy.Symbol]:
        return OrderedSet()

    def get_unbacked_symbol_defs(self) -> OrderedSet[sympy.Symbol]:
        return OrderedSet()

    def realize(self) -> Optional[str]:
        pass

    def should_allocate(self) -> bool:
        # Returns False by default.
        return False


@ir_dataclass(frozen=False)
class OperationBuffer(Buffer, Operation):
    # An operation that produces a single output buffer
    def get_outputs(self) -> List[Buffer]:
        return [self]

    def get_defining_op(self) -> Operation:
        return self

    # Skip implementation in Buffer
    get_operation_name = Operation.get_operation_name

    def __post_init__(self) -> None:
        Buffer.__post_init__(self)
        Operation.__post_init__(self)


class InputBuffer(Buffer):
    def num_reads(self) -> int:
        return 1


class DonatedBuffer(InputBuffer):
    """
    Represents a donated buffer which is a saved tensor that is not alias to any
    fwd inputs, fwd user outputs, and bwd outputs. We generally cannot inplace
    reuse the input tensor memory during backward since it might be used in another
    function. However, donated buffer can be inplace reused during backward
    to save memory.
    """


class ConstantBuffer(InputBuffer):
    override_device: Optional[torch.device] = None

    def make_loader(self) -> Callable[[Sequence[Expr]], OpsValue]:
        def loader(index: Sequence[Expr]) -> OpsValue:
            indexer = self.get_layout().make_indexer()
            return ops.load(
                V.graph.constant_name(self.get_name(), self.override_device),
                indexer(index),
            )

        return loader

    def constant_to_device(self, device: torch.device) -> IRNode:
        return ConstantBuffer(
            name=V.graph.constant_name(self.get_name(), device), layout=self.layout
        )


@ir_dataclass
class NoneAsConstantBuffer(IRNode):
    def get_unbacked_symbol_uses(self) -> OrderedSet[sympy.Symbol]:
        return OrderedSet()

    def codegen_reference(self, writer: Optional[IndentedBuffer] = None) -> str:
        return V.graph.wrapper_code.none_str

    def get_output_spec(self) -> OutputSpec:
        return NoneLayout(device=None)

    def has_tensor_output(self) -> bool:
        return False


@ir_dataclass
class ShapeAsConstantBuffer(IRNode):
    expr: Expr

    def get_unbacked_symbol_uses(self) -> OrderedSet[sympy.Symbol]:
        return free_unbacked_symbols(self.expr)

    def codegen_reference(self, writer: Optional[IndentedBuffer] = None) -> str:
        return V.graph.wrapper_code.codegen_sizevar(self.expr)

    def has_tensor_output(self) -> bool:
        return False


@ir_dataclass(frozen=False)
class ComputedBuffer(OperationBuffer):
    data: Loops

    def get_computed_buffer_name(self) -> Optional[str]:
        """
        Returns self.name if it exists, otherwise returns the name of the data node if that exists.
        If neither exist, returns None.
        """
        if self.name is not None:
            return self.name
        if hasattr(self.data, "name"):
            return self.data.name
        return None

    def num_reads(self) -> int:
        return self.data.num_reads()

    def get_reads(self) -> OrderedSet[Dep]:
        return self.data.get_reads()

    def get_read_names(self) -> OrderedSet[str]:
        return self.data.get_read_names()

    def get_read_writes(self) -> dependencies.ReadWrites:
        with patch.object(FlexibleLayout, "allow_indexing", True):
            if self.data.get_reduction_type():
                return extract_read_writes(
                    self.get_store_function(),
                    self.data.get_pointwise_size(),  # type: ignore[arg-type]
                    self.data.get_reduction_size(),  # type: ignore[arg-type]
                )
            else:
                return extract_read_writes(
                    self.get_store_function(),
                    self.data.get_size(),  # type: ignore[arg-type]
                )

    def get_unbacked_symbol_uses(self) -> OrderedSet[sympy.Symbol]:
        # Ordinarily, we'd like to just peek at the arguments list,
        # but ComputedBuffers have no argument list.
        #
        # Morally, this logic needs to be synchronized with the
        # KernelArgs.size calls, which are responsible for making symbols make
        # there way as kernel arguments (and it is precisely passing in one of
        # those symbols that establishes a dependency).  However, we haven't
        # started codegen yet so we can't directly reuse that logic.
        #
        # For now, I'm just yoloing with the size of the buffer.  Not sure if
        # it is enough.
        #
        # One thing you might wonder is if this is enough for a ComputedBuffer
        # denoting a reduction over i0.  Empirically, it is enough, but for an
        # unusual reason: we only need accurate dependencies for item() call,
        # but it's impossible to end up with a reduction over i0 from an
        # item() call without a regular non-reduction buffer first.
        return (
            free_unbacked_symbols(self.get_size())
            | free_unbacked_symbols(self.get_stride())
            | free_unbacked_symbols(self.get_offset())
            | self.data.get_unbacked_symbol_uses()
        )

    def make_loader(self) -> Callable[[Sequence[Expr]], OpsValue]:
        if (
            not self.get_reduction_type()
            and self.name not in V.graph.mutated_buffers
            and self.num_reads() == 0
        ):
            # inline this op rather than generating ops.load()
            return self.data.make_loader()
        return super().make_loader()

    def get_store_function(self) -> Callable[..., OpsValue]:
        indexer = self.get_layout().as_fixed().make_indexer()
        if isinstance(self.data, (Reduction, Scan, Sort)):
            return partial(self.data.store_reduction, self.name, indexer)
        else:
            assert isinstance(self.data, Pointwise)
            return partial(self.data.store_output, self.name, indexer)

    def get_fill_order(self) -> Optional[List[int]]:
        """
        If our layout is still flexible, try to determine the stride order based on stride orders of reads.

        TODO(jansel): A better algorithm here would look at downstream consumers of this
                      value and try to do global graph-level layout optimization.
                      This is also something just begging to be autotuned.
        """
        if isinstance(self.layout, FlexibleLayout):
            (index_vars, reduction_vars), _ = dependencies.index_vars_squeeze(
                self.data.get_pointwise_size(), self.data.get_reduction_size()
            )
            reads = self.get_read_writes().reads
            # only consider reads to buffer of same size
            # ignore StarDeps because they don't contribute stride information
            assert all(
                isinstance(r, (dependencies.StarDep, dependencies.MemoryDep))
                for r in reads
            )
            reads = [
                sympy_subs(r.index, {v: sympy.S.Zero for v in reduction_vars if v != 0})
                for r in reads
                if isinstance(r, dependencies.MemoryDep)
            ]

            if reads:
                if isinstance(self.data, (Scan, Sort)):
                    indices = self.data.reindex(index_vars, reduction_vars)
                else:
                    indices = index_vars
                stride_lengths = [
                    V.graph.sizevars.stride_hints(expr, indices) for expr in reads
                ]
                from .scheduler import pick_loop_order

                return pick_loop_order(stride_lengths, self.get_size())

        return None

    def decide_layout(self) -> None:
        if isinstance(self.layout, FlexibleLayout):
            order = self.get_fill_order()
            if order:
                self.freeze_layout_with_fill_order(order)
            else:
                self.freeze_layout()

    @cache_on_self
    def get_default_sizes_body(
        self,
    ) -> Tuple[
        Tuple[List[sympy.Expr], List[sympy.Expr]],
        LoopBody,
        Tuple[List[sympy.Expr], List[sympy.Expr]],
    ]:
        args, var_ranges = dependencies.index_vars_squeeze(
            self.data.get_pointwise_size(), self.data.get_reduction_size(), prefix="q"
        )
        with patch.object(ConstantBuffer, "override_device", self.get_device()):
            body = LoopBody(
                self.get_store_function(),
                (args if self.get_reduction_type() else args[:1]),
                var_ranges,
                *args,
            )
        index_vars = []
        reduce_vars: List[Any] = []
        index_size = []
        reduce_size = []
        for v, s in var_ranges.items():
            if v in args[0]:
                assert not reduce_vars
                index_vars.append(v)
                index_size.append(s)
            else:
                assert v in args[1]
                reduce_vars.append(v)
                reduce_size.append(s)
        return (index_size, reduce_size), body, (index_vars, reduce_vars)

    def simplify_and_reorder(
        self,
        extra_indexing_constraints: Optional[Tuple[Dict[Any, Any], List[Any]]] = None,
        recompute_sizes_body_func: Optional[Callable[..., Any]] = None,
    ) -> Tuple[Tuple[List[sympy.Expr], List[sympy.Expr]], LoopBody]:
        """
        This is a main place where we do loop transformations in a
        backend-agnostic way.

        Here we:
            1) Remove any 1 dimensions
            2) Fuse contiguous dimensions together
            3) Reorder dimensions based on stride orders

        Optional argument extra_indexing_constraints can be used to append additional
        indexing expressions to existing ones derived from buffer's body. This can be useful
        to fuse scheduler nodes with compatible ranges, e.g. (s0*s1*...,) and (s0, s1, s2, ...)
        on CPU by preventing indexing simplifications and obtaining index/reduce ranges for
        the scheduler node compatible with other nodes.
        Optional argument recompute_sizes_body_func can be used to recompute sizes and body
        on the default body. This can be useful to append additional loop transformations.
        """
        (
            (index_size, reduce_size),
            body,
            (index_vars, reduce_vars),
        ) = self.get_default_sizes_body()

        if recompute_sizes_body_func:
            (
                (index_size, reduce_size),
                body,
                (index_vars, reduce_vars),
            ) = recompute_sizes_body_func(
                (index_size, reduce_size), body, (index_vars, reduce_vars)
            )

        index_formulas = [*body.indexing_exprs.values()]
        if extra_indexing_constraints is not None:
            assert (
                isinstance(extra_indexing_constraints, tuple)
                and len(extra_indexing_constraints) == 2
            )
            extra_indexing_ranges, extra_indexing_expr = extra_indexing_constraints
            assert isinstance(extra_indexing_ranges, dict)
            assert isinstance(extra_indexing_expr, list)
            assert all(isinstance(f, Expr) for f in extra_indexing_expr)

            expected_var_ranges = body.var_ranges
            assert expected_var_ranges == extra_indexing_ranges, (
                expected_var_ranges,
                extra_indexing_ranges,
            )
            # remove already existing expressions
            extra_indexing_expr = [
                e for e in extra_indexing_expr if e not in index_formulas
            ]
            index_formulas += extra_indexing_expr

        memory_addrs = [*body.get_write_exprs()]
        if not V.graph.has_feature(self, BackendFeature.PREFER_STORE_LOOP_ORDER):
            memory_addrs.extend(body.get_read_exprs())

        def simplify_and_reorder(x_vars, support_vars, sizes, simplify_loops):  # type: ignore[no-untyped-def]
            sizes, reindex0, reindex1 = self._apply_loop_reordering(
                x_vars, support_vars, sizes, memory_addrs
            )
            # for NHWC: reindex0([0,1,2,3]) = [0,2,3,1], reindex1([0,1,2,3]) = [0,3,2,1]
            x_vars = reindex0(x_vars)

            if simplify_loops:
                sizes, reindex2, _prune = V.graph.sizevars._simplify_loops(
                    x_vars,
                    sizes,
                    index_prevent_reordering(index_formulas, x_vars, sizes),
                )
                reindex = fuse_reindexing(reindex1, reindex2)
            else:
                reindex = reindex1
            return sizes, reindex, reindex1

        support_vars = index_vars + reduce_vars
        should_merge_loops = (
            not is_gpu(get_device_type(self)) or not config.loop_ordering_after_fusion
        )
        iter_ranges, iter_reindex, _ = simplify_and_reorder(
            index_vars,
            support_vars,
            index_size,
            should_merge_loops,
        )

        # Like iteration dimensions, we may also want to delay merging reduction dimensions.
        # E.g., if we reduce a tensor [M, N, K] for its M and N dimensions followed by a pointwise
        # kernel, merging M and N dimension too early makes it hard to decide what loop order
        # we should pick for the piontwise kernel so that it is fusible with the reduction.
        reduce_ranges, reduce_reindex, _ = simplify_and_reorder(
            reduce_vars, support_vars, reduce_size, should_merge_loops
        )

        # retrace the loop body with simplification and reordering applied
        (iter_vars, reduce_vars), var_ranges = dependencies.index_vars_no_squeeze(
            iter_ranges,
            reduce_ranges,
            prefix="p",
        )
        body = LoopBody(
            body,
            [iter_reindex(iter_vars), reduce_reindex(reduce_vars)],
            var_ranges,
            iter_vars,
            reduce_vars,
        )
        return (iter_ranges, reduce_ranges), body

    @staticmethod
    def _apply_loop_reordering(  # type: ignore[no-untyped-def]
        index_vars,
        support_vars,
        sizes,
        memory_addrs,
        priority_idx=None,
    ):
        """
        Shuffle the order of loops around to hopefully improve performance.
        """
        from .scheduler import pick_loop_order

        if priority_idx is None:
            priority_idx = []

        try:
            strides = [
                V.graph.sizevars.stride_hints(expr, index_vars, support_vars)
                for expr in memory_addrs
            ]
            assert len(strides) == len(memory_addrs) and len(strides[0]) == len(
                index_vars
            )
            order = list(reversed(pick_loop_order(strides, sizes, priority_idx)))
        except Exception:
            if config.debug:
                log.warning(
                    "Did not simplify complex index:\n%s\n%s",
                    dict(zip(index_vars, sizes)),
                    memory_addrs,
                )
            order = list(range(len(sizes)))
        sizes = [sizes[i] for i in order]
        return sizes, same_reorder(order), inverse_reorder(order)

    def get_reduction_size(self) -> Sequence[sympy.Expr]:
        return self.data.get_reduction_size()

    def get_reduction_type(self) -> Optional[str]:
        return self.data.get_reduction_type()

    def is_no_op(self) -> bool:
        return self.data.is_zero_elements()

    def should_allocate(self) -> bool:
        return True

    def constant_to_device(self, device: torch.device) -> IRNode:
        """Move this to a given device. Requires that all reads are to constants."""
        return self.data.constant_to_device(device)


class TemplateBuffer(OperationBuffer):
    """
    Represents a Triton (in the future other type) of template operator
    that we can fuse an epilogue onto.
    """

    def __init__(
        self,
        layout: Layout,
        inputs: Sequence[IRNode],
        make_kernel_render: Callable[..., Any],
    ) -> None:
        super().__init__(name=None, layout=layout)
        self.inputs = InputsKernel.unwrap_storage(inputs)
        self.make_kernel_render = make_kernel_render
        self.name = V.graph.register_buffer(self)
        V.graph.register_operation(self)

    def get_read_writes(self) -> dependencies.ReadWrites:
        return self.extract_read_writes(normalize=True)

    def extract_read_writes(self, normalize):  # type: ignore[no-untyped-def]
        name = self.get_name()
        indexer = self.get_layout().make_indexer()

        def dummy(index, rindex):  # type: ignore[no-untyped-def]
            assert len(rindex) == 0
            return ops.store(name, indexer(index), "fake")

        deps = dependencies.extract_read_writes(
            dummy, self.get_size(), (), normalize=normalize
        )

        for inp in self.inputs:
            indexer = inp.layout.make_indexer()

            def dummy(index, rindex):  # type: ignore[no-untyped-def]
                assert len(rindex) == 0
                ops.load(inp.get_name(), indexer(index))

            deps.reads |= dependencies.extract_read_writes(
                dummy, inp.get_size(), (), normalize=True
            ).reads

        return deps

    def get_reduction_size(self) -> Sequence[sympy.Expr]:
        return sympy.S.One

    def get_reduction_type(self) -> Optional[str]:
        return None

    def should_allocate(self) -> bool:
        return True

    def simplify_and_reorder(  # type: ignore[no-untyped-def]
        self,
        extra_indexing_constraints: Optional[Tuple[Dict[Any, Any], List[Any]]] = None,
        recompute_sizes_body_func: Optional[Callable[..., Any]] = None,
    ):
        return (
            (
                self.get_size(),
                (),
            ),
            None,
        )


class TritonTemplateBuffer(TemplateBuffer):
    def __init__(  # type: ignore[no-untyped-def]
        self,
        layout,
        inputs,
        make_kernel_render,
        mutated_inputs: Optional[Iterable[IRNode]] = None,
        allowed_prologue_inps: Optional[OrderedSet[str]] = None,
    ) -> None:
        """
        NOTE:[TritonTemplates with multiple outputs]
        We want the ability for TritonTemplates to output multiple tensors. Triton
        kernels have no notion of outputs and this is done by creating tensors that
        are then mutated by the kernel. Currenlty our STORE_OUTPUT codegen doesn't
        support creating multinode outputs for triton templates.
        We work around this by creating an extra input buffer during the lowering
        and we mark them as mutated inputs.
        """
        super().__init__(layout, inputs, make_kernel_render)
        self.mutated_inputs = mutated_inputs
        self.outputs: List[Buffer] = [self]
        if mutated_inputs is not None:
            # Ensure that the mutated inputs are only allowed for certain nodes
            allowed_set = (
                torch.ops.higher_order.flex_attention,
                torch.ops.higher_order.flex_attention_backward,
            )
            current_node = V.graph.current_node.target
            assert (
                current_node in allowed_set
            ), f"Mutated inputs are only allowed for {allowed_set} but got {current_node}"
            device = self.inputs[0].get_device()
            self.outputs += [
                MutationOutput(NoneLayout(device=device), buf, self)
                for buf in mutated_inputs
            ]

        self.allowed_prologue_inps = (
            allowed_prologue_inps if allowed_prologue_inps else OrderedSet()
        )

    def get_outputs(self) -> List[Buffer]:
        return self.outputs

    def get_allowed_prologue_inps(self) -> OrderedSet[str]:
        return self.allowed_prologue_inps

    def __str__(self) -> str:
        out = f"TritonTemplateBuffer(layout={self.layout})"
        return out


PrimitiveInfoType = Union[int, float, bool, str, List[Union[int, str, float, bool]]]


class ChoiceCaller:
    """
    Represents a possible choice used in autotune_process.py.
    During autotuning, self.benchmark() is first called to get benchmark result,
    and if this choice is selected, self.output_node() is called to get the output_node.

    Children classes: TritonTemplateCaller, CUDATemplateCaller.
    """

    def __init__(
        self,
        name: str,
        input_nodes: List[Buffer],
        layout: Layout,
        description: str,
    ) -> None:
        super().__init__()
        self.name = name
        self.layout = layout
        self.input_nodes = input_nodes
        # An additional description used to describe the choice (useful for
        # knowing what autotuning is choosing)
        self.description = description

    def benchmark(self, *args, out) -> float:  # type: ignore[no-untyped-def]
        algo = self.to_callable()
        return benchmarker.benchmark(algo, args, {"out": out})

    def call_name(self) -> str:
        raise NotImplementedError

    def to_callable(self):  # type: ignore[no-untyped-def]
        raise NotImplementedError

    def hash_key(self) -> str:
        raise NotImplementedError

    def output_node(self) -> TensorBox:
        raise NotImplementedError

    def info_dict(self) -> Dict[str, Union[PrimitiveInfoType, List[PrimitiveInfoType]]]:
        """Information returned here is logged to the autotune log file when that is enabled."""
        return {}

    def autoheuristic_id(self) -> str:
        return "unsupported_choice"


class TritonTemplateCallerBase(ChoiceCaller):
    def get_make_kernel_render(self) -> Any:
        raise NotImplementedError


class MultiTemplateBuffer(TritonTemplateBuffer):
    """
    Represents a Buffer with multiple backing implementation choices.

    Choices can be TritonTemplates or ExternKernels. During scheduling if there is a potential
    epilogue we will benchmark each of the choices with the epilogue to determine an implementation.
    Otherwise, the fastest base choice will be chosen.
    """

    def __init__(
        self,
        layout: Layout,
        inputs: List[IRNode],
        choice_timings: Callable[[], Dict[ChoiceCaller, float]],
        unfiltered_choices: List[ChoiceCaller],
        allowed_prologue_inps: OrderedSet[str],
    ) -> None:
        super().__init__(
            layout=layout,
            inputs=inputs,
            make_kernel_render=None,
            allowed_prologue_inps=allowed_prologue_inps,
        )
        self._choice_timings_fn = choice_timings
        self._choice_timings: Optional[Dict[ChoiceCaller, float]] = None
        self.original_inputs = inputs
        self._output_plannable = all(
            isinstance(choice, TritonTemplateCallerBase)
            or (
                isinstance(choice, torch._inductor.select_algorithm.ExternKernelCaller)
                and choice.has_out_variant
            )
            for choice in unfiltered_choices
        )

    @property
    def output_plannable(self) -> bool:
        """
        Are all possible choices TritonTemplates or Extern Kernels with out variants
        """
        return self._output_plannable

    @property
    def choice_timings(self) -> Dict[ChoiceCaller, float]:
        if self._choice_timings is None:
            self._choice_timings = self._choice_timings_fn()
        return self._choice_timings

    @contextlib.contextmanager
    def swap_as_triton_caller(self, caller: TritonTemplateCallerBase):  # type: ignore[no-untyped-def]
        assert isinstance(caller, torch._inductor.select_algorithm.TritonTemplateCaller)
        assert self.layout == caller.layout

        render = self.make_kernel_render
        self.make_kernel_render = caller.get_make_kernel_render()
        try:
            yield
        finally:
            self.make_kernel_render = render

    def finalize_as_triton_caller(self, caller: TritonTemplateCallerBase) -> None:
        assert isinstance(caller, torch._inductor.select_algorithm.TritonTemplateCaller)
        assert self.get_size() == caller.layout.size
        assert self.get_stride() == caller.layout.stride
        self.make_kernel_render = caller.get_make_kernel_render()

    def get_min_choice(self) -> Tuple[ChoiceCaller, float]:
        min_choice = min(self.choice_timings, key=self.choice_timings.get)  # type: ignore[arg-type]
        return (min_choice, self.choice_timings[min_choice])


class CUDATemplateBuffer(TemplateBuffer):
    def __init__(  # type: ignore[no-untyped-def]
        self,
        layout,
        inputs,
        make_kernel_render,
        workspace_size: int,
        template: CUDATemplate,
    ) -> None:
        super().__init__(layout, inputs, make_kernel_render)
        # Global memory (in bytes) needed for this template.
        self.workspace_size = workspace_size
        self.template = template

    def get_workspace_size(self):  # type: ignore[no-untyped-def]
        return self.workspace_size if self.workspace_size is not None else 0


class CppTemplateBuffer(TemplateBuffer):
    def __init__(self, layout, inputs, make_kernel_render, template, choice) -> None:  # type: ignore[no-untyped-def]
        super().__init__(layout, inputs, make_kernel_render)
        self.template = template
        self.choice = choice


@ir_dataclass(frozen=False)
class InputsKernel(OperationBuffer):
    inputs: List[Buffer]

    def get_read_writes(self) -> dependencies.ReadWrites:
        reads = OrderedSet[dependencies.Dep]()
        StarDep = dependencies.StarDep
        for input in self.inputs:
            if isinstance(input, list):
                reads.update(StarDep(x.get_name()) for x in input)
            elif isinstance(input, ShapeAsConstantBuffer):
                # Skip creating dependncy for symbolics as they're visible globally
                continue
            else:
                reads.add(StarDep(input.get_name()))

        writes = OrderedSet[dependencies.Dep](
            StarDep(buf.get_name()) for buf in self.get_outputs()
        )

        return dependencies.ReadWrites(
            reads=reads,
            writes=writes,
            index_exprs=OrderedSet(),
        )

    def get_reads(self) -> OrderedSet[Dep]:
        return self.get_read_writes().reads

    @classmethod
    def unwrap_storage_for_input(cls, x: IRNode) -> IRNode:
        if isinstance(x, TensorBox):
            x = x.data
        if isinstance(x, StorageBox):
            x = x.data
        if isinstance(x, BaseView) and not isinstance(x, ReinterpretView):
            x = ExternKernel.realize_input(x)
        if isinstance(x, TensorBox):
            # when converting to ReinterpretView fails in the
            # realize_input call above, the result will be wrapped
            # into TensorBox / StorageBox pair as a result of the
            # cls.copy_input call; so we should unwrap recursively
            return cls.unwrap_storage_for_input(x)
        if isinstance(x, TorchBindObject):
            return x
        assert isinstance(x, (Buffer, ReinterpretView)), x
        return x

    @staticmethod
    def unwrap_storage(inputs):  # type: ignore[no-untyped-def]
        inputs_new = []
        for x in inputs:
            if isinstance(x, list):
                x = [InputsKernel.unwrap_storage_for_input(i) for i in x]
            else:
                x = InputsKernel.unwrap_storage_for_input(x)
            inputs_new.append(x)
        return inputs_new

    def is_extern(self) -> bool:
        return True

    def num_reads(self) -> int:
        return 1


class NopKernel(InputsKernel):
    def is_no_op(self) -> bool:
        return True

    def get_reads(self) -> OrderedSet[Dep]:
        return OrderedSet()


class ConcatKernel(NopKernel):
    """
    There isn't actually a real kernel for concat, we just change the
    storage for the upstream data.
    """

    @classmethod
    def create(cls, inputs, dim):  # type: ignore[no-untyped-def]
        device = inputs[0].get_device()
        dtype = inputs[0].get_dtype()
        new_size = list(inputs[0].get_size())
        offsets_start = [0]
        offsets_end = [new_size[dim]]
        assert 0 <= dim < len(new_size)
        for i in range(1, len(inputs)):
            input_size = inputs[i].get_size()
            offsets_start.append(new_size[dim])
            assert len(input_size) == len(new_size)
            assert inputs[i].get_dtype() == dtype
            assert inputs[i].get_device() == device
            for j in range(len(new_size)):
                if j == dim:
                    new_size[j] = new_size[j] + input_size[j]
                else:
                    new_size[j] = V.graph.sizevars.guard_equals(
                        new_size[j], input_size[j]
                    )
            offsets_end.append(new_size[dim])

        output_stride = FlexibleLayout.contiguous_strides(new_size)
        # If any of the inputs is in CL format, use CL format for the output
        for i in range(len(inputs)):
            x = inputs[i]
            if is_storage_and_layout(x):
                layout = x.get_layout()
                if isinstance(
                    layout, FixedLayout
                ) and Layout.is_channels_last_contiguous(layout.size, layout.stride):
                    # use CL stride for the output
                    output_stride = make_channels_last_strides_for(new_size)
                    break
        any_input_is_storage_and_layout = any(is_storage_and_layout(x) for x in inputs)
        fx_node_args = V.graph.current_node.args[0]
        assert isinstance(fx_node_args, list)
        # If any of the inputs has meta tensor and the meta tensor is in CL format, use CL format for the output
        if any_input_is_storage_and_layout is False and any(
            "val" in arg.meta
            and (
                arg.meta["val"].is_contiguous(memory_format=torch.channels_last)
                or arg.meta["val"].is_contiguous(memory_format=torch.channels_last_3d)
            )
            for arg in fx_node_args
        ):
            output_stride = make_channels_last_strides_for(new_size)

        concat_kernel = ConcatKernel(
            name=None,
            layout=FixedLayout(
                device=device,
                dtype=dtype,
                size=new_size,
                stride=output_stride,
            ),
            inputs=[],
        )
        kernel = StorageBox(concat_kernel)
        op_names = []
        for i in range(len(inputs)):
            input_buffer = cls.realize_into(
                inputs[i],
                SliceView.create(
                    kernel, dim, offsets_start[i], offsets_end[i], clamp=False
                ),
            )
            concat_kernel.inputs.append(input_buffer)

            if isinstance(inputs[i].data, BaseView):
                input_unwrapped = inputs[i].data.unwrap_view()
            else:
                input_unwrapped = inputs[i].data

            if (
                input_unwrapped.is_input_buffer()
                and is_gpu(inputs[i].get_device().type)
                and not is_dynamic(input_buffer)
            ):
                op_names.append(input_buffer.get_operation_name())

        if len(op_names) > 1 and V.graph.has_feature(device, BackendFeature.FOREACH):
            V.graph.register_operation_list(op_names)

        concat_kernel.name = V.graph.register_buffer(concat_kernel)
        concat_kernel.inputs = cls.unwrap_storage(concat_kernel.inputs)
        V.graph.register_operation(concat_kernel)

        return kernel

    @classmethod
    def can_realize_into_without_copy(cls, src, dst=None):  # type: ignore[no-untyped-def]
        if isinstance(src, TensorBox):
            # unwrap a TensorBox
            return cls.can_realize_into_without_copy(src.data, dst)

        if isinstance(src.data, MultiTemplateBuffer):
            if (
                not isinstance(src.data.layout, FixedLayout)
                or not src.data.output_plannable
            ):
                return False

            # we call can_realize_into_without_copy in cat lowering before we've decided
            # on output format, optimistically assume layout matches
            if dst is None:
                return True

            # otherwise, check equality of layouts
            if not len(src.get_stride()) == len(dst.get_stride()):
                return False

            return all(
                V.graph.sizevars.statically_known_equals(s1, s2)
                for s1, s2 in zip(src.get_stride(), dst.get_stride())
            )

        return isinstance(src.data.layout, FlexibleLayout) and not isinstance(
            src.data, ExternKernelAlloc
        )

    @classmethod
    def realize_into(cls, src, dst):  # type: ignore[no-untyped-def]
        # Attempt to turn this into a ReinterpretView rather than assert.
        # This has concessions around layout, as as_storage_and_layout
        # can cause us to go from flexible to fixed layout.
        if not isinstance(dst, ReinterpretView):
            if is_storage_and_layout(dst):
                storage, layout = as_storage_and_layout(dst)
                dst = ReinterpretView(data=storage, layout=layout)
        assert isinstance(dst, ReinterpretView), dst
        if isinstance(src, TensorBox):
            # unwrap a TensorBox
            return cls.realize_into(src.data, dst)

        if isinstance(src, StorageBox):
            src.realize()
            # ExternKernelAlloc has specific requirements for output layout, should create a copy
            assert hasattr(src.data, "layout")
            if cls.can_realize_into_without_copy(src, dst):
                src.data.layout = NonOwningLayout(dst)
                return src.data
        # introduce a copy
        pw = Pointwise.create(
            device=src.get_device(),
            dtype=src.get_dtype(),
            inner_fn=src.make_loader(),
            ranges=[
                V.graph.sizevars.guard_equals(a, b)
                for a, b in zip(src.get_size(), dst.get_size())
            ],
        )
        return cls.realize_into(pw, dst)

    def should_allocate(self) -> bool:
        return True


@ir_dataclass(frozen=False)
class ExternKernel(InputsKernel):
    constant_args: Tuple[Any, ...] = ()
    kwargs: Dict[str, Any] = dataclasses.field(default_factory=dict)
    output_view: Optional[ReinterpretView] = None
    python_kernel_name: Optional[str] = None
    cpp_kernel_name: Optional[str] = None
    # FIXME: in some cases we sill need to explicitly pass in ordered_kwargs_for_cpp_kernel
    # We shouldn't need to do this since the information can be retrieved from op_overload._schema.
    ordered_kwargs_for_cpp_kernel: Iterable[str] = dataclasses.field(
        default_factory=list
    )
    op_overload: Optional[
        Union[torch._ops.OpOverload, torch._ops.HigherOrderOperator]
    ] = None
    arg_properties: Optional[List[Dict[str, Any]]] = None
    kwarg_properties: Optional[Dict[str, Dict[str, Any]]] = None
    unbacked_bindings: Dict[sympy.Symbol, pytree.KeyPath] = dataclasses.field(
        default_factory=dict
    )
    mutation_outputs: List[MutationOutput] = dataclasses.field(default_factory=list)

    def __init__(  # type: ignore[no-untyped-def]
        self,
        name,
        layout,
        inputs,
        constant_args=(),
        kwargs=None,
        output_view=None,
        python_kernel_name=None,
        cpp_kernel_name=None,
        ordered_kwargs_for_cpp_kernel=(),
        op_overload=None,
    ) -> None:
        super().__init__(
            name=name,
            layout=layout,
            inputs=inputs,
        )
        self.constant_args = constant_args
        self.kwargs = kwargs if kwargs else {}
        self.output_view = output_view
        self.op_overload = op_overload
        self.set_cpp_kernel_name(cpp_kernel_name)
        self.set_python_kernel_name(python_kernel_name)
        self.ordered_kwargs_for_cpp_kernel = ordered_kwargs_for_cpp_kernel
        self.collect_arg_kwarg_properties()
        self.unbacked_bindings = {}
        self.mutation_outputs = []
        self.fx_node = V.graph.current_node

    def get_outputs(self) -> List[Buffer]:
        return [self, *self.mutation_outputs]

    def get_unbacked_symbol_defs(self) -> OrderedSet[sympy.Symbol]:
        return OrderedSet()

    def collect_arg_kwarg_properties(self):  # type: ignore[no-untyped-def]
        # if self.op_overload is torch._ops.OpOverload, we can use its schema to collect additional
        # information for args and kwargs, e.g. type and default value, to help with the cpp wrapper codegen
        self.arg_properties = (
            [
                {
                    "name": x.name,
                    "type": x.real_type,
                    "default_value": x.default_value,
                }
                for x in self.op_overload._schema.arguments
                if not x.kwarg_only
            ]
            if isinstance(self.op_overload, torch._ops.OpOverload)
            else [{} for i in range(len(self.inputs))]
        )
        self.allarg_properties = (
            {
                x.name: {"type": x.real_type, "default_value": x.default_value}
                for x in self.op_overload._schema.arguments
            }
            if isinstance(self.op_overload, torch._ops.OpOverload)
            else {}
        )
        # FIXME: self.kwargs does not always match kwargs defined in schema, so sometimes
        # ordered_kwargs_for_cpp_kernel is explicilty passed in.
        if isinstance(self.op_overload, torch._ops.OpOverload):
            if not self.ordered_kwargs_for_cpp_kernel:
                self.ordered_kwargs_for_cpp_kernel = [
                    x.name for x in self.op_overload._schema.arguments if x.kwarg_only
                ]
            self.schema_kwargs = [
                x for x in self.op_overload._schema.arguments if x.kwarg_only
            ]

    def decide_layout(self):  # type: ignore[no-untyped-def]
        if isinstance(self.layout, FlexibleLayout):
            self.apply_constraint()
            self.freeze_layout()

    def codegen_comment(self, wrapper) -> None:  # type: ignore[no-untyped-def]
        origin_str, _detailed_origin_str = get_kernel_metadata(self, wrapper)
        if origin_str:
            wrapper.writeline(origin_str)

    def codegen(self, wrapper):  # type: ignore[no-untyped-def]
        raise NotImplementedError

    def set_cpp_kernel_name(self, cpp_kernel_name: Optional[str] = None) -> None:
        self.cpp_kernel_name = cpp_kernel_name
        if not V.graph.cpp_wrapper or not isinstance(
            self.op_overload, torch._ops.OpOverload
        ):
            return

        kernel = self.op_overload
        if self.cpp_kernel_name is None:
            # Try to construct cpp_kernel_name from op_overload
            if kernel.namespace == "aten":
                # Calling with the default kernel name can lead to ambiguous behavior like the following example.
                # repeat_interleave(const at::Tensor & repeats, std::optional<int64_t> output_size=std::nullopt)
                # repeat_interleave(const at::Tensor & self, int64_t repeats,
                #       std::optional<int64_t> dim=std::nullopt, std::optional<int64_t> output_size=std::nullopt)
                opname = (
                    kernel.__name__.split(".")[0]
                    if kernel._overloadname == "default"
                    else kernel.__name__.replace(".", "_")
                )
                self.cpp_kernel_name = f"at::_ops::{opname}::call"
            else:
                self.cpp_kernel_name = kernel._schema.name

    def set_python_kernel_name(self, python_kernel_name: Optional[str]) -> None:
        self.python_kernel_name = python_kernel_name
        if python_kernel_name is not None:
            return

        kernel = self.op_overload
        if kernel is None:
            pass
        elif isinstance(kernel, torch._ops.HigherOrderOperator):
            self.python_kernel_name = f"torch.ops.higher_order.{kernel.__name__}"
        else:
            self.python_kernel_name = (
                f"{kernel.__module__.replace('._ops.', '.ops.')}.{kernel.__name__}"
            )

    def get_kernel_name(self):  # type: ignore[no-untyped-def]
        return (
            V.graph.wrapper_code.get_c_shim_func_name(self.cpp_kernel_name)  # type: ignore[attr-defined]
            if V.graph.cpp_wrapper
            else self.python_kernel_name
        )

    @staticmethod
    def copy_input(x):  # type: ignore[no-untyped-def]
        pw = Pointwise.create(
            device=x.get_device(),
            dtype=x.get_dtype(),
            inner_fn=x.make_loader(),
            ranges=x.get_size(),
            origin_node=x.get_origin_node(),
            traceback=x.get_traceback(),
        )
        pw.realize()
        return pw

    @classmethod
    def process_kernel(  # type: ignore[no-untyped-def]
        cls, kernel, *args, **kwargs
    ) -> Tuple[
        Any,
        List[Any],
        List[Any],
        Callable[[Any, Any], Any],
        Optional[Dict[sympy.Symbol, pytree.KeyPath]],
    ]:
        binded_args = {"args": args, "kwargs": kwargs}

        args_flat, args_spec = pytree.tree_flatten(binded_args)

        is_arg_tensor = []
        tensor_args = []
        non_tensor_args: List[Any] = []
        for arg in args_flat:
            is_arg_tensor.append(isinstance(arg, IRNode))
            if is_arg_tensor[-1]:
                tensor_args.append(arg)
            else:
                if isinstance(arg, sympy.Expr):
                    arg = V.graph.sizevars.shape_env.create_symintnode(arg, hint=None)
                non_tensor_args.append(arg)

        def unflatten_args(new_tensor_args, new_non_tensor_args):  # type: ignore[no-untyped-def]
            result = []
            it_tensors = iter(new_tensor_args)
            it_non_tensors = iter(new_non_tensor_args)
            for is_tensor in is_arg_tensor:
                if is_tensor:
                    result.append(next(it_tensors))
                else:
                    result.append(next(it_non_tensors))
            r = pytree.tree_unflatten(result, args_spec)
            return r.get("args", []), r.get("kwargs", {})

        tensor_args = [cls.realize_input(x) for x in tensor_args]

        # freeze layout otherwise our output stride calculation might
        # become incorrect
        for x in tensor_args:
            if is_storage_and_layout(x):
                as_storage_and_layout(x, freeze=True)

        # Rerun fake tensor propagation, because Inductor may have changed the
        # strides of inputs and we need to determine accurately what the
        # output stride will be.
        example_args: List[Union[torch.Tensor, torch._C.ScriptObject]] = []

        # We need to retain the constant values of fake tensors that we originally
        # propagated the graph with, because for some operators running without a
        # constant would trigger an error / DataDependentException
        for x in tensor_args:
            # if x is a view of a constant, we need to realize the view
            # (we can't pass the constant into the kernel directly)
            if not isinstance(x, BaseView) and x.get_name() in V.graph.constants:
                example_args.append(V.graph.constants[x.get_name()])
            elif (
                not isinstance(x, BaseView)
                and x.get_name() in V.graph.torchbind_constants
            ):
                example_args.append(V.graph.torchbind_constants[x.get_name()])
            else:
                example_args.append(ir_node_to_tensor(x, guard_shape=True))

        new_args, new_kwargs = unflatten_args(example_args, non_tensor_args)
        example_output = kernel(*new_args, **new_kwargs)

        unbacked_bindings: Optional[Dict[sympy.Symbol, pytree.KeyPath]] = None
        if shape_env := V.fake_mode.shape_env:
            rebind_unbacked(shape_env, V.current_node, example_output)
            unbacked_bindings = compute_unbacked_bindings(
                shape_env, example_output, V.current_node.meta.get("val")
            )

        example_out_li = (
            [example_output]
            if not isinstance(example_output, (list, tuple))
            else example_output
        )
        for t in example_out_li:
            if isinstance(t, torch.Tensor) and t.is_sparse:
                msg = "sparsity not handled. Please file issue for sparse inference weights."
                if stack_trace := V.graph.current_node.meta.get("stack_trace", None):
                    msg = f"{msg} Found from : \n {stack_trace}"
                V.graph.disable_cudagraphs_reason = msg

        return (
            example_output,
            tensor_args,
            non_tensor_args,
            unflatten_args,
            unbacked_bindings,
        )

    @classmethod
    def convert_to_reinterpret_view(cls, x):  # type: ignore[no-untyped-def]
        """
        In order to pass this to an extern kernel we need a
        ReinterpretView not a View.  This allows us to avoid some
        unneeded copies.
        """
        assert isinstance(x, BaseView)
        if isinstance(x, ReinterpretView):
            return x

        # NOTE: Don't use extract_read_writes here as it fails when
        # make_loader() inlines the computation
        x_unwrap_view = x.unwrap_view()
        buf = V.graph.get_buffer(x_unwrap_view.get_name())
        assert buf is not None
        x_unwrap_view_fx_node = buf.get_origin_node()
        # Prefer channels last format according to how the format is set from eager.
        if (
            x_unwrap_view_fx_node is not None
            and "val" in x_unwrap_view_fx_node.meta
            and isinstance(x_unwrap_view.layout, FlexibleLayout)
            and (
                x_unwrap_view_fx_node.meta["val"].is_contiguous(
                    memory_format=torch.channels_last
                )
                or x_unwrap_view_fx_node.meta["val"].is_contiguous(
                    memory_format=torch.channels_last_3d
                )
            )
        ):
            x_unwrap_view.freeze_layout_with_same_order(
                make_channels_last_strides_for(x_unwrap_view.get_size())
            )
        else:
            x_unwrap_view.freeze_layout()

        index_args, var_ranges = dependencies.index_vars_squeeze(
            x.get_size(), prefix="r"  # type: ignore[arg-type]
        )
        range_vars = index_args[0]
        index = x.make_indexer()(range_vars)

        index = V.graph.sizevars.simplify_with_ranges(index, var_ranges)
        strides = V.graph.sizevars.stride_vars(index, range_vars)
        offset = V.graph.sizevars.offset_var(index, range_vars)
        expected = sympy_dot(range_vars, strides) + offset

        if index != expected:
            log.debug(
                "convert_to_reinterpret_view failed: stride=%s offset=%s index=%s",
                strides,
                offset,
                index,
            )
            raise NotImplementedError

        return ReinterpretView(
            data=x.data,
            layout=FixedLayout(
                device=x.get_device_or_error(),
                dtype=x.get_dtype(),
                size=x.get_size(),  # type: ignore[arg-type]
                stride=strides,
                offset=offset,
            ),
        )

    @classmethod
    def realize_input(cls, x):  # type: ignore[no-untyped-def]
        if x is None:
            return NoneAsConstantBuffer()
        if isinstance(x, (sympy.Expr, sympy.logic.boolalg.Boolean, int)):
            return ShapeAsConstantBuffer(expr=x)
        if isinstance(x, Constant):
            return V.graph.add_tensor_constant(
                torch.tensor(x.value, dtype=x.get_dtype(), device=x.get_device())
            )
        if isinstance(x, ConstantBuffer):
            return x
        if isinstance(x, TensorBox):
            return cls.realize_input(x.data)
        if isinstance(x, ReinterpretView):
            return ReinterpretView(
                data=cls.realize_input(x.data), layout=x.get_layout()
            )
        if isinstance(x, BaseView):
            x.realize()
            if is_storage_and_layout(x.unwrap_view()):
                try:
                    return cls.convert_to_reinterpret_view(x)
                except NotImplementedError:
                    pass
        if isinstance(x, StorageBox):
            # TODO(jansel): impose layout preference on realized buffer
            x.realize()
            return x
        if isinstance(x, TorchBindObject):
            return x
        return cls.copy_input(x)

    @classmethod
    def require_stride1(cls, x):  # type: ignore[no-untyped-def]
        if is_storage_and_layout(x):
            if len(x.get_stride()) == 0:
                return x
            for stride in x.get_stride():
                if stride == 1:
                    return x
        return cls.copy_input(x)

    @classmethod
    def require_strides(  # type: ignore[no-untyped-def]
        cls,
        x,
        order: Optional[Sequence[int]] = None,
        exact_strides: Optional[Sequence[_IntLike]] = None,
        allow_padding=False,
    ):
        assert order is not None or exact_strides is not None
        if x.get_numel() in (0, 1):  # Layout doesn't matter
            return x

        # require x to have the layout
        if is_storage_and_layout(x):
            if isinstance(x.get_layout(), FlexibleLayout):
                if order:
                    # If the the FlexibleLayout already has the size and stride in the required order,
                    # freeze it to a FixedLayout by using its current size and stride.
                    # The behavior of using its current size and stride or the given order can be different
                    # if the size and stride has ambiguilty, for example for a 4D input where the iC = 1:
                    # size=[s0, 1, 28, 28], stride=[784, 784, 28, 1]. If the required order is [3, 0, 2, 1] (channels last),
                    # the current size and stride already satisfies this order.
                    # However by freezing it to the required order, the layout will be changed to:
                    # size=[s0, 1, 28, 28], stride=[784, 1, 28, 1]), which is not actually necessary.

                    # fix flexiblelayout to be FixedLayout with stride_order
                    as_storage_and_layout(
                        x,
                        freeze=True,
                        want_contiguous=False,
                        stride_order=(
                            get_stride_order(
                                V.graph.sizevars.size_hints(x.get_layout().stride)
                            )
                            if is_stride_order_storage_and_layout(x, order)
                            else order
                        ),
                        allow_padding=allow_padding,
                    )
                    return x
                else:
                    # If the exact_strides is given, freeze the FlexibleLayout to a FixedLayout with the exact_strides.
                    as_storage_and_layout(
                        x,
                        freeze=True,
                        want_contiguous=False,
                        stride_order=None,
                        allow_padding=allow_padding,
                        exact_strides=exact_strides,
                    )
                    return x
            elif isinstance(x.get_layout(), (FixedLayout, NonOwningLayout)) and (
                (order and x.get_layout().is_stride_ordered(order))
                or (
                    exact_strides
                    and significant_strides_equal(
                        exact_strides, x.get_layout().stride, x.get_size()
                    )
                )
            ):
                return (
                    try_match_insignificant_strides(x, exact_strides)
                    if exact_strides
                    else x
                )
            elif isinstance(x.get_layout(), MutationLayoutSHOULDREMOVE):
                if isinstance(x.get_layout().real_layout(), FlexibleLayout):
                    raise AssertionError(
                        "the MutationLayoutSHOULDREMOVE's real layout shouldn't be FlexibleLayout"
                    )
                elif isinstance(x.get_layout().real_layout(), FixedLayout) and (
                    (order and x.get_layout().real_layout().is_stride_ordered(order))
                    or (
                        exact_strides
                        and significant_strides_equal(
                            exact_strides,
                            x.get_layout().real_layout().stride,
                            x.get_size(),
                        )
                    )
                ):
                    return x

        # TODO - Storage to InputBuffer
        if isinstance(x, InputBuffer) and (
            (order and x.get_layout().is_stride_ordered(order))
            or (
                exact_strides
                and significant_strides_equal(
                    exact_strides, x.get_layout().stride, x.get_size()
                )
            )
        ):
            return x
        if (
            isinstance(x, TensorBox)
            and isinstance(x.data, BaseView)
            and not isinstance(x.data, ReinterpretView)
            and is_storage_and_layout(x.unwrap_view())
            and not isinstance(x.unwrap_view().data, ExternKernelAlloc)  # type: ignore[attr-defined]
        ):
            try:
                x.data = cls.convert_to_reinterpret_view(x.data)
                if order:
                    return cls.require_stride_order(
                        x, order, allow_padding=allow_padding
                    )
                elif exact_strides:
                    return cls.require_exact_strides(
                        x, exact_strides, allow_padding=allow_padding
                    )
            except NotImplementedError:
                pass
        # Although this is a clone, inductor is good about fusing clones into previous
        # operations if they weren't realized and their layouts were flexible.
        x = cls.copy_input(x)
        as_storage_and_layout(
            x,
            freeze=True,
            want_contiguous=False,
            stride_order=order,
            allow_padding=allow_padding,
            exact_strides=exact_strides,
        )
        if order:
            assert is_stride_order_storage_and_layout(x, order)
        return x

    @classmethod
    def require_exact_strides(cls, x, exact_strides, allow_padding=False):  # type: ignore[no-untyped-def]
        return cls.require_strides(
            x, exact_strides=exact_strides, allow_padding=allow_padding
        )

    @classmethod
    def require_stride_order(cls, x, order, allow_padding=False):  # type: ignore[no-untyped-def]
        return cls.require_strides(x, order=order, allow_padding=allow_padding)

    @classmethod
    def require_channels_last(cls, x):  # type: ignore[no-untyped-def]
        return cls.require_stride_order(x, NHWC_STRIDE_ORDER)

    @classmethod
    def require_channels_last_3d(cls, x):  # type: ignore[no-untyped-def]
        return cls.require_stride_order(x, NHWDC_STRIDE_ORDER)

    @classmethod
    def require_contiguous(cls, x):  # type: ignore[no-untyped-def]
        return cls.require_stride_order(x, list(reversed(range(len(x.get_size())))))

    def apply_constraint(self) -> None:
        pass

    def fill_non_provided_args(self, args, kwargs):  # type: ignore[no-untyped-def]
        # Previously, we want to maintain forward-compatibility by skipping
        # default args in the serialized artifacts in fbcode. However,
        # some of our shim interfaces require default values being OrderedSet.
        # Discussed with Sherlock offline and we decided to allow serializing
        # default args into the C++ wrapper code for now. We will refine this
        # part if we see real FC requirement. More details related to FC
        # can be found at:
        # https://docs.google.com/document/d/1FzWm-sHYwmRi3x_g036kOxd99KaYquUsA-L5JwOn8ys/edit?usp=sharing
        assert isinstance(args, (list, tuple))
        if isinstance(args, tuple):
            args = list(args)
        assert self.arg_properties, "ExternKernel.arg_properties should not be empty"

        n_args = len(args)
        n_pos_args = len(self.arg_properties)
        # For cpp wrapper, if some positional args are not provided, we need to check
        # if they're in the kwargs or use their default value
        if n_args < n_pos_args:
            log.debug(
                "%s has %d unprovided positional arguments. "
                "Will check if they are in the keyword arguments or will use default values.",
                self.op_overload,
                n_pos_args - n_args,
            )
            for i in range(n_args, n_pos_args):
                arg_name = self.arg_properties[i]["name"]
                args.append(
                    kwargs[arg_name]
                    if arg_name in kwargs
                    else self.arg_properties[i]["default_value"]
                )
        return args

    def codegen_const_args(self, names: Optional[List[str]] = None):  # type: ignore[no-untyped-def]
        if V.graph.cpp_wrapper:
            result = []
            # Aten ops follow the convention that tensor args are before non-tensor args,
            # in which case the following 'len(self.inputs) + i' logic works. But this
            # may not be true for other ops, and if that is the case, caller needs to
            # pass in a list of const arg names for arg_properties lookup.
            name_to_arg_properties = None
            if names and self.arg_properties:
                assert len(self.constant_args) == len(
                    names
                ), "names passed to codegen_const_args does not match self.constant_args"
                name_to_arg_properties = {
                    arg.get("name"): arg for arg in self.arg_properties
                }

            for i, x in enumerate(self.constant_args):
                if name_to_arg_properties is not None:
                    prop = name_to_arg_properties.get(names[i])  # type: ignore[index]
                    type_ = prop.get("type") if prop else None
                else:
                    idx = len(self.inputs) + i
                    type_ = (
                        self.arg_properties[idx].get("type")
                        if self.arg_properties and idx < len(self.arg_properties)
                        else None
                    )
                result.append(V.graph.wrapper_code.val_to_arg_str(x, type_))
            return result
        else:
            return map(V.graph.wrapper_code.val_to_arg_str, self.constant_args)

    def codegen_args(self):  # type: ignore[no-untyped-def]
        if V.graph.cpp_wrapper and self.op_overload is not None:
            # cpp wrapper needs special logic to fill in missing args with default values
            inputs = self.fill_non_provided_args(
                [*self.inputs, *self.constant_args], self.kwargs
            )
            # fill_non_provided_args has handled constant args, so no need to codegen for that later
            need_codegen_constant_args = False
        else:
            inputs = self.inputs
            need_codegen_constant_args = True

        args = []
        for i, x in enumerate(inputs):
            if V.graph.cpp_wrapper:
                assert self.arg_properties and i < len(
                    self.arg_properties
                ), "Invalid access to ExternKernel.arg_properties"
                type_ = self.arg_properties[i].get("type")
                args.append(V.graph.wrapper_code.val_to_arg_str(x, type_))
            else:
                args.append(V.graph.wrapper_code.val_to_arg_str(x))
        if need_codegen_constant_args:
            args.extend(self.codegen_const_args())
        return args

    def get_kwargs_value(self, arg_name):  # type: ignore[no-untyped-def]
        if arg_name in self.kwargs:
            return self.kwargs.get(arg_name)
        if self.allarg_properties and self.allarg_properties.get(arg_name):
            return self.allarg_properties.get(arg_name).get("default_value")  # type: ignore[union-attr]
        else:
            raise AssertionError(f"{arg_name} not in self.allarg_properties")

    def codegen_kwargs(self, skip_out=False):  # type: ignore[no-untyped-def]
        if V.graph.cpp_wrapper:
            if self.op_overload is not None and len(self.schema_kwargs) == 0:
                # All the args should have been generated by fill_non_provided_args in codegen_args
                return []

            kwargs = []
            for arg_name in self.ordered_kwargs_for_cpp_kernel:
                if skip_out and arg_name == "out":
                    # ExternKernelOut has its own logic for inserting the out parameter
                    continue

                v = self.get_kwargs_value(arg_name)
                if isinstance(v, sympy.Expr):
                    kwargs.append(v)
                else:
                    type_ = (
                        self.allarg_properties.get(arg_name).get("type")  # type: ignore[union-attr]
                        if self.allarg_properties and arg_name in self.allarg_properties
                        else None
                    )
                    kwargs.append(V.graph.wrapper_code.val_to_arg_str(v, type_))
        else:
            kwargs = [
                f"{k}={V.graph.wrapper_code.val_to_arg_str(v)}"
                for k, v in self.kwargs.items()
            ]
        return kwargs

    def codegen_size_asserts(self, wrapper) -> None:  # type: ignore[no-untyped-def]
        if config.size_asserts and not V.graph.cpp_wrapper:
            # comparing strides for 0 size tensor is tricky. Ignore them for now.
            if sympy_product(self.get_size()) == 0:
                return
            size = V.graph.wrapper_code.codegen_shape_tuple(self.get_size())
            stride = V.graph.wrapper_code.codegen_shape_tuple(self.get_stride())
            wrapper.writeline(
                f"assert_size_stride({self.get_name()}, {size}, {stride})"
            )

    def get_group_stride(self):  # type: ignore[no-untyped-def]
        """
        get output sizes and strides, for template_codegen
        """
        _size = self.get_size()
        _stride = self.get_stride()
        # iter_ranges = _size of output tensor, reduce_range = [] because no reduction
        return [_size, []], _stride

    def canonicalize(self):  # type: ignore[no-untyped-def]
        """
        Manually get canonicalization of the output index
        """
        # manually generate index formula for conv
        sizevars = V.graph.sizevars
        sizes = self.get_size()
        strides = self.get_stride()
        strides = [sizevars.size_hint(x) for x in strides]
        # TODO: I can't tell if the symbols here are temporary
        index_vars = [sympy_index_symbol(f"d{i}") for i in range(len(sizes))]
        # reorder index vars according to stride
        index_order = sorted(range(len(strides)), key=strides.__getitem__, reverse=True)
        lookup = {pos: idx for idx, pos in enumerate(index_order)}
        order = [lookup[i] for i in range(len(lookup))]
        index_vars = [index_vars[i] for i in order]
        indexer = self.make_indexer()
        index = indexer(index_vars)

        new_sizes, reindex, _prune = V.graph.sizevars._simplify_loops(
            index_vars, sizes, [index]
        )

        # assign new variables each dimension to deal with numbering mismatches
        # d0, d1, d2 could become d0, d2 -- which won't match d0, d1
        _, add_var = var_builder("c")
        replacement = dict(zip(index_vars, reindex([add_var(x) for x in new_sizes])))

        index = sympy_subs(sympy.expand(index), replacement)
        return index, tuple(new_sizes)

    def get_unbacked_symbol_uses(self) -> OrderedSet[sympy.Symbol]:
<<<<<<< HEAD
        r: OrderedSet[sympy.Symbol] = OrderedSet()
        # NB: It's not necessary to check regular tensor inputs as we automatically
        # have dependencies on them.
        #
        # For unbacked sympy expr input, we need to explicitly add them to r because the
        # dependency tracking logic assumes we have the buffer names to create
        # the read write dependencies. But for unbacked exprs, we calculate the mapping
        # of symbol to buf on the fly during compute depdencies in scheduler. So we just
        # look at the inputs and track the used unbacked symbols here.
        for arg in self.inputs:
            if isinstance(arg, ShapeAsConstantBuffer):
                r |= maybe_free_unbacked_symbols(arg.expr)
=======
        # NB: It's not necessary to check regular inputs as we automatically
        # have dependencies on them
        r = OrderedSet[sympy.Symbol]()
>>>>>>> 544de400
        for arg in self.constant_args:
            r |= maybe_free_unbacked_symbols(arg)
        for arg in self.kwargs.values():
            r |= maybe_free_unbacked_symbols(arg)
        return r

    def __str__(self) -> str:
        kernel_name = getattr(self, "python_kernel_name", None)
        lines = [
            f"python_kernel_name={kernel_name!r}",
        ]
        lines += [
            f"{field.name}={getattr(self, field.name)}"
            for field in dataclasses.fields(self)
        ]
        lines.append(f"origin_node={self.origin_node!r}")
        return self.str_helper(lines)

    __repr__ = __str__


@ir_dataclass(frozen=False)
class ExternKernelOut(ExternKernel):
    def codegen(self, wrapper) -> None:  # type: ignore[no-untyped-def]
        self.codegen_comment(wrapper)
        args = [*self.codegen_args(), *self.codegen_kwargs(skip_out=True)]
        kernel_name = self.get_kernel_name()
        if (
            V.graph.cpp_wrapper
            and self.cpp_kernel_name == "torch::inductor::_mm_plus_mm"
        ):
            # For https://github.com/pytorch/pytorch/issues/128474
            kernel_name = "aoti_torch__mm_plus_mm_out"
        else:
            kernel_name = self.get_kernel_name()
        wrapper.generate_extern_kernel_out(
            kernel_name,
            self.codegen_reference(),
            self.output_view.codegen_reference() if self.output_view else None,
            args,
        )

    def __init__(  # type: ignore[no-untyped-def]
        self,
        layout,
        inputs,
        constant_args=(),
        kwargs=None,
        output_view=None,
        python_kernel_name=None,
        cpp_kernel_name=None,
        ordered_kwargs_for_cpp_kernel=(),
        op_overload=None,
    ) -> None:
        super().__init__(
            None,
            layout,
            self.unwrap_storage(inputs),
            constant_args,
            kwargs or {},
            None,
            python_kernel_name,
            cpp_kernel_name,
            ordered_kwargs_for_cpp_kernel,
            op_overload,
        )
        self.name = V.graph.register_buffer(self)
        V.graph.register_operation(self)

    def should_allocate(self) -> bool:
        return True


class RandomSeeds(ExternKernelOut):
    def __init__(self, count: int, device: torch.device) -> None:
        limits = torch.iinfo(torch.int64)
        super().__init__(
            layout=FixedLayout(
                device=device,
                dtype=torch.int64,
                size=[count],
            ),
            inputs=[],
            constant_args=[limits.min, limits.max, [count]],
            python_kernel_name="aten.randint.low_out",
            # FIXME: Ideally we should only use at::_ops::randint_low_out::call here,
            # but the signature is different from is at::randint_out. Again,
            # we can simplify the code when only keeping an ABI-compatible version.
            cpp_kernel_name="at::_ops::randint_low_out::call",
            op_overload=aten.randint.low_out,
        )


class ExternKernelAlloc(ExternKernel):
    def codegen(self, wrapper) -> None:  # type: ignore[no-untyped-def]
        self.codegen_comment(wrapper)
        args = [*self.codegen_args(), *self.codegen_kwargs()]
        V.graph.wrapper_code.generate_extern_kernel_alloc(self, args)
        if isinstance(self.layout, Layout):
            self.codegen_size_asserts(wrapper)

    def __init__(  # type: ignore[no-untyped-def]
        self,
        layout,
        inputs,
        constant_args=(),
        kwargs=None,
        python_kernel_name=None,
        cpp_kernel_name=None,
        ordered_kwargs_for_cpp_kernel=(),
        op_overload=None,
    ) -> None:
        super().__init__(
            None,
            layout,
            self.unwrap_storage(inputs),
            constant_args,
            kwargs or {},
            None,
            python_kernel_name,
            cpp_kernel_name,
            ordered_kwargs_for_cpp_kernel,
            op_overload,
        )
        # We need output buffers for generating kernel arguments in the
        # abi-compatible mode, where we retrieve outputs by pass each individual
        # output through the abi-compatible interface.
        self.outputs: Sequence[Any] = []
        self.name = V.graph.register_buffer(self)
        V.graph.register_operation(self)

    def should_allocate(self) -> bool:
        return False

    def apply_constraint(self):  # type: ignore[no-untyped-def]
        raise NotImplementedError


class MutationOutput(Buffer):
    """
    An output buffer that represents the mutation of a pre-existing buffer
    """

    def __init__(self, layout, mutated_node, mutating_node: Operation) -> None:  # type: ignore[no-untyped-def]
        super().__init__(name=None, layout=layout)
        mutated_node_name = mutated_node.get_name()
        V.graph.mark_buffer_mutated(mutated_node_name)
        self.mutation_names = [mutated_node_name]
        self.mutating_node: Operation = mutating_node
        self.name = V.graph.register_buffer(self)

    def get_defining_op(self) -> Operation:
        return self.mutating_node

    def get_mutation_names(self):  # type: ignore[no-untyped-def]
        return self.mutation_names

    def should_allocate(self) -> bool:
        return False


class TMADescriptor(ExternKernel):
    """
    An IR node representing a host-side TMA descriptor in the Triton API
    (the ones obtained via create_{1d,2d}_tma_descriptor calls). Mostly
    useful for user-defined Triton kernels relying on host-side TMA; but
    can, in principle, be used for Inductor's Triton templates, too.
    """

    # as TMA descriptors are immutable,
    # we can dedup them by the input args
    _CACHE: Dict[Any, TMADescriptor] = {}

    @classmethod
    def create(  # type: ignore[no-untyped-def]
        cls,
        tensor: IRNode,
        dims: List[Union[int, torch.SymInt]],
        block_dims: List[Union[int, torch.SymInt]],
        element_size: Optional[int] = None,
    ):
        key = (id(tensor), dims, block_dims, element_size)
        if key not in cls._CACHE:
            cls._CACHE[key] = TMADescriptor(tensor, dims, block_dims, element_size)
        return cls._CACHE[key]

    def __init__(
        self,
        tensor: IRNode,
        dims: List[Union[int, torch.SymInt]],
        block_dims: List[Union[int, torch.SymInt]],
        element_size: Optional[int] = None,
    ) -> None:
        assert len(dims) in (1, 2)
        assert len(dims) == len(block_dims)

        if element_size is None:
            element_size = tensor.get_dtype().itemsize

        self.tensor = tensor
        self.dims = dims
        self.block_dims = block_dims
        self.element_size = element_size
        self.rank = len(self.dims)

        inputs = [tensor]
        constant_args = [
            *self.dims,
            *self.block_dims,
            self.element_size,
        ]

        super().__init__(
            None,
            # link back to the underlying tensor in terms of ownership
            # to avoid getting the underlying tensor deleted *before*
            # the TMADescriptor node can be deleted.
            NonOwningLayout(
                ReinterpretView(
                    data=tensor,
                    layout=tensor.get_layout(),
                )
            ),
            inputs,
            tuple(constant_args),
            None,
        )

        self.name = V.graph.register_buffer(self)
        V.graph.register_operation(self)

    def codegen(self, wrapper) -> None:  # type: ignore[no-untyped-def]
        wrapper.generate_tma_descriptor(self)


class UserDefinedTritonKernel(ExternKernel):
    def get_kernel_and_metadata(self):  # type: ignore[no-untyped-def]
        from triton.runtime.autotuner import Autotuner

        from torch._higher_order_ops.triton_kernel_wrap import kernel_side_table

        kernel = kernel_side_table.get_kernel(self.kernel_idx)
        configs = []
        restore_value_args: List[str] = []
        reset_to_zero_args: List[str] = []
        if isinstance(kernel, Autotuner):
            # https://github.com/triton-lang/triton/pull/5083
            # changes kernel.restore_idx to kernel.restore_value
            if hasattr(kernel, "restore_idx"):
                restore_value_args.extend(
                    kernel.fn.arg_names[i] for i in kernel.restore_idx
                )
            else:
                assert hasattr(kernel, "restore_value")
                restore_value_args.extend(kernel.restore_value)

            if hasattr(kernel, "reset_idx"):
                for i in kernel.reset_idx:
                    reset_to_zero_args.append(kernel.fn.arg_names[i])
            else:
                assert hasattr(kernel, "reset_to_zero")
                reset_to_zero_args.extend(kernel.reset_to_zero)

            configs = kernel.configs
            kernel = kernel.fn
        return kernel, configs, restore_value_args, reset_to_zero_args

    def codegen(self, wrapper) -> None:  # type: ignore[no-untyped-def]
        (
            kernel,
            configs,
            restore_value_args,
            reset_to_zero_args,
        ) = self.get_kernel_and_metadata()

        # Definition of kernel
        new_name, triton_meta = wrapper.define_user_defined_triton_kernel(
            kernel, configs, self.kwargs, restore_value_args, reset_to_zero_args
        )
        raw_args = [
            self.get_kwargs_value(k) for k in self.ordered_kwargs_for_cpp_kernel
        ]

        # NOTE: raw_args doesn't include autotuned args.
        # But, kernel.constexprs includes indices of autotuned args.
        # So, let's recalculate constexpr indices wrt to raw_args.
        constexpr_indices = []
        for idx, kwarg in enumerate(self.ordered_kwargs_for_cpp_kernel):
            if kernel.arg_names.index(kwarg) in kernel.constexprs:
                constexpr_indices.append(idx)
        """
        Filter out None args.

        see https://github.com/pytorch/pytorch/issues/115344

        Two cases for a None arg:
        1. The arg is already tl.constexpr, so leave it in
        2. The arg is not tl.constexpr so we have to remove it
        """
        constexpr_indices_set = OrderedSet(constexpr_indices)
        REMOVED = object()
        raw_args = [
            (
                (idx, arg)
                if (arg is not None) or (arg is None and idx in constexpr_indices_set)
                else (idx, REMOVED)
            )
            for idx, arg in enumerate(raw_args)
        ]
        removed_none_args = [idx for idx, val in raw_args if val == REMOVED]
        raw_args = [val for idx, val in raw_args if val != REMOVED]

        # We have to compute the constexpr indices for the new, filtered raw_args
        # We also have to adjust equal_to_1.
        if removed_none_args:
            eq1_indices_set = OrderedSet[int](triton_meta["configs"][0].equal_to_1)
            constexpr_indices = []
            equal_to_1 = []
            index_shift = 0
            for idx, kwarg in enumerate(self.ordered_kwargs_for_cpp_kernel):
                # every time we encounter an idx we removed, adjust by one to account for it
                # So for example if we had [None, const X]
                # iter 1:
                #   None was removed, adjust=1
                # iter 2:
                #  X is const at idx=1, but the adjusted idx is 0 now, because None was removed
                if idx in removed_none_args:
                    index_shift += 1
                    continue
                arg_index = kernel.arg_names.index(kwarg)
                if arg_index in kernel.constexprs:
                    constexpr_indices.append(idx - index_shift)
                if arg_index in eq1_indices_set:
                    equal_to_1.append(idx - index_shift)

            triton_meta["configs"][0].equal_to_1 = equal_to_1

        # Call to kernel
        self.codegen_comment(wrapper)
        wrapper.generate_user_defined_triton_kernel(
            new_name,
            raw_args,
            self.grid,
            configs,
            triton_meta,
            constexpr_indices,
        )

    def get_unbacked_symbol_uses(self) -> OrderedSet[sympy.Symbol]:
        # add unbacked symbols used in the grid to the ones used
        # in the kwargs (the latter is generated by ExternKernel)
        return super().get_unbacked_symbol_uses() | free_unbacked_symbols(self.grid)

    def get_unbacked_symbol_defs(self) -> OrderedSet[sympy.Symbol]:
        return OrderedSet()

    def __init__(self, *, kernel_idx, grid, tma_descriptor_metadata, kernel_args) -> None:  # type: ignore[no-untyped-def]
        inputs = []
        kwargs = {}
        constant_args = []
        for k, v in kernel_args.items():
            if isinstance(v, TensorBox):
                t = InputsKernel.unwrap_storage_for_input(self.realize_input(v))
                if k in tma_descriptor_metadata:
                    t = TMADescriptor.create(t, *tma_descriptor_metadata[k])
                inputs.append(t)
                kwargs[k] = t
            else:
                constant_args.append(v)
                kwargs[k] = v

        assert len(inputs) != 0
        self.device = inputs[0].get_device()

        super().__init__(
            None,
            NoneLayout(device=self.device),
            inputs,
            tuple(constant_args),
            kwargs,
        )
        self.kernel_idx = kernel_idx
        self.grid = grid

        kernel, configs, _, _ = self.get_kernel_and_metadata()

        # If we are autotuning, not all arguments will be passed
        self.ordered_kwargs_for_cpp_kernel = [
            arg for arg in kernel.arg_names if arg in kernel_args
        ]

        from torch._higher_order_ops.triton_kernel_wrap import identify_mutated_tensors

        autotuned_kwargs = configs[0].kwargs if len(configs) > 0 else {}
        self.mutable_args = [
            kernel_args[key]
            for key in identify_mutated_tensors(
                kernel, {**kernel_args, **autotuned_kwargs}
            )
        ]

        self.mutation_outputs = [
            MutationOutput(NoneLayout(device=self.device), buf, self)
            for buf in self.mutable_args
        ]
        V.graph.register_operation(self)

    def get_outputs(self) -> List[Buffer]:
        return list(self.mutation_outputs)

    def get_device(self) -> Optional[torch.device]:
        return self.device


class InplaceBernoulliFallback(ExternKernel):
    """
    This needs to be a custom class to handle mutation properly
    """

    def codegen(self, wrapper) -> None:  # type: ignore[no-untyped-def]
        (x,) = (t.codegen_reference() for t in self.inputs)

        if V.graph.cpp_wrapper:
            # Inductor doesn't really support aten Generator, so the Generator kwarg is always NULL here,
            # which needs to be explicitly generated for cpp wrapper
            wrapper.writeline(
                f"{self.get_kernel_name()}({x}, {', '.join(map(repr, self.constant_args))}, NULL){wrapper.ending}"
            )
        else:
            wrapper.writeline(
                f"{self.get_kernel_name()}({x}, {', '.join(map(repr, self.constant_args))}){wrapper.ending}"
            )

    def should_allocate(self) -> bool:
        return False

    def get_mutation_names(self):  # type: ignore[no-untyped-def]
        return [self.inputs[0].get_name()]

    def get_unbacked_symbol_defs(self) -> OrderedSet[sympy.Symbol]:
        return OrderedSet()

    def __init__(self, op_overload, x, *constant_args) -> None:  # type: ignore[no-untyped-def]
        super().__init__(
            None,
            NoneLayout(device=x.get_device()),
            self.unwrap_storage([x]),
            constant_args,
            op_overload=op_overload,
        )
        V.graph.mark_buffer_mutated(x.get_name())
        self.name = V.graph.register_buffer(self)
        V.graph.register_operation(self)


# Used to deal with torch.complex types
class InplaceCopyFallback(ExternKernel):
    """
    This needs to be a custom class to handle mutation properly
    """

    def codegen(self, wrapper) -> None:  # type: ignore[no-untyped-def]
        (dst, src, non_blocking) = self.codegen_args()
        wrapper.codegen_device_copy(src, dst, non_blocking)

    def should_allocate(self) -> bool:
        return False

    def get_mutation_names(self):  # type: ignore[no-untyped-def]
        return [self.inputs[0].get_name()]

    def get_unbacked_symbol_defs(self) -> OrderedSet[sympy.Symbol]:
        return OrderedSet()

    def __init__(  # type: ignore[no-untyped-def]
        self,
        layout,
        inputs,
        constant_args,
    ) -> None:
        super().__init__(
            None,
            layout,
            inputs,
            constant_args,
            python_kernel_name="aten.copy_",
            cpp_kernel_name="aoti_torch_copy_",
        )
        V.graph.mark_buffer_mutated(inputs[0].get_name())
        self.name = V.graph.register_buffer(self)
        V.graph.register_operation(self)

    @classmethod
    def create(cls, dst, src, non_blocking: bool = False):  # type: ignore[no-untyped-def]
        inputs = [cls.realize_input(t) for t in [dst, src]]
        constant_args = (non_blocking,)
        result = InplaceCopyFallback(
            NoneLayout(device=dst.get_device()),
            inputs,
            constant_args,
        )
        return result


class MutatingFirstArgExternKernel(ExternKernel):
    """
    This needs to be a custom class to handle mutation properly
    """

    def codegen(self, wrapper) -> None:  # type: ignore[no-untyped-def]
        argrefs = [
            *(t.codegen_reference() for t in self.inputs),
            *map(repr, self.constant_args),
        ]
        wrapper.writeline(
            f"{self.get_kernel_name()}({', '.join(argrefs)}){wrapper.ending}"
        )

    def should_allocate(self) -> bool:
        return False

    def get_mutation_names(self):  # type: ignore[no-untyped-def]
        return [self.inputs[0].get_name()]

    def get_unbacked_symbol_defs(self) -> OrderedSet[sympy.Symbol]:
        return OrderedSet()

    def has_side_effects(self) -> bool:
        return True


class ResizeStorageBytes(MutatingFirstArgExternKernel):
    def __init__(self, variable, new_size) -> None:  # type: ignore[no-untyped-def]
        assert isinstance(new_size, int), "TODO: dynamic shapes"
        super().__init__(
            None,
            NoneLayout(device=variable.get_device()),
            self.unwrap_storage([variable]),
            constant_args=(new_size,),
        )
        V.graph.mark_buffer_mutated(variable.get_name())
        self.name = V.graph.register_buffer(self)
        V.graph.register_operation(self)
        self.python_kernel_name = "inductor_ops.resize_storage_bytes_"
        self.cpp_kernel_name = "torch::inductor::resize_storage_bytes_"
        V.graph.never_reuse_buffers.add(variable.data.get_name())


class SetSourceTensorKernel(ExternKernelAlloc):
    def __init__(self, self_tensor, storage_tensor) -> None:  # type: ignore[no-untyped-def]
        storage_tensor.freeze_layout()
        super().__init__(
            storage_tensor.get_layout(),
            [self_tensor, storage_tensor],
            python_kernel_name="torch.ops.aten.set_.source_Tensor",
            op_overload=torch.ops.aten.set_.source_Tensor,
        )
        V.graph.never_reuse_buffers.add(self_tensor.data.get_name())
        V.graph.never_reuse_buffers.add(storage_tensor.get_name())
        V.graph.never_reuse_buffers.add(self.get_name())
        device = storage_tensor.get_device()
        self.mutation_outputs = [
            MutationOutput(NoneLayout(device=device), self_tensor, self),
            MutationOutput(NoneLayout(device=device), storage_tensor, self),
        ]

    def get_inputs_that_alias_output(self) -> Sequence[str]:
        return [self.inputs[0].get_name(), self.inputs[1].get_name()]


class ScatterFallback(ExternKernel):
    """
    This needs to be a custom class to handle mutation properly.
    This class handles both aten.scatter_ and aten.scatter_reduce_.
    It also handle the case `src` being a scalar properly.
    """

    def codegen(self, wrapper) -> None:  # type: ignore[no-untyped-def]
        reduce = self.kwargs["reduce"]
        if V.graph.cpp_wrapper:
            # Follow aten/src/ATen/native/ReductionType.h:get_operator_enum
            get_operator_enum = {"add": "sum", "multiply": "prod"}
            if reduce in get_operator_enum:
                reduce = get_operator_enum[reduce]

        if self.src_is_tensor:
            (x, index, src) = (t.codegen_reference() for t in self.inputs)
        else:
            (x, index) = (t.codegen_reference() for t in self.inputs)
            src = self.constant_args[1]
        wrapper.generate_scatter_fallback(
            x,
            [x, self.constant_args[0], index, src],
            self.cpp_kernel_name,
            self.python_kernel_name,
            self.src_is_tensor,
            reduce,
            self.codegen_kwargs(),
        )

    def should_allocate(self) -> bool:
        return False

    def get_mutation_names(self):  # type: ignore[no-untyped-def]
        return [self.inputs[0].get_name()]

    def get_unbacked_symbol_defs(self) -> OrderedSet[sympy.Symbol]:
        return OrderedSet()

    def __init__(  # type: ignore[no-untyped-def]
        self,
        op_overload,
        x,
        dim: int,
        index,
        src,
        *,
        reduce: Optional[str] = None,
        include_self: bool = True,
    ) -> None:
        self.src_is_tensor = isinstance(src, TensorBox)

        constant_args: Tuple[Any, ...]
        if self.src_is_tensor:
            tensors = [self.realize_input(t) for t in [x, index, src]]
            constant_args = (dim,)
        else:
            tensors = [self.realize_input(t) for t in [x, index]]
            constant_args = (dim, src)

        super().__init__(
            None,
            NoneLayout(device=x.get_device()),
            self.unwrap_storage(tensors),
            constant_args,
            {"reduce": reduce, "include_self": include_self},
            python_kernel_name=str(op_overload),
            ordered_kwargs_for_cpp_kernel=["reduce", "include_self"],
            op_overload=op_overload,
        )
        V.graph.mark_buffer_mutated(x.get_name())
        self.name = V.graph.register_buffer(self)
        V.graph.register_operation(self)


class IndexPutFallback(ExternKernel):
    """
    This needs to be a custom class to handle mutation and indices properly
    """

    def codegen(self, wrapper) -> None:  # type: ignore[no-untyped-def]
        (x, values, *valid_indices) = (t.codegen_reference() for t in self.inputs)
        indices = []
        iter_valid_indices = iter(valid_indices)
        for i, _ in enumerate(self.indices):
            if self.indices[i] is not None:
                indices.append(next(iter_valid_indices))
            else:
                indices.append(V.graph.wrapper_code.none_str)

        wrapper.generate_index_put_fallback(
            self.get_kernel_name(), x, indices, values, *self.codegen_const_args()
        )

    def should_allocate(self) -> bool:
        return False

    def get_mutation_names(self):  # type: ignore[no-untyped-def]
        return [self.inputs[0].get_name()]

    def get_unbacked_symbol_defs(self) -> OrderedSet[sympy.Symbol]:
        return OrderedSet()

    def __init__(self, op_overload, x, indices, values, accumulate) -> None:  # type: ignore[no-untyped-def]
        self.indices = indices
        valid_indices = [i for i in indices if i is not None]
        tensors = [self.realize_input(x) for x in [x, values, *valid_indices]]
        cpp_kernel_name = "aoti_torch_index_put_out"
        super().__init__(
            None,
            NoneLayout(device=x.get_device()),
            self.unwrap_storage(tensors),
            (accumulate,),
            python_kernel_name="aten.index_put_",
            cpp_kernel_name=cpp_kernel_name,
            op_overload=op_overload,
        )
        V.graph.mark_buffer_mutated(self.inputs[0].get_name())
        self.name = V.graph.register_buffer(self)
        V.graph.register_operation(self)


class DeviceCopy(ExternKernelOut):
    @classmethod
    def create(cls, x, device, non_blocking):  # type: ignore[no-untyped-def]
        if (
            not x.is_extern()
            and all(r in V.graph.constants for r in x.get_read_names())
            and not config.aot_inductor.use_runtime_constant_folding
        ):
            return x.constant_to_device(device)

        V.graph.add_device_info(device)
        V.graph.add_device_info(x.get_device())

        developer_warning("DeviceCopy in input program")
        constant_args = (non_blocking,)
        return DeviceCopy(
            FlexibleLayout(
                device=device,
                dtype=x.get_dtype(),
                size=x.get_size(),
            ),
            [cls.realize_input(x)],
            constant_args,
        )

    def codegen(self, wrapper) -> None:  # type: ignore[no-untyped-def]
        args = self.codegen_args()
        assert len(args) == 2
        if self.output_view:
            wrapper.codegen_device_copy(
                args[0], self.output_view.codegen_reference(), args[1]
            )
        else:
            wrapper.codegen_device_copy(args[0], self.codegen_reference(), args[1])


class DynamicScalar(ExternKernel):
    """
    The result of a call to aten._local_scalar_dense.
    """

    def get_reads(self) -> OrderedSet[Dep]:
        return OrderedSet()

    def should_allocate(self) -> bool:
        return False

    def __init__(self, sym, keypath, data) -> None:  # type: ignore[no-untyped-def]
        data.realize()
        super().__init__(
            None, NoneLayout(device=torch.device("cpu")), self.unwrap_storage([data])
        )
        self.sym = sym
        self.keypath = keypath

    def get_unbacked_symbol_defs(self) -> OrderedSet[sympy.Symbol]:
        return OrderedSet([self.sym])

    def codegen(self, wrapper) -> None:  # type: ignore[no-untyped-def]
        wrapper.codegen_dynamic_scalar(self)


class AssertScalar(ExternKernel):
    """
    The result of a call to aten._assert_scalar
    """

    def get_reads(self) -> OrderedSet[Dep]:
        return OrderedSet()

    def should_allocate(self) -> bool:
        return False

    def __init__(self, scalar, msg) -> None:  # type: ignore[no-untyped-def]
        super().__init__(
            # Buffer(name, layotu)
            None,
            NoneLayout(device=torch.device("cpu")),
            # InputsKernel(inputs)
            [],
        )
        self.scalar = scalar
        self.msg = msg

    def has_side_effects(self) -> bool:
        return True

    def get_unbacked_symbol_uses(self):  # type: ignore[no-untyped-def]
        return free_unbacked_symbols(self.scalar)

    def codegen(self, wrapper) -> None:  # type: ignore[no-untyped-def]
        # NB: It is EXTREMELY important not to simplify the scalar under assertion here,
        # because simplify is done with respect to runtime asserts.  So if you have
        # "u0 == 0" in the runtime asserts, if you subsequently try to
        # simplify(u0 == 0), you will get True (because we've already runtime assert'ed
        # that it's true).  But we're code generating the actual runtime assert here!!
        if V.graph.cpp_wrapper:
            sizevar = V.graph.wrapper_code.codegen_cpp_sizevar(
                self.scalar, simplify=False
            )
            # TODO: when we start compiling in C++20, annotate with [[unlikely]].
            wrapper.writeline(
                f'if (!({sizevar})) {{ throw std::runtime_error("{self.msg}"); }}'
            )
        else:
            sizevar = V.graph.wrapper_code.codegen_python_sizevar(
                self.scalar, simplify=False
            )
            wrapper.writeline(f"if not {sizevar}:")
            wrapper.writeline(f"    raise RuntimeError({repr(self.msg)})")
            # No one should ever use this buffer, but for uniformity
            # define the variable and assign it None
            wrapper.writeline(f"{self.get_name()} = None")


@ir_dataclass(frozen=False)
class ExternKernelNode:
    name: str
    node: export_schema.Node


class FallbackKernel(ExternKernelAlloc):
    def __init__(  # type: ignore[no-untyped-def]
        self,
        layout,
        kernel,
        tensor_args,
        nontensor_args,
        unflatten_args,
        kwargs=None,
        *,
        unbacked_bindings=None,
    ) -> None:
        # When aten binary ops have constant second args, cpp wrapper expects the scalar
        # version.  This should long-term be handled as in
        # https://github.com/pytorch/pytorch/issues/90923.
        BINARY_OP_MAPPING = {
            aten.add.Tensor: aten.add.Scalar,
            aten.div.Tensor: aten.div.Scalar,
            aten.divide.Tensor: aten.divide.Scalar,
            aten.floor_divide: aten.floor_divide.Scalar,
            aten.mul.Tensor: aten.mul.Scalar,
            aten.multiply.Tensor: aten.multiply.Scalar,
            aten.sub.Tensor: aten.sub.Scalar,
            aten.subtract.Tensor: aten.subtract.Scalar,
            aten.true_divide.Tensor: aten.true_divide.Scalar,
        }
        if (
            kernel in BINARY_OP_MAPPING
            and len(tensor_args) == 1
            and len(nontensor_args) == 1
        ):
            kernel = BINARY_OP_MAPPING[kernel]

        super().__init__(
            layout,
            tuple(tensor_args),
            tuple(nontensor_args),
            op_overload=kernel,
        )

        self.use_runtime_dispatch = False
        self.unbacked_bindings = unbacked_bindings

        assert isinstance(
            kernel,
            (
                torch._ops.OpOverload,
                torch._ops.HigherOrderOperator,
            ),
        ), f"Fails to create FallbackKernel for {kernel}: {type(kernel)} not supported"
        self.op_overload = kernel
        self.unflatten_args = unflatten_args
        self.kwargs = {} if kwargs is None else kwargs
        V.graph.warn_fallback(self.python_kernel_name)  # type: ignore[arg-type]

        # args that are aliased
        self.alias_names: List[str] = []
        # args that are mutated AND returned from the op
        self.mutation_names: List[str] = []

        if isinstance(self.op_overload, torch._ops.HigherOrderOperator):
            # We assume here that HOPs with FallbackKernel are functional.
            # This may not always be true! HOPs must individually opt-in to
            # FallbackKernel, so please check this if you opt-in.
            return

        if "_c10d_functional" in self.op_overload.name():
            # _c10d_functional kernels are lowered into _CollectiveKernel which
            # derives from FallbackKernel for the cpp codegen. The kernels
            # don't pass the can_auto_functionalize check, but their mutation
            # is handled properly by _CollectiveKernel.
            return

        schema = self.op_overload._schema

        # NOTE: [FallbackKernel supported operators]
        # We only support three types of operators:
        # - functional ops
        # - view ops
        # - inplace aten ops
        # - mutating ops that are auto-functionalizable. That is,
        # the operator may mutate any number of inputs, but its outputs
        # may not alias any of the inputs.
        #
        # The unsupported cases usually do not show up here (because
        # AOTAutograd functionalized them away); the only way for an in-place
        # op to show up here is if a lowering or pass introduced it.
        if torch._library.utils.mutates_and_returns_first_arg(self.op_overload):
            self.mutation_names.append(tensor_args[0].get_name())
            return

        if schema.is_mutable and not can_auto_functionalize(kernel):
            raise NotImplementedError(
                f"NYI: Can't generate FallbackKernel for {kernel}"
            )

        args, kwargs = self.unflatten_args(self.inputs, self.constant_args)

        def handle_aliasing_and_mutation(info, arg) -> None:  # type: ignore[no-untyped-def]
            # Assertions to make sure we didn't mismatch args
            if isinstance(info.type, torch.ListType):
                assert isinstance(arg, (list, tuple))
            is_optional_tensor = isinstance(
                info.type, torch.OptionalType
            ) and isinstance(info.type.getElementType(), torch.TensorType)
            is_list_tensor = isinstance(info.type, torch.ListType) and isinstance(
                info.type.getElementType(), torch.TensorType
            )
            if is_optional_tensor or isinstance(info.type, torch.TensorType):
                # PyTorch also accepts None and scalar types for args marked as "Tensor".
                # We're not going to check all of them here.
                assert not isinstance(arg, (tuple, list))

            if arg is None:
                return
            if info.alias_info is None:
                return

            def add_alias(t) -> None:  # type: ignore[no-untyped-def]
                self.alias_names.append(t.get_name())
                if info.alias_info.is_write:
                    self.mutation_outputs.append(
                        MutationOutput(NoneLayout(device=t.get_device()), t, self)
                    )

            if is_list_tensor:
                for tensor_arg in arg:
                    add_alias(tensor_arg)
            else:
                assert isinstance(info.type, torch.TensorType) or is_optional_tensor
                add_alias(arg)

        for info, arg in torch._library.utils.zip_schema(schema, args, kwargs):
            handle_aliasing_and_mutation(info, arg)

    def codegen_unbacked_symbol_defs(self, wrapper) -> None:  # type: ignore[no-untyped-def]
        if not hasattr(self, "unbacked_bindings"):
            return

        unbacked_bindings = resolve_unbacked_bindings(
            V.graph.sizevars.shape_env, self.unbacked_bindings
        )

        if not unbacked_bindings:
            return

        for s, keypath in unbacked_bindings.items():

            def go(expr, keypath):  # type: ignore[no-untyped-def]
                if keypath == ():
                    return expr

                if (
                    len(keypath) >= 2
                    and isinstance(keypath[0], CallMethodKey)
                    and isinstance(keypath[1], pytree.SequenceKey)
                ):
                    return go(
                        f"{expr}.{keypath[0].name}({keypath[1].idx})", keypath[2:]
                    )
                elif isinstance(keypath[0], CallMethodKey):
                    return go(f"{expr}.{keypath[0].name}()", keypath[1:])
                elif isinstance(keypath[0], pytree.SequenceKey):
                    return (
                        go(f"std::get<{keypath[0].idx}>({expr})", keypath[1:])
                        if V.graph.cpp_wrapper
                        else go(f"{expr}[{keypath[0].idx}]", keypath[1:])
                    )
                elif isinstance(keypath[0], DivideByKey):
                    # TODO: need to assert divisibility
                    # TODO: this is invalid C++ codegen
                    return go(f"{expr}.__floordiv__({keypath[0].divisor})", keypath[1:])
                else:
                    raise AssertionError(f"unrecognized keypath {keypath}")

            def go_outer():  # type: ignore[no-untyped-def]
                if V.graph.cpp_wrapper:
                    # Special handling for the top level buffer access,
                    # because self.get_name() is actually never bound; the
                    # individual output arguments are bound by
                    # generate_c_shim_fallback_kernel
                    if len(self.outputs) == 1:
                        return go(self.outputs[0].get_name(), keypath)
                    else:
                        assert isinstance(keypath[0], pytree.SequenceKey)
                        return go(self.outputs[keypath[0].idx].get_name(), keypath[1:])
                else:
                    return go(self.get_name(), keypath)

            wrapper.writeline(
                f"{wrapper.codegen_unbacked_symbol_decl(s)} = {go_outer()}{wrapper.ending}"
            )

    def get_unbacked_symbol_defs(self) -> OrderedSet[sympy.Symbol]:
        if unbacked_bindings := getattr(self, "unbacked_bindings", None):
            resolved = resolve_unbacked_bindings(
                V.graph.sizevars.shape_env, unbacked_bindings
            )
            assert resolved is not None
            return resolved.keys()  # type: ignore[return-value]
        else:
            return OrderedSet()

    def codegen_args(self):  # type: ignore[no-untyped-def]
        @dataclasses.dataclass
        class Shim:
            ref: Any

            def __repr__(self) -> str:
                return self.ref

        tensor_args = [Shim(x.codegen_reference()) for x in self.inputs]
        args, kwargs = self.unflatten_args(tensor_args, self.constant_args)
        if V.graph.cpp_wrapper and isinstance(self.op_overload, torch._ops.OpOverload):
            args = self.fill_non_provided_args(args, kwargs)
            args = [
                V.graph.wrapper_code.val_to_arg_str(x, param.real_type)
                for param, x in zip(self.op_overload._schema.arguments, args)
            ]
        else:
            args = [V.graph.wrapper_code.val_to_arg_str(x) for x in args]

        # let self.codegen_kwargs handle kwargs
        self.kwargs.update(kwargs)
        return args

    @staticmethod
    def find_device(tensor_args, example_output):  # type: ignore[no-untyped-def]
        if tensor_args:
            devices = [arg.get_device() for arg in tensor_args if arg.get_device()]
            return devices[0]
        if isinstance(example_output, torch.Tensor):
            return example_output.device
        if isinstance(example_output, (list, tuple)):
            device_set = OrderedSet(
                FallbackKernel.find_device(None, x) for x in example_output
            )
            # Remove None
            devices = [device for device in device_set if device]
            if len(devices) == 1:
                return devices[0]
            for device in devices:
                if is_gpu(device.type):
                    return device
            return devices[0]
        return None

    def has_side_effects(self):  # type: ignore[no-untyped-def]
        if isinstance(self.op_overload, torch._ops.HigherOrderOperator):
            return False
        return get_schema_info(self.op_overload).is_mutable()

    def get_inputs_that_alias_output(self):  # type: ignore[no-untyped-def]
        return self.alias_names

    def get_mutation_names(self):  # type: ignore[no-untyped-def]
        assert len(self.mutation_names) <= 1
        return self.mutation_names

    # ProxyExecutor Design Note
    # We export the ExternFallbackNodes (for custom ops) into a serialized file
    # and run it with a host side proxy executor to address the ABI problem
    # This is currently only implemented for fbcode. Eventually, we will also make this work for OSS.
    # Detailed design doc can be found at
    # https://docs.google.com/document/d/1wC4DOZFaYym2t1Esz0X5yxlLI3RDnSiyRbUus3bkJ64/edit?usp=sharing
    def export_extern_kernel_node(self):  # type: ignore[no-untyped-def]
        log.debug(
            "Extern kernel node added for node %s with target %s.",
            self.get_name(),
            self.op_overload,
        )

        assert isinstance(self, FallbackKernel)
        args, kwargs = self.unflatten_args(self.inputs, self.constant_args)
        args = self.fill_non_provided_args(args, kwargs)
        ordered_kwargs = [
            kwargs.get(key, None) for key in self.ordered_kwargs_for_cpp_kernel
        ]
        if not V.graph.aot_mode:
            # No need to serialize in the cpp wrapper JIT mode
            return [*args, *ordered_kwargs]

        serializer = GraphModuleSerializer(None, None)  # type: ignore[arg-type]
        named_arguments = serializer.serialize_inputs(self.op_overload, args, kwargs)

        # serialize_outputs
        def handle_single_output(return_type, output):  # type: ignore[no-untyped-def]
            if isinstance(return_type, torch.TensorType):
                # For single Tensor
                out = output
                if isinstance(output, (list, tuple)):
                    assert len(output) == 1
                    out = output[0]
                return export_schema.Argument.create(
                    as_tensor=export_schema.TensorArgument(name=out.get_name())
                )
            elif isinstance(return_type, torch.ListType) and isinstance(
                return_type.getElementType(), torch.TensorType
            ):
                # For single TensorList
                return export_schema.Argument.create(
                    as_tensors=[
                        export_schema.TensorArgument(name=out.get_name())
                        for out in output
                    ]
                )
            else:
                raise RuntimeError(f"Unsupported return type {type(return_type)}")

        target = self.op_overload
        returns = target._schema.returns  # type: ignore[union-attr]
        if len(returns) == 1:
            # NOTE: [special handling of all_reduce_coalesced_'s return value]
            # all_reduce_coalesced_ return a list of tensors via self.mutation_outputs
            outputs = self.outputs if self.outputs else self.mutation_outputs
            return_type = returns[0].real_type
            output_arguments = [handle_single_output(return_type, outputs)]
        else:
            # For tuple returns, e.g "-> (Tensor, Tensor)" or "-> (Tesnor, Tensor[])"
            # Not generating output args for self.mutation_outputs
            output_arguments = [
                handle_single_output(return_schema.real_type, output)
                for return_schema, output in zip(returns, self.outputs)
            ]

        node = ExternKernelNode(
            name=self.get_name(),
            node=export_schema.Node(
                target=self.op_overload.name(),  # type: ignore[union-attr]
                inputs=named_arguments,
                outputs=output_arguments,
                metadata={},
            ),
        )

        V.graph.extern_kernel_nodes.append(node)

        return [*args, *ordered_kwargs]

    def codegen(self, wrapper) -> None:  # type: ignore[no-untyped-def]
        kernel = self.op_overload
        if kernel.namespace == "aten":  # type: ignore[union-attr]
            # Aten Fallback Ops
            assert isinstance(kernel, torch._ops.OpOverload)
            if V.graph.cpp_wrapper:
                from torchgen.aoti.fallback_ops import inductor_fallback_ops

                if str(kernel) not in inductor_fallback_ops:
                    # C shim v2 is torchgen-ed, which should cover all aten ops.
                    # If you do hit a missed op, please update fallback_ops.py.
                    log.warning(
                        "%s is missing a c-shim implementation, using proxy executor as fallback",
                        kernel,
                    )
                    self.use_runtime_dispatch = True
        elif kernel.namespace == "_quantized":  # type: ignore[union-attr]
            # Internal Quantized Fallback Ops
            assert isinstance(kernel, torch._ops.OpOverload)
        else:
            # For non-aten OpOverload, i.e. custom ops
            if V.graph.cpp_wrapper:
                self.use_runtime_dispatch = True

        if self.use_runtime_dispatch:
            self.codegen_comment(wrapper)

            exported_args = None
            args = None
            exported_args = self.export_extern_kernel_node()

            wrapper.generate_fallback_kernel_with_runtime_lookup(
                self.get_name(),
                self.python_kernel_name,
                self.cpp_kernel_name,
                args,
                self.op_overload,
                exported_args,
                # NOTE: [special handling of all_reduce_coalesced_'s return value]
                self.outputs if self.outputs else self.mutation_outputs,
            )
        else:
            self.codegen_comment(wrapper)
            args = [*self.codegen_args(), *self.codegen_kwargs()]
            V.graph.wrapper_code.generate_fallback_kernel(self, args)
            if isinstance(self.layout, Layout):
                self.codegen_size_asserts(wrapper)

        self.codegen_unbacked_symbol_defs(wrapper)

    @staticmethod
    def tensor_to_layout(output: torch.Tensor):  # type: ignore[no-untyped-def]
        return FixedLayout(
            output.device,
            output.dtype,
            convert_shape_to_inductor(output.size()),
            convert_shape_to_inductor(output.stride()),
        )

    @classmethod
    def create(cls, kernel, *args, **kwargs):  # type: ignore[no-untyped-def]
        fake_incorrect_kernels = (aten._fused_moving_avg_obs_fq_helper_functional,)
        context: ContextManager[None] = (
            V.graph.fake_mode if kernel not in fake_incorrect_kernels else nullcontext()  # type: ignore[assignment]
        )
        with context:
            (
                example_output,
                tensor_args,
                non_tensor_args,
                unflatten_args,
                unbacked_bindings,
            ) = cls.process_kernel(kernel, *args, **kwargs)

        device = cls.find_device(tensor_args, example_output)
        if example_output is None:
            packed = cls(
                NoneLayout(device=device),
                kernel,
                tensor_args,
                non_tensor_args,
                unflatten_args,
                unbacked_bindings=unbacked_bindings,
            )

        else:
            assert device, "Not sure where to find device info"
            packed = cls(
                MultiOutputLayout(device=device),
                kernel,
                tensor_args,
                non_tensor_args,
                unflatten_args,
                unbacked_bindings=unbacked_bindings,
            )

        def generate_output(output, indices):  # type: ignore[no-untyped-def]
            if isinstance(output, (list, tuple)):
                return type(output)(
                    generate_output(output[i], indices + [(type(output), i)])
                    for i in range(len(output))
                )
            elif isinstance(output, dict):
                return {
                    key: generate_output(val, indices + [(type(output), key)])
                    for key, val in output.items()
                }
            elif isinstance(output, torch.Tensor):
                return MultiOutput(
                    cls.tensor_to_layout(output),
                    packed,
                    indices,
                )
            elif isinstance(output, int):
                return output
            elif isinstance(output, torch.SymInt):
                return output.node.expr
            else:
                assert (
                    output is None
                ), f"FallbackKernel output type {type(output)} is not supported"
                return None

        outputs = generate_output(example_output, [])
        if isinstance(outputs, (list, tuple, dict)):
            packed.outputs = outputs  # type: ignore[assignment]
        else:
            packed.outputs = [outputs]
        return outputs

    def apply_constraint(self):  # type: ignore[no-untyped-def]
        return super().apply_constraint()


@ir_dataclass(frozen=False)
class ComplexView(FallbackKernel):
    """View a complex number as two dtyped numbers or vice versa"""

    def should_allocate(self) -> bool:
        return False

    def get_inputs_that_alias_output(self) -> Sequence[str]:
        # Signal to codegen that our output buffer isn't safe to reuse
        return [self.inputs[0].get_name()]

    def __init__(  # type: ignore[no-untyped-def]
        self,
        layout,
        kernel,
        tensor_args,
        nontensor_args,
        unflatten_args,
        *,
        unbacked_bindings=None,
    ) -> None:
        super().__init__(
            layout,
            kernel,
            tensor_args,
            nontensor_args,
            unflatten_args,
            unbacked_bindings=unbacked_bindings,
        )


@ir_dataclass
class MultiOutputLayout(OutputSpec):
    device: torch.device

    def get_device(self) -> Optional[torch.device]:
        return self.device


class MultiOutput(ExternKernel):
    # Given an input MultiOutputLayout buffer, indexes out an actual buffer
    # from that result.  This doesn't actually produce multiple outputs,
    # that's MultiOutputLayout!
    def codegen_list_tuple_access(self, basename, indices):  # type: ignore[no-untyped-def]
        if len(indices) > 0:
            itype, i = indices[0]
            if issubclass(itype, list):
                return self.codegen_list_tuple_access(f"{basename}[{i}]", indices[1:])
            elif issubclass(itype, tuple):
                # cpp wrapper code needs to use std::get<> to access a tuple
                tuple_access = V.graph.wrapper_code.codegen_tuple_access(
                    basename, self.get_name(), str(i)
                )
                return self.codegen_list_tuple_access(tuple_access, indices[1:])
            elif issubclass(itype, dict):
                return self.codegen_list_tuple_access(f"{basename}['{i}']", indices[1:])
            else:
                raise AssertionError("non supported index type: ", itype)
        else:
            return basename

    def codegen(self, wrapper) -> None:  # type: ignore[no-untyped-def]
        wrapper.codegen_multi_output(
            self.get_name(),
            self.codegen_list_tuple_access(self.inputs[0].get_name(), self.indices),
        )

    def __init__(self, layout: OutputSpec, input, indices: List[Tuple[Any, ...]]) -> None:  # type: ignore[no-untyped-def]
        super().__init__(None, layout, [input], ())
        self.name = V.graph.register_buffer(self)
        V.graph.register_operation(self)
        self.indices = indices

    def get_unbacked_symbol_uses(self) -> OrderedSet[sympy.Symbol]:
        return self.inputs[0].get_unbacked_symbol_uses()

    def should_allocate(self) -> bool:
        return False

    def get_inputs_that_alias_output(self) -> Sequence[str]:
        return [
            inp.get_name()
            for inp in self.inputs
            if isinstance(inp, FallbackKernel)
            and len(inp.get_inputs_that_alias_output()) > 0
        ]


# We just use a normal dataclass for MutableBox/TensorBox/StorageBox since
# they're mainly lowering-time constructs that we expect to mutate and such.
@dataclasses.dataclass
class MutableBox(IRNode):
    """
    TensorBox / StorageBox allow in-place mutation of Tensors
    """

    data: IRNode

    def has_exceeded_max_reads(self) -> bool:
        return self.data.has_exceeded_max_reads()

    def get_device(self) -> Optional[torch.device]:
        return self.data.get_device()

    def make_loader(self) -> Callable[[Sequence[Expr]], OpsValue]:
        return self.data.make_loader()

    def make_indexer(self) -> Callable[[Sequence[Expr]], Expr]:
        return self.data.make_indexer()

    def get_stride(self) -> Sequence[_IntLike]:
        return self.data.get_stride()

    def get_name(self) -> str:
        return self.data.get_name()

    def has_large_inner_fn(self, threshold: Optional[int] = None) -> bool:
        return self.data.has_large_inner_fn(threshold)

    def mark_reuse(self, users: int) -> None:
        return self.data.mark_reuse(users)

    def realize_hint(self) -> None:
        return self.data.realize_hint()

    def unwrap_view(self) -> IRNode:
        return self.data.unwrap_view()

    def freeze_layout(self) -> None:
        return self.data.freeze_layout()

    def freeze_layout_with_stride_order(
        self, order: List[int], allow_padding: bool = False
    ) -> None:
        return self.data.freeze_layout_with_stride_order(order, allow_padding)

    def freeze_layout_with_fill_order(self, order: List[int]) -> None:
        return self.data.freeze_layout_with_fill_order(order)

    def freeze_layout_with_same_order(self, stride: List[_IntLike]) -> None:
        return self.data.freeze_layout_with_same_order(stride)

    def freeze_layout_with_exact_strides(
        self, exact_strides: List[_IntLike], allow_padding: bool = False
    ) -> None:
        return self.data.freeze_layout_with_exact_strides(exact_strides, allow_padding)

    def get_read_writes(self) -> dependencies.ReadWrites:
        return self.data.get_read_writes()

    def get_reads(self) -> OrderedSet[Dep]:
        return self.data.get_reads()

    def num_reads(self) -> int:
        return self.data.num_reads()

    def get_storage_numel(self) -> _IntLike:
        return self.data.get_storage_numel()

    def get_reduction_type(self) -> Optional[str]:
        return self.data.get_reduction_type()

    def get_reduction_size(self) -> Sequence[sympy.Expr]:
        return self.data.get_reduction_size()

    def is_extern(self) -> bool:
        return self.data.is_extern()

    def is_no_op(self) -> bool:
        return self.data.is_no_op()

    def constant_to_device(self, device: torch.device) -> IRNode:
        return self.data.constant_to_device(device)

    def get_mutation_names(self) -> Sequence[str]:
        return self.data.get_mutation_names()

    def get_operation_name(self) -> str:
        return self.data.get_operation_name()

    def get_inputs_that_alias_output(self) -> Sequence[str]:
        return self.data.get_inputs_that_alias_output()

    def realize(self) -> Optional[str]:
        return self.data.realize()

    def get_unbacked_symbol_uses(self) -> OrderedSet[sympy.Symbol]:
        return self.data.get_unbacked_symbol_uses()

    def get_read_names(self) -> OrderedSet[str]:
        return self.data.get_read_names()

    def get_defining_op(self) -> Optional[Operation]:
        return self.data.get_defining_op()

    def codegen_reference(self, writer: Optional[IndentedBuffer] = None) -> str:
        return self.data.codegen_reference(writer)

    @property
    def layout(self) -> OutputSpec:
        # we intentionally call get_output_spec (rather than get_layout) since Buffer.layout is an OutputSpec
        return self.data.get_output_spec()

    def get_layout(self) -> Layout:
        return self.data.get_layout()

    def get_output_spec(self) -> OutputSpec:
        return self.data.get_output_spec()

    def get_size(self) -> Sequence[Expr]:
        return self.data.get_size()

    @property
    def dtype(self):  # type: ignore[no-untyped-def]
        return self.data.dtype

    def __str__(self) -> str:
        if isinstance(self.data, MutableBox):
            line0 = f"{type(self).__name__}({type(self.data).__name__}("
            endl = "))"
            inner = self.data.data
        else:
            line0 = f"{type(self).__name__}("
            inner = self.data
            endl = ")"

        lines = [
            line0,
            indent(str(inner)),
            endl,
        ]
        return "\n".join(lines)

    __repr__ = __str__


class TensorBox(MutableBox):
    @staticmethod
    def create(data):  # type: ignore[no-untyped-def]
        return TensorBox(StorageBox(data))


class StorageBox(MutableBox):
    def is_input_buffer(self):  # type: ignore[no-untyped-def]
        if isinstance(self.data, (InputBuffer, ReinterpretView)):
            return self.data.get_name() in V.graph.graph_inputs
        return False

    def is_module_buffer(self):  # type: ignore[no-untyped-def]
        return (
            isinstance(self.data, (ConstantBuffer))
            and self.data.get_name() in V.graph.constants
        )

    def realize(self) -> Optional[str]:
        if isinstance(
            self.data,
            (
                ComputedBuffer,
                InputsKernel,
                InputBuffer,
                ReinterpretView,
                TemplateBuffer,
            ),
        ):
            return self.data.get_name()
        assert isinstance(self.data, (Pointwise, Reduction, Scan, Sort)), type(
            self.data
        )
        origin_node = self.data.get_origin_node()
        traceback = self.data.get_traceback()
        self.data = ComputedBuffer(
            name=None,
            layout=FlexibleLayout(
                device=self.data.get_device(),
                dtype=self.data.get_dtype(),
                size=self.data.get_size(),
            ),
            data=self.data,
        )
        self.data.name = V.graph.register_buffer(self.data)
        V.graph.register_operation(self.data)
        self.data.origins = self.origins
        self.data.origin_node = origin_node
        self.data.traceback = traceback
        return self.data.name

    def realize_hint(self) -> None:
        """
        Called on buffers we expect to be forced to realize later.
        """
        if (
            isinstance(self.data, (Pointwise, Reduction))
            and self.data.inner_fn_opcount().nontrivial_read_count > 1
        ):
            self.realize()

    def has_exceeded_max_reads(self) -> bool:
        return isinstance(self.data, Pointwise) and (
            self.num_reads() > config.realize_acc_reads_threshold
            or self.has_large_inner_fn()
        )

    def should_realize_on_reuse(self, users):  # type: ignore[no-untyped-def]
        """
        A heuristic to decide if we should realize a tensor
        that is used multiple times.
        """
        if users > 1 and isinstance(self.data, (Pointwise, Reduction)):
            if is_cpu(self.data):
                # Heuristic for realizing reused result of heavy ops on cpu
                opcount = self.data.inner_fn_opcount()
                heavy_ops = ["exp", "sigmoid"]  # a list of heavy ops
                if any(x in opcount.used_ops for x in heavy_ops):
                    return True
            return (
                self.num_reads() > config.realize_reads_threshold
                or self.has_large_inner_fn()
            )
        return False

    def mark_reuse(self, users: int) -> None:
        if self.should_realize_on_reuse(users):
            self.realize()

    def num_reads(self):  # type: ignore[no-untyped-def]
        return self.data.num_reads()


@ir_dataclass(frozen=False)
class Subgraph(IRNode):
    name: str
    graph_module: torch.fx.GraphModule
    graph: Optional[GraphLowering] = None


def _has_aliased_buffers(buffers: Sequence[IRNode]) -> bool:
    buffers = [
        buffer.unwrap_view() if isinstance(buffer, ReinterpretView) else buffer
        for buffer in buffers
    ]
    # assuming the same buffer is represented by the same IRNode object
    return len(OrderedSet(id(buffer) for buffer in buffers)) < len(buffers)


@ir_dataclass(frozen=False)
class InvokeSubgraph(ExternKernel):
    subgraph: Optional[Subgraph] = None
    operands: Optional[List[TensorBox]] = None
    outputs: Optional[List[MultiOutput]] = None

    def __init__(
        self, subgraph: Subgraph, operands: List[TensorBox], layout: MultiOutputLayout
    ) -> None:
        super().__init__(
            name=None,
            layout=layout,
            inputs=operands,
        )
        self.subgraph = subgraph
        self.name = V.graph.register_buffer(self)
        V.graph.register_operation(self)

    @classmethod
    def create(cls, subgraph: Subgraph, operands):  # type: ignore[no-untyped-def]
        # TODO(anijain2305) - Support sym expr as operands in future.
        fx_operands = V.graph.current_node.args[-1]
        fake_operands = [x.meta["val"] for x in fx_operands]  # type: ignore[union-attr]

        # Realize the inputs. Also intermediates can have different strides than
        # the inputs of the subgraph. So, force the intermediates to have same
        # strides as that of subgraph inputs.
        operands = [cls.realize_input(x) for x in operands]

        def handle_sym_expr(stride):  # type: ignore[no-untyped-def]
            return [s.node.expr if isinstance(s, torch.SymInt) else s for s in stride]

        new_operands = []
        for idx, operand in enumerate(operands):
            if isinstance(operand, ShapeAsConstantBuffer):
                new_operands.append(operand)
            else:
                example_stride = handle_sym_expr(fake_operands[idx].stride())
                new_operands.append(cls.require_exact_strides(operand, example_stride))

        operands = new_operands

        if subgraph.graph is None:
            # create and lower subgraphs
            subgraph.graph = V.graph.make_subgraph(
                gm=subgraph.graph_module,
                example_inputs=fake_operands,
                subgraph_name=subgraph.name,
            )
            with V.set_graph_handler(subgraph.graph):
                subgraph.graph.run(*fake_operands)

        outputs = subgraph.graph.graph_outputs

        # Find the device - operands could be integers from shapes, so we can't
        # use operands[0]
        device = None
        for operand in operands:
            if not isinstance(operand, ShapeAsConstantBuffer):
                device = operand.get_device()
                break
        assert device is not None

        invoke_subgraph = InvokeSubgraph(
            subgraph=subgraph,
            operands=operands,
            layout=MultiOutputLayout(device=device),
        )

        outputs = [
            MultiOutput(
                FixedLayout(
                    device=output.get_device(),
                    dtype=output.get_dtype(),
                    size=output.get_size(),  # type: ignore[arg-type]
                    stride=output.get_stride(),
                    offset=output.get_layout().offset,
                ),
                invoke_subgraph,
                [(list, i)],
            )
            for i, output in enumerate(outputs)
        ]

        invoke_subgraph.outputs = outputs
        return outputs

    def codegen(self, wrapper) -> None:  # type: ignore[no-untyped-def]
        wrapper.codegen_invoke_subgraph(self)


@ir_dataclass(frozen=False)
class Conditional(ExternKernel):
    predicate: Optional[IRNode] = None
    operands: Optional[List[TensorBox]] = None
    true_subgraph: Optional[Subgraph] = None
    false_subgraph: Optional[Subgraph] = None
    outputs: Optional[List[MultiOutput]] = None

    def __init__(
        self,
        predicate: IRNode,
        operands: List[TensorBox],
        true_subgraph: Subgraph,
        false_subgraph: Subgraph,
        layout: MultiOutputLayout,
    ) -> None:
        self.predicate = predicate
        self.operands = operands
        self.true_subgraph = true_subgraph
        self.false_subgraph = false_subgraph

        inputs = []
        if not isinstance(predicate, ShapeAsConstantBuffer):
            inputs.append(predicate)
        inputs.extend(operands)

        super().__init__(
            name=None,
            layout=layout,
            inputs=inputs,
        )

        self.name = V.graph.register_buffer(self)
        V.graph.register_operation(self)

    @classmethod
    def create(  # type: ignore[no-untyped-def]
        cls,
        predicate: TensorBox,
        true_fn: Subgraph,
        false_fn: Subgraph,
        operands: List[TensorBox],
    ):
        predicate = cls.realize_input(predicate)
        operands = [cls.realize_input(x) for x in operands]

        fx_operands = V.graph.current_node.args[-1]
        fake_operands = [x.meta["val"] for x in fx_operands]  # type: ignore[union-attr]

        for subgraph in (true_fn, false_fn):
            if subgraph.graph is None:
                # create and lower subgraphs
                subgraph.graph = V.graph.make_subgraph(
                    gm=subgraph.graph_module,
                    example_inputs=fake_operands,
                    subgraph_name=subgraph.name,
                )
                with V.set_graph_handler(subgraph.graph):
                    subgraph.graph.run(*fake_operands)

        true_outputs = true_fn.graph.graph_outputs  # type: ignore[union-attr]
        false_outputs = false_fn.graph.graph_outputs  # type: ignore[union-attr]

        for name, outputs in (("true_fn", true_outputs), ("false_fn", false_outputs)):
            if _has_aliased_buffers(true_outputs):
                raise AssertionError(
                    "Output aliasing is currently not supported in compiled torch.cond. "
                    f"The outputs of the {name} subgraph of torch.cond are aliased: {outputs}"
                )

        # make sure true and false outputs are structurally equivalent
        assert len(true_outputs) == len(false_outputs), (true_outputs, false_outputs)
        for i, (to, fo) in enumerate(zip(true_outputs, false_outputs)):
            assert to.get_size() == fo.get_size(), (i, to, fo)
            assert to.get_stride() == fo.get_stride(), (i, to, fo)
            assert to.get_device() == fo.get_device(), (i, to, fo)
            assert to.get_dtype() == fo.get_dtype(), (i, to, fo)
            assert to.get_layout().offset == fo.get_layout().offset, (i, to, fo)

        if not isinstance(predicate, ShapeAsConstantBuffer):
            # use predicate device for consistent codegen-ing
            device = predicate.get_device()
        else:
            # predicate is not a Tensor: use first operand's device
            assert (
                len(operands) > 0
            ), "When predicate is not a Tensor, there must be at least one operand in torch.cond."
            device = operands[0].get_device()

        conditional = Conditional(
            predicate=predicate,
            operands=operands,
            true_subgraph=true_fn,
            false_subgraph=false_fn,
            layout=MultiOutputLayout(device=device),
        )

        outputs = [
            MultiOutput(
                FixedLayout(
                    device=output.get_device(),
                    dtype=output.get_dtype(),
                    size=output.get_size(),
                    stride=output.get_stride(),
                    offset=output.get_layout().offset,
                ),
                conditional,
                [(list, i)],
            )
            # as the true and false outputs are equivalent,
            # we can use either of them here as a "template"
            for i, output in enumerate(true_outputs)
        ]

        conditional.outputs = outputs
        return outputs

    def codegen(self, wrapper) -> None:  # type: ignore[no-untyped-def]
        wrapper.codegen_conditional(self)


@ir_dataclass(frozen=False)
class WhileLoop(ExternKernel):
    carried_inputs: Optional[List[TensorBox]] = None
    additional_inputs: Optional[List[TensorBox]] = None
    cond_subgraph: Optional[Subgraph] = None
    body_subgraph: Optional[Subgraph] = None
    outputs: Optional[List[MultiOutput]] = None

    def __init__(
        self,
        carried_inputs: List[TensorBox],
        additional_inputs: List[TensorBox],
        cond_subgraph: Subgraph,
        body_subgraph: Subgraph,
        layout: MultiOutputLayout,
    ) -> None:
        self.carried_inputs = carried_inputs
        self.additional_inputs = additional_inputs
        self.cond_subgraph = cond_subgraph
        self.body_subgraph = body_subgraph

        super().__init__(
            name=None,
            layout=layout,
            inputs=carried_inputs + additional_inputs,
        )

        self.name = V.graph.register_buffer(self)
        V.graph.register_operation(self)

    @classmethod
    def create(  # type: ignore[no-untyped-def]
        cls,
        cond_fn: Subgraph,
        body_fn: Subgraph,
        carried_inputs: List[TensorBox],
        additional_inputs: List[TensorBox],
    ):
        carried_inputs = [cls.realize_input(x) for x in carried_inputs]
        additional_inputs = [cls.realize_input(x) for x in additional_inputs]
        all_inputs = carried_inputs + additional_inputs

        fx_all_inputs = V.graph.current_node.args[-2] + V.graph.current_node.args[-1]  # type: ignore[operator]
        fake_all_inputs = [x.meta["val"] for x in fx_all_inputs]  # type: ignore[union-attr]

        for subgraph in (cond_fn, body_fn):
            if subgraph.graph is None:
                # create and lower subgraphs
                subgraph.graph = V.graph.make_subgraph(
                    gm=subgraph.graph_module,
                    example_inputs=fx_all_inputs,  # type: ignore[arg-type]
                    subgraph_name=subgraph.name,
                )
                with V.set_graph_handler(subgraph.graph):
                    subgraph.graph.run(*fake_all_inputs)

        cond_outputs = cond_fn.graph.graph_outputs  # type: ignore[union-attr]
        body_outputs = body_fn.graph.graph_outputs  # type: ignore[union-attr]

        if _has_aliased_buffers(body_outputs):
            raise AssertionError(
                "Output aliasing is currently not supported in compiled torch.while_loop. "
                f"The outputs of the body_fn subgraph of torch.while_loop are aliased: {body_outputs}"
            )

        # make sure cond_fn returns a boolean scalar Tensor
        assert len(cond_outputs) == 1, cond_outputs
        assert cond_outputs[0].get_dtype() == torch.bool, cond_outputs
        assert len(cond_outputs[0].get_size()) == 0, cond_outputs

        assert (
            len(all_inputs) > 0
        ), "torch.while_loop is assumed to have at least one operand."

        device = all_inputs[0].get_device()

        # make sure carried_inputs and body outputs are structurally equivalent
        assert len(carried_inputs) == len(body_outputs), (carried_inputs, body_outputs)
        for i, (op, bo) in enumerate(zip(carried_inputs, body_outputs)):

            def _guard_list_equals(
                lhs_exprs: List[Union[int, sympy.expr]],
                rhs_exprs: List[Union[int, sympy.expr]],
            ) -> None:
                for lhs, rhs in zip(lhs_exprs, rhs_exprs):
                    V.graph.sizevars.guard_equals(lhs, rhs)

            _guard_list_equals(op.get_size(), bo.get_size())
            _guard_list_equals(op.get_stride(), bo.get_stride())
            # assume all carried_inputs and outputs are on the same device
            # as the MultiOutputLayout below requires single device
            assert op.get_device() == bo.get_device() == device, (i, op, bo, device)
            assert op.get_dtype() == bo.get_dtype(), (i, op, bo)
            assert op.get_layout().offset == bo.get_layout().offset, (i, op, bo)

        while_loop = WhileLoop(
            carried_inputs=carried_inputs,
            additional_inputs=additional_inputs,
            cond_subgraph=cond_fn,
            body_subgraph=body_fn,
            # asserted above that there is at least one operand
            layout=MultiOutputLayout(device=device),
        )

        outputs = [
            MultiOutput(
                FixedLayout(
                    device=output.get_device(),
                    dtype=output.get_dtype(),
                    size=output.get_size(),
                    stride=output.get_stride(),
                    offset=output.get_layout().offset,
                ),
                while_loop,
                [(list, i)],
            )
            for i, output in enumerate(body_outputs)
        ]

        for inp, out in zip(carried_inputs, outputs):
            if inp.get_name() in V.graph.graph_inputs:
                # if a carried input of the while_loop is a graph input,
                # it can be returned as is when the number of iterations
                # is zero. due to this, we can't (generally) reuse the
                # output buffers corresponding to the graph inputs, as
                # the inputs may end up being mutated.
                V.graph.never_reuse_buffers.add(out.get_name())

        while_loop.outputs = outputs
        return outputs

    def codegen(self, wrapper) -> None:  # type: ignore[no-untyped-def]
        wrapper.codegen_while_loop(self)


class EffectfulKernel(FallbackKernel):
    def __init__(  # type: ignore[no-untyped-def]
        self,
        layout,
        kernel,
        tensor_args,
        nontensor_args,
        unflatten_args,
        kwargs=None,
        *,
        unbacked_bindings=None,
    ) -> None:
        super().__init__(
            layout,
            kernel,
            tensor_args,
            nontensor_args,
            unflatten_args,
            kwargs=None,
            unbacked_bindings=unbacked_bindings,
        )

        from torch._higher_order_ops.effects import get_effect_key

        effect_type = get_effect_key(kernel, (*nontensor_args, *tensor_args), kwargs)
        assert effect_type is not None
        self.effect_type = effect_type
        self.prev_effect_buffer = V.graph.effectful_ops.get(effect_type, None)
        V.graph.effectful_ops[effect_type] = self

    def get_read_writes(self) -> dependencies.ReadWrites:
        read_writes = super().get_read_writes()

        if self.prev_effect_buffer is not None:
            read_writes.reads.add(
                dependencies.StarDep(self.prev_effect_buffer.get_name())
            )

        return read_writes

    def has_side_effects(self) -> bool:
        return True


@ir_dataclass
class TorchBindObject(IRNode):
    name: str
    value: torch._C.ScriptObject

    def get_name(self):  # type: ignore[no-untyped-def]
        return self.name

    def codegen_reference(self, writer: Optional[IndentedBuffer] = None) -> str:
        return self.name


class _CollectiveKernel(FallbackKernel):
    def should_allocate(self) -> bool:
        return False

    def has_side_effects(self) -> bool:
        return True

    # This is identical to FallbackKernel.set_cpp_kernel(), minus the
    # part that checks against input aliasing and mutation.
    def set_cpp_kernel_name(self, cpp_kernel_name: Optional[str] = None) -> None:
        assert (
            type(self.op_overload) is torch._ops.OpOverload
        ), "Setting cpp kernel needs a valid op_overload"
        kernel = self.op_overload
        self.cpp_kernel_name = kernel._schema.name

        self.ordered_kwargs_for_cpp_kernel = [
            x.name for x in kernel._schema.arguments if x.kwarg_only
        ]

    # NOTE: [In-Place Collective Safety]
    # Between the initiation and completion of an in-place collective, the
    # input buffers are subject to both volatile reads and volatile writes.
    # They must not be read, written to or reused by another kernel. To ensure
    # the constraints, we model collective -> wait_tensor as as two-step
    # mutation of the input buffers.
    @classmethod
    def create_inplace(  # type: ignore[no-untyped-def]
        cls, kernel, inputs: Union[TensorBox, List[TensorBox]], *args, **kwargs
    ) -> None:
        with V.graph.fake_mode:
            (
                _example_output,
                tensor_args,
                non_tensor_args,
                unflatten_args,
                unbacked_bindings,
            ) = cls.process_kernel(kernel, inputs, *args, **kwargs)
        assert not unbacked_bindings, f"{kernel} {unbacked_bindings}"
        for tensor_arg in tensor_args:
            tensor_arg.realize()

        device = tensor_args[0].get_device()
        packed = cls(
            NoneLayout(device=device),
            kernel,
            tensor_args,
            non_tensor_args,
            unflatten_args,
        )

        inps = pytree.tree_leaves(inputs)
        packed.mutation_outputs.extend(
            [MutationOutput(NoneLayout(device=device), buf, packed) for buf in inps]
        )

        # For inplace collective ops, the input is guaranteed to be alias of the returned value of op.
        packed.alias_names.extend([inp.get_name() for inp in inps])
        if "out" in kwargs:
            packed.mutation_outputs.append(
                MutationOutput(NoneLayout(device=device), kwargs["out"], packed)
            )
            # For out-variant collective ops, the `out=` arg is guaranteed to be alias of the returned value of op.
            packed.alias_names.append(kwargs["out"].get_name())

    # NOTE: [Out-of-Place Collective Safety]
    # Between the initiation and completion of an out-of-place collective:
    #
    # Input buffers:
    # - Are subject to volatile reads
    # - Can be read by another kernel
    # - Must not be written to or reused by another kernel
    #
    # Output buffers:
    # - Are subject to volatile writes
    # - Must not be read, written to or reused by another kernel
    #
    # To ensure the safety of input buffers without sacrificing read
    # availability, we add input buffers as read deps of wait_tensor kernels.
    #
    # To ensure the safety of output buffers, we model wait_tensor as a
    # mutation to the output buffer. Note we also assumes the user program being
    # correct and the output buffer is not consumed by kernels other than
    # wait_tensor.
    #
    # TODO(yifu): add a pre-grad pass to validate the correctness of collective
    # usage in the user program.
    @classmethod
    def create_out_of_place(  # type: ignore[no-untyped-def]
        cls, kernel, inputs: Union[TensorBox, List[TensorBox]], *args, **kwargs
    ):
        with V.graph.fake_mode:
            (
                example_output,
                tensor_args,
                non_tensor_args,
                unflatten_args,
                unbacked_bindings,
            ) = cls.process_kernel(kernel, inputs, *args, **kwargs)
        assert not unbacked_bindings, f"{kernel}, {unbacked_bindings}"
        for tensor_arg in tensor_args:
            tensor_arg.realize()

        if isinstance(example_output, list):
            device = cls.find_device(tensor_args, example_output)
            packed = cls(
                MultiOutputLayout(device=device),
                kernel,
                tensor_args,
                non_tensor_args,
                unflatten_args,
            )
            packed.outputs = [
                MultiOutput(
                    cls.tensor_to_layout(tensor),
                    packed,
                    [(list, i)],
                )
                for i, tensor in enumerate(example_output)
            ]
            return packed.outputs
        else:
            packed = cls(
                cls.tensor_to_layout(example_output),
                kernel,
                tensor_args,
                non_tensor_args,
                unflatten_args,
            )
            packed.outputs = [packed]
            return packed


class _WaitKernel(_CollectiveKernel):
    def get_volatile_reads(self):  # type: ignore[no-untyped-def]
        inp = self.inputs[0]
        if isinstance(inp, _CollectiveKernel):
            # Out-of-place single-output
            return [inp.inputs[0]]
        elif isinstance(inp, MultiOutput):
            # This can be two things:
            # 1. Out-of-place multi-output coll
            # 2. In-place coll with inputs coming from another MultiOutput
            coll = inp.inputs[0]
            # Case 1
            if isinstance(coll, _CollectiveKernel):
                _, idx = inp.indices[0]
                return [coll.inputs[idx]]
            # Case 2
            return []
        else:
            # In-place requires no additional deps handling for volatile
            # reads since the inputs are mutated.
            return []

    @classmethod
    def create_wait(cls, kernel, inp: TensorBox) -> None:  # type: ignore[no-untyped-def]
        with V.graph.fake_mode:
            (
                _example_output,
                tensor_args,
                non_tensor_args,
                unflatten_args,
                unbacked_bindings,
            ) = cls.process_kernel(kernel, inp)
        assert not unbacked_bindings, f"{kernel} {unbacked_bindings}"
        packed = cls(
            NoneLayout(device=inp.get_device()),
            kernel,
            tensor_args,
            non_tensor_args,
            unflatten_args,
        )
        packed.mutation_outputs.append(
            MutationOutput(NoneLayout(device=inp.get_device()), inp, packed)
        )

    def get_read_writes(self) -> dependencies.ReadWrites:
        read_writes = super().get_read_writes()
        # See [Out-of-Place Collective Safety].
        volatile_reads = self.get_volatile_reads()
        for vr in volatile_reads:
            read_writes.reads.add(dependencies.StarDep(vr.get_name()))
        return read_writes


# NB: recursive structure here reflects val_to_arg_str, avoid
# calling free_unbacked_symbols on "exotic" types that don't get pexpr
# treatment
def maybe_free_unbacked_symbols(s: object) -> OrderedSet[Symbol]:
    if isinstance(s, (SymTypes, Expr)):
        # This branch should be impossible in return position
        return free_unbacked_symbols(s)
    elif isinstance(s, (tuple, list)):
        r = OrderedSet[sympy.Symbol]()
        for t in s:
            r |= maybe_free_unbacked_symbols(t)
        return r
    elif isinstance(s, torch.Tensor):
        # This branch is impossible in constant-args position
        return free_unbacked_symbols(s)
    else:
        return OrderedSet()<|MERGE_RESOLUTION|>--- conflicted
+++ resolved
@@ -5442,8 +5442,7 @@
         return index, tuple(new_sizes)
 
     def get_unbacked_symbol_uses(self) -> OrderedSet[sympy.Symbol]:
-<<<<<<< HEAD
-        r: OrderedSet[sympy.Symbol] = OrderedSet()
+        r = OrderedSet[sympy.Symbol]()
         # NB: It's not necessary to check regular tensor inputs as we automatically
         # have dependencies on them.
         #
@@ -5455,11 +5454,6 @@
         for arg in self.inputs:
             if isinstance(arg, ShapeAsConstantBuffer):
                 r |= maybe_free_unbacked_symbols(arg.expr)
-=======
-        # NB: It's not necessary to check regular inputs as we automatically
-        # have dependencies on them
-        r = OrderedSet[sympy.Symbol]()
->>>>>>> 544de400
         for arg in self.constant_args:
             r |= maybe_free_unbacked_symbols(arg)
         for arg in self.kwargs.values():
