"""
This provides an abstract class which parametrizes over an "output code" concept
for Inductor.  Intuitively, this represents the compiled callable which Inductor
produces which you can call to get optimized code.  However, this callable
has some other capabilities:

- It is serializable, so you can save/load this product from disk without
  having to do compilation again.

- (When using remote cache) it is addressable, so you can save just a key
  which you can use to load this product from remote cache later.

This class is abstract because we have several different implementations of
serialized format:

- Python wrapper (the default)

- AOTInductor (this produces ABI stable binaries which work across PyTorch
  versions)

"""

from __future__ import annotations

import dataclasses
import logging
import os
import re
from pathlib import Path
from typing import Any, Callable, Optional, TYPE_CHECKING, Union
from typing_extensions import TypeAlias

import torch
from torch._dynamo.utils import counters, get_runtime_metrics_context
from torch._inductor.cudagraph_utils import (
    BoxedDeviceIndex,
    CudagraphCachedInfo,
    get_placeholder_info,
    log_cudagraph_skip_and_bump_counter,
)
from torch._inductor.freezing_utils import has_frozen_params, is_frozen_param
from torch._inductor.utils import (
    align_inputs_from_check_idxs,
    BoxedBool,
    InputType,
    output_node,
    set_tracing_context_output_strides,
)
from torch.utils._ordered_set import OrderedSet

from . import config
from .runtime.autotune_cache import AutotuneCacheBundler


if TYPE_CHECKING:
    from collections import Counter
    from collections.abc import Sequence

    from torch._inductor import metrics
    from torch._inductor.graph import GraphLowering
    from torch._library.fake_class_registry import FakeScriptObject

    from .compile_fx import _CompileFxKwargs
    from .triton_bundler import TritonBundle

log = logging.getLogger(__name__)


@dataclasses.dataclass
class OutputCode:
    # TODO: Remove underscores here

    # None if the output is not remote cacheable
    _fx_graph_cache_key: Optional[str] = dataclasses.field(default=None, init=False)

    # How long it took to compile this OutputCode, end to end
    _time_taken_ns: Optional[int] = dataclasses.field(default=None, init=False)

    def __call__(self, inputs: Sequence[Any]) -> Any:
        raise NotImplementedError(type(self))

    def post_compile(
        self,
        example_inputs: Sequence[InputType],
        constants: CompiledFxGraphConstants,
        graph_kwargs: _CompileFxKwargs,
    ) -> None:
        raise NotImplementedError(type(self))

    # TODO: Get rid of this
    def set_triton_bundle(self, triton_bundle: Any) -> None:
        raise NotImplementedError(type(self))


_StrideExprStr: TypeAlias = str


# copy_ fails when trying to write to tensors with memory overlap,
# for expanded dimensions (a dimension which used to have size 1 -> ?)
# we can select one element from that dimension and write to it
# to achieve writing to all values of that dimension of the input tensor
def get_expanded_dims(t: torch.Tensor) -> list[int]:
    if not isinstance(t, torch.Tensor):
        return None
    return [i for i in range(t.ndim) if t.stride(i) == 0 and t.size(i) != 1]


def index_expanded_dims(t: torch.Tensor, expanded_dims: list[int]) -> torch.Tensor:
    for expanded_dim in expanded_dims:
        t = torch.ops.aten.slice(t, expanded_dim, 0, 1)
    return t


def complex_memory_overlap(t: torch.Tensor) -> bool:
    if config.always_complex_memory_overlap_TESTING_ONLY:
        return True

    # if torch._debug_has_internal_overlap thinks this tensor potentially has
    # memory overlap internally, let's dig deeper to find out whether it's true.
    #
    # Call squeeze() so that dimension with size 1 does not cause false positive.
    t = index_expanded_dims(t, get_expanded_dims(t)).squeeze()
    if torch._debug_has_internal_overlap(t) != 0:
        strides = t.stride()
        sizes = t.shape
        indices = list(range(len(strides)))
        indices = [x for _, x in sorted(zip(strides, indices))]
        for i in range(len(strides)):
            prev_stride = 1 if i == 0 else strides[indices[i - 1]]
            prev_size = 1 if i == 0 else sizes[indices[i - 1]]
            if strides[indices[i]] < prev_stride * prev_size:
                return True
    return False


<<<<<<< HEAD
=======
def maybe_handle_backward_generation(
    compiled_graph: CompiledFxGraph,
    boxed_forward_device_index: Optional[BoxedDeviceIndex],
) -> None:
    assert compiled_graph.current_callable is not None
    is_backward = compiled_graph.fx_kwargs["is_backward"]

    # See [Backward Generation Handling]
    # if cudagraph'd the forward and set the device, we need to let the cudagraph manager
    # know we are we running the backward even if we will not run it in cudagraphs
    if is_backward and config.triton.cudagraph_trees:
        assert boxed_forward_device_index is not None
        assert boxed_forward_device_index.value is not None
        compiled_graph_callable = compiled_graph.current_callable

        manager = torch._inductor.cudagraph_trees.get_manager(
            boxed_forward_device_index.value, create_if_none_exists=False
        )
        # should already exist from forward
        assert manager is not None

        def compiled_artifact(new_inputs: list[Any]) -> Callable[..., Any]:
            manager.set_to_running_backward()  # type: ignore[union-attr]
            return compiled_graph_callable(new_inputs)

        compiled_graph.current_callable = compiled_artifact


def prepare_cudagraph_post_compile(
    compiled_graph: CompiledFxGraph,
    example_inputs: Sequence[InputType],
    boxed_forward_device_index: Optional[BoxedDeviceIndex],
) -> None:
    if not config.triton.cudagraph_trees:
        # Force specialize all inputs so that CUDA graphs will work
        for t in example_inputs:
            if isinstance(t, torch.SymInt):
                int(t)  # guard

    is_inference = compiled_graph.fx_kwargs["is_inference"]
    is_backward = compiled_graph.fx_kwargs["is_backward"]
    if boxed_forward_device_index is not None and not is_inference and not is_backward:
        boxed_forward_device_index.set(next(iter(compiled_graph.device_idxs)))


>>>>>>> b70d105c
def cudagraph_post_compile(
    example_inputs: Sequence[InputType],
    compiled_graph: CompiledFxGraph,
    cudagraphs: BoxedBool,
    constants: dict[str, torch.Tensor],
    boxed_forward_device_index: Optional[BoxedDeviceIndex],
) -> None:
    """
    Checks for any reasons not to run cudagraphs and then
    runs it on compiled_graph.
    Mutates the `compiled_graph.current_callable` and `cudagraphs`
    """
    assert compiled_graph.current_callable is not None
    assert compiled_graph.cudagraph_info is not None
    cached_info = compiled_graph.cudagraph_info
    cudagraph_fail_reasons = cached_info.cudagraph_fail_reasons
    boxed_forward_device_index = compiled_graph.boxed_forward_device_index
    is_inference = compiled_graph.fx_kwargs["is_inference"]
    is_backward = compiled_graph.fx_kwargs["is_backward"]

    if not cudagraph_fail_reasons:
        fx_kwargs = compiled_graph.fx_kwargs
        static_input_idxs = fx_kwargs["static_input_idxs"]

        placeholders = cached_info.placeholders
        stack_traces = cached_info.stack_traces
<<<<<<< HEAD
        if not config.triton.cudagraph_trees:
            # Force specialize all inputs so that CUDA graphs will work
            for t in example_inputs:
                if isinstance(t, torch.SymInt):
                    int(t)  # guard

        if (
            boxed_forward_device_index is not None
            and not is_inference
            and not is_backward
        ):
            boxed_forward_device_index.set(next(iter(compiled_graph.device_idxs)))
=======

        prepare_cudagraph_post_compile(
            compiled_graph, example_inputs, boxed_forward_device_index
        )
>>>>>>> b70d105c

        from .compile_fx import cudagraphify

        current_callable = compiled_graph.current_callable
        assert current_callable is not None
        compiled_graph.current_callable = cudagraphify(
            current_callable,
            static_input_idxs=static_input_idxs or (),
            device_index=next(iter(compiled_graph.device_idxs)),
            stack_traces=stack_traces,
            is_backward=is_backward,
            is_inference=is_inference,
            constants=tuple(constants.values()),
            placeholders=placeholders,
            mutated_input_idxs=tuple(compiled_graph.mutated_input_idxs),
        )

    else:
        BoxedBool.disable(cudagraphs)
<<<<<<< HEAD

        # See [Backward Generation Handling]
        # if cudagraph'd the forward and set the device, we need to let the cudagraph manager
        # know we are we running the backward even if we will not run it in cudagraphs
        if is_backward and config.triton.cudagraph_trees:
            assert boxed_forward_device_index is not None
            assert boxed_forward_device_index.value is not None
            compiled_graph_callable = compiled_graph.current_callable

            manager = torch._inductor.cudagraph_trees.get_manager(
                boxed_forward_device_index.value, create_if_none_exists=False
            )
            # should already exist from forward
            assert manager is not None

            def compiled_artifact(new_inputs: list[Any]) -> Callable[..., Any]:
                manager.set_to_running_backward()  # type: ignore[union-attr]
                return compiled_graph_callable(new_inputs)

            compiled_graph.current_callable = compiled_artifact
=======
        maybe_handle_backward_generation(compiled_graph, boxed_forward_device_index)
>>>>>>> b70d105c

        if "cuda" in compiled_graph.device_types:
            # prefer better disable_cudagraphs_reason bc stack trace
            # TODO: migrate all disable reasons to stack trace, refactor
            if compiled_graph.disabled_cudagraphs_reason:
                log_cudagraph_skip_and_bump_counter(
                    compiled_graph.disabled_cudagraphs_reason
                )
            else:
                log_cudagraph_skip_and_bump_counter(
                    f"skipping cudagraphs due to {cudagraph_fail_reasons}"
                )


<<<<<<< HEAD
=======
def cudagraph_partition_post_compile(
    example_inputs: Sequence[InputType],
    compiled_graph: CompiledFxGraph,
    cudagraphs: BoxedBool,
    constants: dict[str, torch.Tensor],
    boxed_forward_device_index: Optional[BoxedDeviceIndex],
) -> None:
    """
    Cudagraphify each partition functions, which first prepares the necessary
    metadata and then applies the cudagraphify function to each partition.

    Assuming all partition functions are cudagraphified and share the same order
    as `compiled_graph.partition_maps`. See [Note: Graph Partition Map for CUDAGraph].
    """
    assert compiled_graph.cudagraph_info is not None
    cudagraph_fail_reasons = compiled_graph.cudagraph_info.cudagraph_fail_reasons

    if (
        cudagraph_fail_reasons
        or compiled_graph.partition_maps is None
        or len(compiled_graph.partition_maps) == 0
    ):
        # cudagraphify is not called if there are no partitions
        BoxedBool.disable(cudagraphs)
        maybe_handle_backward_generation(compiled_graph, boxed_forward_device_index)
        return

    from .compile_fx import cudagraphify

    assert compiled_graph.current_callable is not None
    assert compiled_graph.recursively_apply_fns is not None
    is_inference = compiled_graph.fx_kwargs["is_inference"]
    is_backward = compiled_graph.fx_kwargs["is_backward"]
    static_input_idxs = OrderedSet(compiled_graph.fx_kwargs["static_input_idxs"] or ())
    mutated_input_idxs = compiled_graph.mutated_input_idxs
    device_index = next(iter(compiled_graph.device_idxs))

    graph_metadata = CudagraphMetadata(
        compiled_graph.cudagraph_info.placeholders,
        static_input_idxs,
        mutated_input_idxs,
        compiled_graph.cudagraph_info.stack_traces,
        constants,
    )

    prepare_cudagraph_post_compile(
        compiled_graph, example_inputs, boxed_forward_device_index
    )

    # cudagraphify each partition function, assuming every graph partition function
    # is cudagraphable. Non-cudagraphable ops (e.g., cpu ops) are inlined into
    # `call` function and not included in partition functions.
    cudagraphify_fns = []
    for partition_map in compiled_graph.partition_maps:
        partition_metadata = get_partition_cudagraph_metadata(
            partition_map,
            graph_metadata,
        )

        cudagraphify_fn = partial(
            cudagraphify,
            static_input_idxs=tuple(partition_metadata.static_input_idxs),
            device_index=device_index,
            stack_traces=partition_metadata.stack_traces,
            is_backward=is_backward,
            is_inference=is_inference,
            constants=tuple(partition_metadata.constants.values()),
            placeholders=partition_metadata.placeholders,
            mutated_input_idxs=tuple(partition_metadata.mutated_input_idxs),
        )
        cudagraphify_fns.append(cudagraphify_fn)

    compiled_graph.recursively_apply_fns(cudagraphify_fns)


>>>>>>> b70d105c
def maybe_realign_inputs(
    ran_cudagraphs: BoxedBool,
    compiled_graph: CompiledFxGraph,
    inputs_to_check: Sequence[int],
) -> None:
    """
    Realigns input strides from inputs_to_check if
    we didn't end up running cudagraphs. Mutates
    `compiled_graph.current_callable` if cudagraphs
    was run. Otherwise, does nothing.
    """
    if not ran_cudagraphs:
        assert compiled_graph.current_callable is not None
        new_callable = align_inputs_from_check_idxs(
            compiled_graph.current_callable, inputs_to_check
        )
        if new_callable is not compiled_graph.current_callable:
            compiled_graph.current_callable = new_callable


class CompiledFxGraphConstants:
    """Wrapper class that unwraps constants from a compiled fx graph. This
    version of the class only supports directly grabbing the saved constants off of
    a CompiledFxGraph.

    With freezing, FxGraphCache doesn't store the constants of the input
    GraphModule it gets from AOTAutograd. Instead, it saves just the **names**
    of those constants, and grabs the constant values directly from the graph module
    passed in at runtime.

    Thing is, we don't always *have* the graph module available at runtime, hence
    the existence of this class and its CompiledFxGraphConstantsWithGm counterpart.

    To support freezing, FXGraphCache gets passed a CompiledFxGraphConstantsWithGm during
    post compile. Otherwise, CompiledFxGraphConstants supports the basic case of loading
    the value of constants directly off of the original saved object.
    """

    def unwrap(self, g: CompiledFxGraph) -> dict[str, torch.Tensor]:
        assert g.constants is not None
        return g.constants


class CompiledFxGraphConstantsWithGm(CompiledFxGraphConstants):
    """
    This version of CompiledFxGraphConstants, instead of grabbing constants
    directly saved on CompiledFxGraphs, will just grab their names. Then, it takes
    a second GraphModule to grab the corresponding constant values out of.

    This is necessary for supporting freezing in FxGraphCache.
    """

    def __init__(self, gm: torch.fx.GraphModule) -> None:
        self.gm = gm

    def unwrap(self, g: CompiledFxGraph) -> dict[str, torch.Tensor]:
        frozen_params = {
            name: getattr(self.gm, orig_name)
            for name, orig_name in g.frozen_param_names.items()
        }
        constants = g.constants or {}
        return {**constants, **frozen_params}


@dataclasses.dataclass
class CompiledFxGraph(OutputCode):
    """
    Class holding a compiled FX graph. This is the object serialized on disk
    to support FxGraph caching.
    """

    current_callable: Optional[Callable[..., Any]]
    cache_key: str
    source_code: str = dataclasses.field(repr=False)  # Do not display source_code
    cache_linemap: Optional[list[tuple[int, str]]]
    device_types: OrderedSet[str]
    device_idxs: OrderedSet[int]
    mutated_inputs: OrderedSet[str]
    mutated_input_idxs: OrderedSet[int]
    constants: Optional[dict[str, torch.Tensor]]
    frozen_param_names: dict[str, str]
    torchbind_constants: dict[str, torch._C.ScriptObject | FakeScriptObject]
    output_strides: Optional[list[Optional[tuple[_StrideExprStr, ...]]]]
    disabled_cudagraphs_reason: Optional[str]
    metrics_deltas: metrics.CachedMetricsDeltas
    counter_deltas: Counter[str]
    # This is a string representation of an expression we serialize
    # with the object so the guards can be evaluated in a different
    # context in order to verify the validity of serving a cached
    # fx graph. The expression must be generated by:
    # ShapeEnv.produce_guards_expression()
    guards_expr: Optional[str]

    cudagraph_info: Optional[CudagraphCachedInfo]
    fx_kwargs: _CompileFxKwargs
    inputs_to_check: Sequence[int]

    _boxed_call: Optional[bool] = None
    _triton_bundle: Optional[TritonBundle] = None

    def __init__(
        self,
        current_callable: Optional[Callable[..., Any]],
        graph: GraphLowering,
        gm: torch.fx.GraphModule,
        output_strides: list[Optional[tuple[_StrideExprStr, ...]]],
        disabled_cudagraphs_reason: Optional[str],
        metrics_deltas: metrics.CachedMetricsDeltas,
        counter_deltas: Counter[str],
        cudagraphs: BoxedBool,
        example_inputs: Sequence[InputType],
        static_input_idxs: Sequence[int],
        fx_kwargs: _CompileFxKwargs,
        inputs_to_check: Sequence[int],
<<<<<<< HEAD
        boxed_forward_device_index: Optional[BoxedDeviceIndex],
=======
        recursively_apply_fns: Optional[Callable[..., Any]] = None,
>>>>>>> b70d105c
    ) -> None:
        self.current_callable = current_callable
        self.cache_key = graph.cache_key
        if graph.cache_path:
            with open(graph.cache_path) as f:
                self.source_code = f.read()
        self.cache_linemap = graph.cache_linemap
        # TODO - ordered set
        self.device_types = OrderedSet(graph.device_types)
        self.device_idxs = OrderedSet(graph.device_idxs)
        self.mutated_inputs = OrderedSet(graph.mutated_inputs)
        self.mutated_input_idxs = OrderedSet(graph.mutated_input_idxs)

        # We store the constant attributes in the cache entry and re-attach them
        # to the module created in PyCodeCache.load_by_key_path. In the case that
        # the graph has frozen parameters, we save the mapping from the attribute
        # names in the GraphLowering to the original name of the attribute in the
        # GraphModule. When we create the module from the cache entry, we then
        # look up the constants from the current GraphModule. This scheme allows
        # us to support caching with freezing.
        if not has_frozen_params(gm):
            self.constants = graph.constants
            self.frozen_param_names = {}
        else:
            self.constants = {}
            self.frozen_param_names = {}
            for k, v in graph.constants.items():
                if is_frozen_param(v):
                    self.frozen_param_names[k] = graph.allocated_constant_name[k]
                else:
                    self.constants[k] = v

        self.torchbind_constants = graph.torchbind_constants
        self.output_strides = output_strides
        self.disabled_cudagraphs_reason = disabled_cudagraphs_reason
        self.metrics_deltas = metrics_deltas
        self.counter_deltas = counter_deltas
        self.guards_expr = None
        self.cudagraph_info = None
        self.fx_kwargs = {}
        self.inputs_to_check = ()

        cudagraph_info = None
        if cudagraphs:
            # check cudagraph disabling reasons from inductor lowering
            if self.disabled_cudagraphs_reason:
                if "cuda" in self.device_types:
                    log_cudagraph_skip_and_bump_counter(
                        f"skipping cudagraphs due to {self.disabled_cudagraphs_reason}"
                    )
                else:
                    counters["inductor"]["cudagraph_skips"] += 1
                BoxedBool.disable(cudagraphs)
            else:
                complex_memory_overlap_inputs = any(
                    complex_memory_overlap(t)
                    for t in example_inputs
                    if isinstance(t, torch.Tensor)
                )

                if not config.triton.cudagraph_support_input_mutation:
                    # Skip supports for cudagraph-managed tensors
                    from torch._inductor.cudagraph_utils import (
                        check_for_mutation_ignore_cuda_graph_managed_tensor,
                    )

                    has_mutation_str = (
                        check_for_mutation_ignore_cuda_graph_managed_tensor(
                            gm,
                            self.mutated_inputs,
                            self.mutated_input_idxs,
                            static_input_idxs,
                        )
                    )
                    has_mutation = has_mutation_str is not None

                    if has_mutation:
                        self.disabled_cudagraphs_reason = has_mutation_str
                else:
                    # Check mutation later to support cudagraph-managed tensors
                    has_mutation = None

                cudagraph_tests = [
                    (not has_mutation, "mutated inputs"),
                    (not complex_memory_overlap_inputs, "complex memory overlap"),
                    (
                        all(
                            isinstance(t, (torch.Tensor, torch.SymInt, torch.Generator))
                            for t in example_inputs
                        ),
                        "non-Tensor inputs",
                    ),
                ]
                output = output_node(gm)
                # output args are tuple of first argument
                assert len(output.args) == 1
                stack_traces = [
                    (arg.stack_trace if isinstance(arg, torch.fx.node.Node) else None)
                    for arg in output.args[0]  # type: ignore[union-attr]
                ]
                cudagraph_fail_reasons = [s for b, s in cudagraph_tests if not b]
                placeholders = tuple(get_placeholder_info(gm.graph))
                cudagraph_info = CudagraphCachedInfo(
                    placeholders, stack_traces, cudagraph_fail_reasons
                )

        self.cudagraph_info = cudagraph_info
        self.inputs_to_check = inputs_to_check
        self.fx_kwargs = fx_kwargs

        # aot autograd needs to know to pass in inputs as a list
        self._boxed_call = True

    def __call__(self, inputs: Sequence[Any]) -> Any:
        assert self.current_callable is not None
        try:
            return self.current_callable(inputs)
        finally:
            get_runtime_metrics_context().finish()
            AutotuneCacheBundler.end_compile()

    def post_compile(
        self,
        example_inputs: Sequence[InputType],
        constants: CompiledFxGraphConstants,
        graph_kwargs: _CompileFxKwargs,
    ) -> None:
        """
        Run a set of post processing steps after loading from the cache. These involve:
         - Setting the tracing context output strides
         - Running cudagraphs if enabled
         - Realigning inputs

        This runs whether or not we have a cache hit, and always runs directly after we get a CompiledFxGraph.
        The results of this function are *not* saved in the cache itself.
        """
        set_tracing_context_output_strides(example_inputs, self)
        assert graph_kwargs["cudagraphs"] is not None
        assert graph_kwargs["is_backward"] is not None
        is_backward = graph_kwargs["is_backward"]
        cudagraphs: BoxedBool = graph_kwargs["cudagraphs"]
        if cudagraphs:
            # It's possible that cudagraphs is enabled, but was disabled
            # during a previous compilation we're loading from the cache.
            # If so, we need to disable it on this new process too.
            if self.disabled_cudagraphs_reason:
                if "cuda" in self.device_types:
                    log_cudagraph_skip_and_bump_counter(
                        f"skipping cudagraphs due to {self.disabled_cudagraphs_reason}"
                    )
                else:
                    counters["inductor"]["cudagraph_skips"] += 1
                BoxedBool.disable(cudagraphs)
            else:
<<<<<<< HEAD
                cudagraph_post_compile(
                    example_inputs,
                    self,
                    cudagraphs,
                    constants.unwrap(self),
                )
=======
                if is_backward:
                    assert "boxed_forward_device_index" in graph_kwargs
                    boxed_forward_device_index = graph_kwargs[
                        "boxed_forward_device_index"
                    ]
                else:
                    # On the forward we don't know whether or not
                    # boxed_foward_device_index is set yet
                    boxed_forward_device_index = graph_kwargs.get(
                        "boxed_forward_device_index", None
                    )

                if config.graph_partition:
                    # with graph_partition=True, we skip some cudagraph checks if it's supported
                    # with partition. So we have to use cudagraph_partition_post_compile.
                    cudagraph_partition_post_compile(
                        example_inputs,
                        self,
                        cudagraphs,
                        constants.unwrap(self),
                        boxed_forward_device_index,
                    )
                else:
                    cudagraph_post_compile(
                        example_inputs,
                        self,
                        cudagraphs,
                        constants.unwrap(self),
                        boxed_forward_device_index,
                    )
>>>>>>> b70d105c
        inputs_to_check = self.inputs_to_check
        # cudagraphs could have been disabled from the earlier conditions
        # so we still need to realign inputs if that happens
        maybe_realign_inputs(
            cudagraphs,
            self,
            inputs_to_check,
        )

    def set_triton_bundle(self, triton_bundle: Any) -> None:
        self._triton_bundle = triton_bundle

    def prepare_for_serialization(self) -> None:
        # We can't really serialize callables that may be C++/Triton/etc.,
        # so we serialize their PyCodeCache disk cache location instead.
        # TODO: This could be better if we're ever able to serialize compiled
        # models to disk.
        self.current_callable = None

    def after_deserialization(self, constants: CompiledFxGraphConstants) -> str:
        from torch._dynamo.utils import counters, dynamo_timed
        from torch._inductor.codecache import (
            cpp_prefix_path,
            get_path,
            PyCodeCache,
            write_atomic,
        )

        # See _save_graph(); we don't store the callable in the cache entry so
        # recreate it here from the PyCodeCache disk cache.
        artifact_path = get_path(self.cache_key, "py")[2]
        code = self.source_code
        if not os.path.exists(artifact_path):
            counters["inductor"]["fxgraph_lookup_write_file"] += 1
            Path(os.path.dirname(artifact_path)).mkdir(parents=True, exist_ok=True)
            cpp_pp = cpp_prefix_path()
            if os.path.basename(cpp_pp) in code:
                if cpp_pp in code:
                    # Great the name is correct
                    pass
                else:
                    # Old dir name is included, replace it
                    pattern = rf'#include\s*"[^"]+{os.path.basename(cpp_pp)}"'
                    code = re.sub(pattern, f'#include "{cpp_pp}"', code)
                    self.source_code = code

            write_atomic(artifact_path, code, make_dirs=True)

        try:
            with dynamo_timed(
                "PyCodeCache.load_by_key_path",
                log_pt2_compile_event=True,
            ):
                self.current_callable = PyCodeCache.load_by_key_path(
                    self.cache_key,
                    artifact_path,
                    self.cache_linemap,
                    constants.unwrap(self),
                ).call
        except OSError:
            log.error("Failed to load artifact: %s", artifact_path)
            raise

        return artifact_path


@dataclasses.dataclass
class CompiledAOTI(OutputCode):
    """
    Class holding an AOTInductor compiled so.
    """

    filename: Union[str, list[str]]

    def __call__(self, inputs: Sequence[Any]) -> Any:
        raise NotImplementedError("NYI")

    def post_compile(
        self,
        example_inputs: Sequence[InputType],
        constants: CompiledFxGraphConstants,
        graph_kwargs: _CompileFxKwargs,
    ) -> None:
        pass

    def set_triton_bundle(self, triton_bundle: Any) -> None:
        pass


@dataclasses.dataclass
class MockFXGraphCacheOutput(OutputCode):
    gm: Any = None

    def __post_init__(self) -> None:
        self._boxed_call = True

    def post_compile(
        self,
        example_inputs: Sequence[InputType],
        constants: CompiledFxGraphConstants,
        graph_kwargs: _CompileFxKwargs,
    ) -> None:
        pass

    def __call__(self, inputs: Sequence[Any]) -> Any:
        return self.gm(inputs)

    def set_triton_bundle(self, triton_bundle: Any) -> None:
        pass<|MERGE_RESOLUTION|>--- conflicted
+++ resolved
@@ -26,6 +26,7 @@
 import logging
 import os
 import re
+from functools import partial
 from pathlib import Path
 from typing import Any, Callable, Optional, TYPE_CHECKING, Union
 from typing_extensions import TypeAlias
@@ -35,6 +36,8 @@
 from torch._inductor.cudagraph_utils import (
     BoxedDeviceIndex,
     CudagraphCachedInfo,
+    CudagraphMetadata,
+    get_partition_cudagraph_metadata,
     get_placeholder_info,
     log_cudagraph_skip_and_bump_counter,
 )
@@ -42,6 +45,7 @@
 from torch._inductor.utils import (
     align_inputs_from_check_idxs,
     BoxedBool,
+    GraphPartitionMap,
     InputType,
     output_node,
     set_tracing_context_output_strides,
@@ -133,8 +137,6 @@
     return False
 
 
-<<<<<<< HEAD
-=======
 def maybe_handle_backward_generation(
     compiled_graph: CompiledFxGraph,
     boxed_forward_device_index: Optional[BoxedDeviceIndex],
@@ -180,7 +182,6 @@
         boxed_forward_device_index.set(next(iter(compiled_graph.device_idxs)))
 
 
->>>>>>> b70d105c
 def cudagraph_post_compile(
     example_inputs: Sequence[InputType],
     compiled_graph: CompiledFxGraph,
@@ -197,7 +198,6 @@
     assert compiled_graph.cudagraph_info is not None
     cached_info = compiled_graph.cudagraph_info
     cudagraph_fail_reasons = cached_info.cudagraph_fail_reasons
-    boxed_forward_device_index = compiled_graph.boxed_forward_device_index
     is_inference = compiled_graph.fx_kwargs["is_inference"]
     is_backward = compiled_graph.fx_kwargs["is_backward"]
 
@@ -207,25 +207,10 @@
 
         placeholders = cached_info.placeholders
         stack_traces = cached_info.stack_traces
-<<<<<<< HEAD
-        if not config.triton.cudagraph_trees:
-            # Force specialize all inputs so that CUDA graphs will work
-            for t in example_inputs:
-                if isinstance(t, torch.SymInt):
-                    int(t)  # guard
-
-        if (
-            boxed_forward_device_index is not None
-            and not is_inference
-            and not is_backward
-        ):
-            boxed_forward_device_index.set(next(iter(compiled_graph.device_idxs)))
-=======
 
         prepare_cudagraph_post_compile(
             compiled_graph, example_inputs, boxed_forward_device_index
         )
->>>>>>> b70d105c
 
         from .compile_fx import cudagraphify
 
@@ -245,30 +230,7 @@
 
     else:
         BoxedBool.disable(cudagraphs)
-<<<<<<< HEAD
-
-        # See [Backward Generation Handling]
-        # if cudagraph'd the forward and set the device, we need to let the cudagraph manager
-        # know we are we running the backward even if we will not run it in cudagraphs
-        if is_backward and config.triton.cudagraph_trees:
-            assert boxed_forward_device_index is not None
-            assert boxed_forward_device_index.value is not None
-            compiled_graph_callable = compiled_graph.current_callable
-
-            manager = torch._inductor.cudagraph_trees.get_manager(
-                boxed_forward_device_index.value, create_if_none_exists=False
-            )
-            # should already exist from forward
-            assert manager is not None
-
-            def compiled_artifact(new_inputs: list[Any]) -> Callable[..., Any]:
-                manager.set_to_running_backward()  # type: ignore[union-attr]
-                return compiled_graph_callable(new_inputs)
-
-            compiled_graph.current_callable = compiled_artifact
-=======
         maybe_handle_backward_generation(compiled_graph, boxed_forward_device_index)
->>>>>>> b70d105c
 
         if "cuda" in compiled_graph.device_types:
             # prefer better disable_cudagraphs_reason bc stack trace
@@ -283,8 +245,6 @@
                 )
 
 
-<<<<<<< HEAD
-=======
 def cudagraph_partition_post_compile(
     example_inputs: Sequence[InputType],
     compiled_graph: CompiledFxGraph,
@@ -360,7 +320,6 @@
     compiled_graph.recursively_apply_fns(cudagraphify_fns)
 
 
->>>>>>> b70d105c
 def maybe_realign_inputs(
     ran_cudagraphs: BoxedBool,
     compiled_graph: CompiledFxGraph,
@@ -433,6 +392,7 @@
     """
 
     current_callable: Optional[Callable[..., Any]]
+    recursively_apply_fns: Optional[Callable[..., Any]]
     cache_key: str
     source_code: str = dataclasses.field(repr=False)  # Do not display source_code
     cache_linemap: Optional[list[tuple[int, str]]]
@@ -455,6 +415,7 @@
     guards_expr: Optional[str]
 
     cudagraph_info: Optional[CudagraphCachedInfo]
+    partition_maps: Optional[list[GraphPartitionMap]]
     fx_kwargs: _CompileFxKwargs
     inputs_to_check: Sequence[int]
 
@@ -475,13 +436,10 @@
         static_input_idxs: Sequence[int],
         fx_kwargs: _CompileFxKwargs,
         inputs_to_check: Sequence[int],
-<<<<<<< HEAD
-        boxed_forward_device_index: Optional[BoxedDeviceIndex],
-=======
         recursively_apply_fns: Optional[Callable[..., Any]] = None,
->>>>>>> b70d105c
     ) -> None:
         self.current_callable = current_callable
+        self.recursively_apply_fns = recursively_apply_fns
         self.cache_key = graph.cache_key
         if graph.cache_path:
             with open(graph.cache_path) as f:
@@ -519,6 +477,7 @@
         self.counter_deltas = counter_deltas
         self.guards_expr = None
         self.cudagraph_info = None
+        self.partition_maps = graph.partition_maps
         self.fx_kwargs = {}
         self.inputs_to_check = ()
 
@@ -634,14 +593,6 @@
                     counters["inductor"]["cudagraph_skips"] += 1
                 BoxedBool.disable(cudagraphs)
             else:
-<<<<<<< HEAD
-                cudagraph_post_compile(
-                    example_inputs,
-                    self,
-                    cudagraphs,
-                    constants.unwrap(self),
-                )
-=======
                 if is_backward:
                     assert "boxed_forward_device_index" in graph_kwargs
                     boxed_forward_device_index = graph_kwargs[
@@ -672,7 +623,6 @@
                         constants.unwrap(self),
                         boxed_forward_device_index,
                     )
->>>>>>> b70d105c
         inputs_to_check = self.inputs_to_check
         # cudagraphs could have been disabled from the earlier conditions
         # so we still need to realign inputs if that happens
@@ -691,6 +641,7 @@
         # TODO: This could be better if we're ever able to serialize compiled
         # models to disk.
         self.current_callable = None
+        self.recursively_apply_fns = None
 
     def after_deserialization(self, constants: CompiledFxGraphConstants) -> str:
         from torch._dynamo.utils import counters, dynamo_timed
@@ -726,12 +677,16 @@
                 "PyCodeCache.load_by_key_path",
                 log_pt2_compile_event=True,
             ):
-                self.current_callable = PyCodeCache.load_by_key_path(
+                code_cache = PyCodeCache.load_by_key_path(
                     self.cache_key,
                     artifact_path,
                     self.cache_linemap,
                     constants.unwrap(self),
-                ).call
+                )
+                self.current_callable = code_cache.call
+                self.recursively_apply_fns = getattr(
+                    code_cache, "recursively_apply_fns", None
+                )
         except OSError:
             log.error("Failed to load artifact: %s", artifact_path)
             raise
