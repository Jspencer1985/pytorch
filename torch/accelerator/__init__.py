--- conflicted
+++ resolved
@@ -78,12 +78,7 @@
 
     .. note:: The index of the returned :class:`torch.device` will be ``None``, please use
         :func:`torch.accelerator.current_device_index` to know the current index being used.
-<<<<<<< HEAD
-        And ensure to use :func:`torch.accelerator.is_available` to check if there is an available
-        accelerator. If there is no available accelerator, this function will raise an exception.
         This API may cause issues in forked processes. See :ref:`multiprocessing-poison-fork-note` for more details.
-=======
->>>>>>> fc702050
 
     Example::
 
