--- conflicted
+++ resolved
@@ -16,6 +16,7 @@
 
 import torch._prims as prims
 import torch._prims_common as utils
+import torch.utils._pytree as pytree
 from torch import sym_float, sym_int
 from torch._prims_common import (
     BoolLike,
@@ -284,16 +285,21 @@
     "stack",
     "swap_axes",  # alias for transpose
     "squeeze",
+    "squeeze_copy",
     "t",
+    "t_copy",
     "T",
     "take_along_dim",
     "tensor_split",
     "transpose",
+    "transpose_copy",
     "unfold",
     "unfold_copy",
     "unsqueeze",
+    "unsqueeze_copy",
     "view",
     "view_as",
+    "view_copy",
     "vsplit",
     "vstack",
     "view_as_complex",
@@ -2202,18 +2208,25 @@
     """
     Given a view function (e.g. torch.diagonal) generates its copy variant (e.g. torch.diagonal_copy)
     """
-    name = fn.__name__
-    fn = out_wrapper()(fn)
-
+    aten_fn = getattr(aten, fn.__name__)
+    annotations = fn.__annotations__
+    fn = out_wrapper()(aten_fn)
+
+    @wraps(fn)
     def _fn(*args, out=None, **kwargs):
         result = fn(*args, out=out, **kwargs)
-        if out is None:
-            return result.clone(memory_format=torch.contiguous_format)
-        return result
-
-    copy_name = f"{name}_copy"
+        if out is not None:
+            return result
+
+        return pytree.tree_map(
+            lambda x: x.clone(memory_format=torch.contiguous_format),
+            result,
+        )
+
+    copy_name = f"{fn.__name__}_copy"
     _fn.__name__ = copy_name
-    _fn = register_decomposition(getattr(aten, copy_name))(_fn)
+    _fn.__annotations__.update(annotations)
+    register_decomposition(getattr(aten, copy_name))(_fn)
     return _fn
 
 
@@ -2675,9 +2688,6 @@
     return prims.as_strided(a, size, stride, storage_offset_int)
 
 
-as_strided_copy = _make_copy_from_view(as_strided)
-
-
 @register_decomposition(aten.as_strided_scatter)
 @out_wrapper()
 def as_strided_scatter(
@@ -3073,11 +3083,6 @@
         lambda: f"start ({start}) + length ({length}) exceeds dimension size ({dim_length}).",
     )
     return prims.slice_in_dim(a, start, start + length, axis=dim)
-
-
-# TODO: This must return a sparse tensor if the input is sparse, but refs have
-# no sparse support. See narrow_copy_sparse in core.
-narrow_copy = _make_copy_from_view(narrow)
 
 
 def _normalize(
@@ -4328,9 +4333,6 @@
     return result
 
 
-diagonal_copy = _make_copy_from_view(diagonal)
-
-
 @register_decomposition(aten.diag_embed)
 @out_wrapper()
 def diag_embed(
@@ -4486,9 +4488,6 @@
     return prims.view_of(a)
 
 
-alias_copy = _make_copy_from_view(alias)
-
-
 @register_decomposition(aten.transpose)
 def transpose(a: TensorLikeType, dim0: int, dim1: int) -> TensorLikeType:
     _dim0, _dim1 = utils.canonicalize_dims(a.ndim, (dim0, dim1))  # type: ignore[misc]
@@ -4514,14 +4513,6 @@
         self.shape, self.stride(), dimension, size, step
     )
     return self.as_strided(shape, strides)
-
-
-@register_decomposition(aten.unfold_copy)
-@out_wrapper()
-def unfold_copy(self: TensorLikeType, dimension: int, size: int, step: int):
-    return self.unfold(dimension, size, step).clone(
-        memory_format=torch.contiguous_format
-    )
 
 
 def _cumsumprod_common(
@@ -6323,8 +6314,6 @@
 log_normal_ = _make_inplace(log_normal)
 zero_ = _make_inplace(zero)
 
-<<<<<<< HEAD
-=======
 # make copy variants of ops that returns views
 alias_copy = _make_copy_from_view(alias)
 as_strided_copy = _make_copy_from_view(as_strided)
@@ -6343,7 +6332,6 @@
 
 # TODO: unbind_copy
 
->>>>>>> 7d4cb210
 
 # xref: isStorage in torch/csrc/DynamicTypes.cpp
 def _isStorage(obj):
