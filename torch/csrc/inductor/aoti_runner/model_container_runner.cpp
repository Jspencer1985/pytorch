#if !defined(C10_MOBILE) && !defined(ANDROID)
#include <ATen/DynamicLibrary.h>

#include <torch/csrc/inductor/aoti_runner/model_container_runner.h>
#include <torch/csrc/inductor/aoti_torch/oss_proxy_executor.h>
#include <torch/csrc/inductor/aoti_torch/tensor_converter.h>

#ifndef _WIN32
#include <sys/stat.h>
#else
#include <filesystem>
namespace fs = std::filesystem;
#endif

namespace {
bool file_exists(std::string& path) {
#ifdef _WIN32
  return fs::exists(path);
#else
  struct stat rc {};
  return lstat(path.c_str(), &rc) == 0;
#endif
}
} // namespace

namespace torch::inductor {

AOTIModelContainerRunner::AOTIModelContainerRunner(
    const std::string& model_so_path,
    size_t num_models,
    const std::string& device_str,
    const std::string& cubin_dir,
    const bool run_single_threaded) {
  model_so_ = std::make_unique<at::DynamicLibrary>(model_so_path.c_str());
  TORCH_CHECK(model_so_, "Failed to load model: ", model_so_path);
<<<<<<< HEAD
  create_func_ = reinterpret_cast<decltype(create_func_)>(
      model_so_->sym("AOTInductorModelContainerCreateWithDevice"));
  delete_func_ = reinterpret_cast<decltype(delete_func_)>(
      model_so_->sym("AOTInductorModelContainerDelete"));
  get_num_outputs_func_ = reinterpret_cast<decltype(get_num_outputs_func_)>(
      model_so_->sym("AOTInductorModelContainerGetNumOutputs"));
  run_func_ = reinterpret_cast<decltype(run_func_)>(model_so_->sym(
      run_single_threaded ? "AOTInductorModelContainerRunSingleThreaded"
                          : "AOTInductorModelContainerRun"));
  get_num_constants_func_ = reinterpret_cast<decltype(get_num_constants_func_)>(
      model_so_->sym("AOTInductorModelContainerGetNumConstants"));
  get_constant_name_func_ = reinterpret_cast<decltype(get_constant_name_func_)>(
      model_so_->sym("AOTInductorModelContainerGetConstantName"));
  get_constant_original_fqn_func_ =
      reinterpret_cast<decltype(get_constant_original_fqn_func_)>(
          model_so_->sym("AOTInductorModelContainerGetConstantOriginalFQN"));
  get_constant_dtype_func_ =
      reinterpret_cast<decltype(get_constant_dtype_func_)>(
          model_so_->sym("AOTInductorModelContainerGetConstantDtype"));
  update_constant_buffer_func_ =
      reinterpret_cast<decltype(update_constant_buffer_func_)>(
          model_so_->sym("AOTInductorModelContainerUpdateConstantBuffer"));
  update_inactive_constant_buffer_func_ =
      reinterpret_cast<decltype(update_inactive_constant_buffer_func_)>(
          model_so_->sym(
              "AOTInductorModelContainerUpdateInactiveConstantBuffer"));
  run_const_fold_func_ = reinterpret_cast<decltype(run_const_fold_func_)>(
      model_so_->sym("AOTInductorModelContainerRunConstantFolding"));
  swap_constant_buffer_func_ =
      reinterpret_cast<decltype(swap_constant_buffer_func_)>(
          model_so_->sym("AOTInductorModelContainerSwapConstantBuffer"));
  get_call_spec_func_ = reinterpret_cast<decltype(get_call_spec_func_)>(
      model_so_->sym("AOTInductorModelContainerGetCallSpec"));
=======

#define LOAD_SYMBOL(var, name_str) \
  var = reinterpret_cast<decltype(var)>(model_so_->sym(name_str));
  LOAD_SYMBOL(create_func_, "AOTInductorModelContainerCreateWithDevice")
  LOAD_SYMBOL(delete_func_, "AOTInductorModelContainerDelete")
  LOAD_SYMBOL(get_num_outputs_func_, "AOTInductorModelContainerGetNumOutputs")
  LOAD_SYMBOL(
      get_num_constants_func_, "AOTInductorModelContainerGetNumConstants")
  LOAD_SYMBOL(
      get_constant_name_func_, "AOTInductorModelContainerGetConstantName")
  LOAD_SYMBOL(
      get_constant_original_fqn_func_,
      "AOTInductorModelContainerGetConstantOriginalFQN")
  LOAD_SYMBOL(
      get_constant_dtype_func_, "AOTInductorModelContainerGetConstantDtype")
  LOAD_SYMBOL(
      update_constant_buffer_func_,
      "AOTInductorModelContainerUpdateConstantBuffer")
  LOAD_SYMBOL(
      update_inactive_constant_buffer_func_,
      "AOTInductorModelContainerUpdateInactiveConstantBuffer")
  LOAD_SYMBOL(
      run_const_fold_func_, "AOTInductorModelContainerRunConstantFolding")
  LOAD_SYMBOL(
      swap_constant_buffer_func_, "AOTInductorModelContainerSwapConstantBuffer")
  LOAD_SYMBOL(get_call_spec_func_, "AOTInductorModelContainerGetCallSpec")
#undef LOAD_SYMBOL

// NOLINTBEGIN(performance-avoid-endl)
#define TRY_LOAD_SYMBOL(var, name_str)                                               \
  try {                                                                              \
    var = reinterpret_cast<decltype(var)>(model_so_->sym(name_str));                 \
  } catch (const at::DynamicLibraryError& e) {                                       \
    std::cerr                                                                        \
        << "[WARNING] Could not dlsym " << name_str                                  \
        << ". This is okay if you don't need functionality from " << name_str        \
        << ". Otherwise consider rebuilding your model with the latest AOTInductor." \
        << std::endl;                                                                \
  }
  // NOLINTEND(performance-avoid-endl)

  const char* run_func_name = run_single_threaded
      ? "AOTInductorModelContainerRunSingleThreaded"
      : "AOTInductorModelContainerRun";
  TRY_LOAD_SYMBOL(run_func_, run_func_name)
  if (run_func_ == nullptr && run_single_threaded) {
    throw std::runtime_error(
        "No AOTInductorModelContainerRunSingleThreaded function in .so! To use AOTInductor-compiled model in the single-threaded mode,\
consider rebuild your model with the latest AOTInductor.");
  }

  TRY_LOAD_SYMBOL(
      free_inactive_constant_buffer_func_,
      "AOTInductorModelContainerFreeInactiveConstantBuffer")
#undef TRY_LOAD_SYMBOL
>>>>>>> 039ebdc1

  // Hack to find the json file name from the model so file
  size_t lastindex = model_so_path.find_last_of('.');
  std::string json_filename = model_so_path.substr(0, lastindex) + ".json";

  if (file_exists(json_filename)) {
    proxy_executor_ = std::make_unique<torch::aot_inductor::OSSProxyExecutor>(
        json_filename, device_str == "cpu");
    proxy_executor_handle_ =
        reinterpret_cast<AOTIProxyExecutorHandle>(proxy_executor_.get());
  } else {
    proxy_executor_handle_ = nullptr;
  }

  AOTI_RUNTIME_ERROR_CODE_CHECK(create_func_(
      &container_handle_,
      num_models,
      device_str.c_str(),
      cubin_dir.empty() ? nullptr : cubin_dir.c_str()));
}

AOTIModelContainerRunner::~AOTIModelContainerRunner() {
  AOTIRuntimeError result = delete_func_(container_handle_);
  TORCH_CHECK(
      result == AOTI_RUNTIME_SUCCESS, "AOTInductorModelContainerDelete failed");
}

std::vector<at::Tensor> AOTIModelContainerRunner::run_impl(
    std::vector<AtenTensorHandle>& input_handles,
    void* stream_handle) {
  // For outputs, we only allocate a vector to hold returned tensor handles,
  // not allocating the actual output tensor storage here
  size_t num_outputs = 0;
  AOTI_RUNTIME_ERROR_CODE_CHECK(
      get_num_outputs_func_(container_handle_, &num_outputs));
  std::vector<AtenTensorHandle> output_handles(num_outputs);

  AOTI_RUNTIME_ERROR_CODE_CHECK(run_func_(
      container_handle_,
      input_handles.data(),
      input_handles.size(),
      output_handles.data(),
      output_handles.size(),
      reinterpret_cast<AOTInductorStreamHandle>(stream_handle),
      proxy_executor_handle_));

  return torch::aot_inductor::alloc_tensors_by_stealing_from_handles(
      output_handles.data(), output_handles.size());
}

std::vector<at::Tensor> AOTIModelContainerRunner::run(
    const std::vector<at::Tensor>& inputs,
    void* stream_handle) {
  std::vector<AtenTensorHandle> input_handles =
      torch::aot_inductor::unsafe_alloc_new_handles_from_tensors(inputs);
  return run_impl(input_handles, stream_handle);
}

std::vector<at::Tensor> AOTIModelContainerRunner::boxed_run(
    std::vector<at::Tensor>&& inputs,
    void* stream_handle) {
  std::vector<AtenTensorHandle> input_handles =
      torch::aot_inductor::unsafe_alloc_new_handles_from_tensors(inputs);
  std::move(inputs).clear();
  return run_impl(input_handles, stream_handle);
}

std::unordered_map<std::string, std::string> AOTIModelContainerRunner::
    getConstantNamesToOriginalFQNs() const {
  std::unordered_map<std::string, std::string> result;
  size_t num_constants{0};
  AOTI_RUNTIME_ERROR_CODE_CHECK(
      get_num_constants_func_(container_handle_, &num_constants));
  for (size_t i = 0; i < num_constants; ++i) {
    const char* name{nullptr};
    const char* original_fqn{nullptr};
    AOTI_RUNTIME_ERROR_CODE_CHECK(
        get_constant_name_func_(container_handle_, i, &name));
    AOTI_RUNTIME_ERROR_CODE_CHECK(
        get_constant_original_fqn_func_(container_handle_, i, &original_fqn));
    result.emplace(name, original_fqn);
  }
  return result;
}

std::unordered_map<std::string, int32_t> AOTIModelContainerRunner::
    getConstantNamesToDtypes() const {
  std::unordered_map<std::string, int32_t> result;
  size_t num_constants{0};
  AOTI_RUNTIME_ERROR_CODE_CHECK(
      get_num_constants_func_(container_handle_, &num_constants));
  for (size_t i = 0; i < num_constants; ++i) {
    const char* name{nullptr};
    int32_t dtype{0};
    AOTI_RUNTIME_ERROR_CODE_CHECK(
        get_constant_name_func_(container_handle_, i, &name));
    AOTI_RUNTIME_ERROR_CODE_CHECK(
        get_constant_dtype_func_(container_handle_, i, &dtype));
    result.emplace(name, dtype);
  }
  return result;
}

void AOTIModelContainerRunner::update_constant_buffer(
    const TensorConstantMap& const_map,
    bool use_inactive,
    bool check_full_update) {
  AOTI_RUNTIME_ERROR_CODE_CHECK(update_constant_buffer_func_(
      container_handle_,
      (AOTInductorConstantMapHandle)&const_map,
      use_inactive,
      check_full_update));
}

void AOTIModelContainerRunner::update_constant_buffer(
    std::unordered_map<std::string, at::Tensor>& tensor_map,
    bool use_inactive,
    bool check_full_update) {
  TensorConstantMap const_map;
  for (auto& [k, v] : tensor_map) {
    const_map.emplace(k, &v);
  }
  AOTI_RUNTIME_ERROR_CODE_CHECK(update_constant_buffer_func_(
      container_handle_,
      (AOTInductorConstantMapHandle)&const_map,
      use_inactive,
      check_full_update));
}

void AOTIModelContainerRunner::update_inactive_constant_buffer(
    const TensorConstantMap& const_map) {
  AOTI_RUNTIME_ERROR_CODE_CHECK(update_inactive_constant_buffer_func_(
      container_handle_, (AOTInductorConstantMapHandle)&const_map));
}

void AOTIModelContainerRunner::run_const_fold(
    bool use_inactive,
    AOTInductorStreamHandle cuda_stream_handle) {
  AOTI_RUNTIME_ERROR_CODE_CHECK(run_const_fold_func_(
      container_handle_,
      use_inactive,
      cuda_stream_handle,
      proxy_executor_handle_));
}

void AOTIModelContainerRunner::swap_constant_buffer() {
  AOTI_RUNTIME_ERROR_CODE_CHECK(swap_constant_buffer_func_(container_handle_));
}

std::vector<std::string> AOTIModelContainerRunner::get_call_spec() {
  const char* in_spec = nullptr;
  const char* out_spec = nullptr;
  AOTI_RUNTIME_ERROR_CODE_CHECK(
      get_call_spec_func_(container_handle_, &in_spec, &out_spec));
  return {in_spec, out_spec};
}

std::unordered_map<std::string, CreateAOTIModelRunnerFunc>&
getAOTIModelRunnerRegistry() {
  static std::unordered_map<std::string, CreateAOTIModelRunnerFunc>
      aoti_model_runner_registry_;
  return aoti_model_runner_registry_;
}

} // namespace torch::inductor
#endif<|MERGE_RESOLUTION|>--- conflicted
+++ resolved
@@ -31,43 +31,19 @@
     const std::string& device_str,
     const std::string& cubin_dir,
     const bool run_single_threaded) {
+  if (run_single_threaded) {
+    if (num_models != 1) {
+      throw std::runtime_error(
+          "num_models must be 1 when run_single_threaded is true");
+    }
+  } else {
+    if (num_models < 1) {
+      throw std::runtime_error(
+          "num_models must be >=1 when run_single_threaded is false");
+    }
+  }
   model_so_ = std::make_unique<at::DynamicLibrary>(model_so_path.c_str());
   TORCH_CHECK(model_so_, "Failed to load model: ", model_so_path);
-<<<<<<< HEAD
-  create_func_ = reinterpret_cast<decltype(create_func_)>(
-      model_so_->sym("AOTInductorModelContainerCreateWithDevice"));
-  delete_func_ = reinterpret_cast<decltype(delete_func_)>(
-      model_so_->sym("AOTInductorModelContainerDelete"));
-  get_num_outputs_func_ = reinterpret_cast<decltype(get_num_outputs_func_)>(
-      model_so_->sym("AOTInductorModelContainerGetNumOutputs"));
-  run_func_ = reinterpret_cast<decltype(run_func_)>(model_so_->sym(
-      run_single_threaded ? "AOTInductorModelContainerRunSingleThreaded"
-                          : "AOTInductorModelContainerRun"));
-  get_num_constants_func_ = reinterpret_cast<decltype(get_num_constants_func_)>(
-      model_so_->sym("AOTInductorModelContainerGetNumConstants"));
-  get_constant_name_func_ = reinterpret_cast<decltype(get_constant_name_func_)>(
-      model_so_->sym("AOTInductorModelContainerGetConstantName"));
-  get_constant_original_fqn_func_ =
-      reinterpret_cast<decltype(get_constant_original_fqn_func_)>(
-          model_so_->sym("AOTInductorModelContainerGetConstantOriginalFQN"));
-  get_constant_dtype_func_ =
-      reinterpret_cast<decltype(get_constant_dtype_func_)>(
-          model_so_->sym("AOTInductorModelContainerGetConstantDtype"));
-  update_constant_buffer_func_ =
-      reinterpret_cast<decltype(update_constant_buffer_func_)>(
-          model_so_->sym("AOTInductorModelContainerUpdateConstantBuffer"));
-  update_inactive_constant_buffer_func_ =
-      reinterpret_cast<decltype(update_inactive_constant_buffer_func_)>(
-          model_so_->sym(
-              "AOTInductorModelContainerUpdateInactiveConstantBuffer"));
-  run_const_fold_func_ = reinterpret_cast<decltype(run_const_fold_func_)>(
-      model_so_->sym("AOTInductorModelContainerRunConstantFolding"));
-  swap_constant_buffer_func_ =
-      reinterpret_cast<decltype(swap_constant_buffer_func_)>(
-          model_so_->sym("AOTInductorModelContainerSwapConstantBuffer"));
-  get_call_spec_func_ = reinterpret_cast<decltype(get_call_spec_func_)>(
-      model_so_->sym("AOTInductorModelContainerGetCallSpec"));
-=======
 
 #define LOAD_SYMBOL(var, name_str) \
   var = reinterpret_cast<decltype(var)>(model_so_->sym(name_str));
@@ -123,7 +99,6 @@
       free_inactive_constant_buffer_func_,
       "AOTInductorModelContainerFreeInactiveConstantBuffer")
 #undef TRY_LOAD_SYMBOL
->>>>>>> 039ebdc1
 
   // Hack to find the json file name from the model so file
   size_t lastindex = model_so_path.find_last_of('.');
@@ -273,6 +248,15 @@
   AOTI_RUNTIME_ERROR_CODE_CHECK(swap_constant_buffer_func_(container_handle_));
 }
 
+void AOTIModelContainerRunner::free_inactive_constant_buffer() {
+  if (!free_inactive_constant_buffer_func_) {
+    throw std::runtime_error(
+        "No free_inactive_constant_buffer in .so! Consider rebuild your model with the latest AOTInductor.");
+  }
+  AOTI_RUNTIME_ERROR_CODE_CHECK(
+      free_inactive_constant_buffer_func_(container_handle_));
+}
+
 std::vector<std::string> AOTIModelContainerRunner::get_call_spec() {
   const char* in_spec = nullptr;
   const char* out_spec = nullptr;
