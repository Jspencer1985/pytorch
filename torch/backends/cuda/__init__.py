--- conflicted
+++ resolved
@@ -133,13 +133,10 @@
             return torch._C._get_cublas_allow_fp16_reduced_precision_reduction()
         elif name == "allow_bf16_reduced_precision_reduction":
             return torch._C._get_cublas_allow_bf16_reduced_precision_reduction()
-<<<<<<< HEAD
+        elif name == "allow_fp16_accumulation":
+            return torch._C._get_cublas_allow_fp16_accumulation()
         elif name == "fp32_precision":
             return torch._C._get_fp32_precision_getter("cuda", "matmul")
-=======
-        elif name == "allow_fp16_accumulation":
-            return torch._C._get_cublas_allow_fp16_accumulation()
->>>>>>> 6cb2f737
         raise AttributeError("Unknown attribute " + name)
 
     def __setattr__(self, name, value):
@@ -149,13 +146,10 @@
             return torch._C._set_cublas_allow_fp16_reduced_precision_reduction(value)
         elif name == "allow_bf16_reduced_precision_reduction":
             return torch._C._set_cublas_allow_bf16_reduced_precision_reduction(value)
-<<<<<<< HEAD
+        elif name == "allow_fp16_accumulation":
+            return torch._C._set_cublas_allow_fp16_accumulation(value)
         elif name == "fp32_precision":
             return torch._C._set_fp32_precision_setter("cuda", "matmul", value)
-=======
-        elif name == "allow_fp16_accumulation":
-            return torch._C._set_cublas_allow_fp16_accumulation(value)
->>>>>>> 6cb2f737
         raise AttributeError("Unknown attribute " + name)
 
 
