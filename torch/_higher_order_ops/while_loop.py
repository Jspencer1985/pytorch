# mypy: allow-untyped-defs
import contextlib
<<<<<<< HEAD
from typing import Callable, List, Tuple, Union
=======
from typing import Callable, Union
>>>>>>> 18380836

import torch
import torch.utils._pytree as pytree
from torch._C import DispatchKey
from torch._higher_order_ops.utils import (
    _has_potential_branch_input_alias,
    _has_potential_branch_input_mutation,
    _maybe_run_with_interpreter,
    _set_compilation_env,
    autograd_not_implemented,
    diff_tensor_meta,
    reenter_make_fx,
    UnsupportedAliasMutationException,
    validate_subgraph_args_types,
)
from torch._ops import HigherOrderOperator
from torch._subclasses.fake_tensor import FakeTensorMode
from torch.fx.experimental.proxy_tensor import (
    _temp_remove_metadata_torch_function_mode,
    ProxyTorchDispatchMode,
    track_tensor_tree,
)
from torch.fx.passes.shape_prop import _extract_tensor_metadata


class WhileLoopOp(HigherOrderOperator):
    def __init__(self) -> None:
        super().__init__("while_loop")

    def __call__(
        self,
        cond_fn: Callable,
        body_fn: Callable,
        carried_inputs: tuple[Union[torch.Tensor, int, float, bool]],
        additional_inputs: tuple[Union[torch.Tensor, torch.SymInt, int], ...],
        /,
    ):
        if not isinstance(carried_inputs, (tuple, list)):
            raise RuntimeError(
                f"carried_inputs must be a tuple or list, got {type(carried_inputs)}"
            )
        if not isinstance(additional_inputs, (tuple, list)):
            raise RuntimeError(
                f"additional_inputs must be a tuple or list, got {type(additional_inputs)}"
            )

        validate_subgraph_args_types(carried_inputs)
        validate_subgraph_args_types(additional_inputs)
        return super().__call__(cond_fn, body_fn, carried_inputs, additional_inputs)


while_loop_op = WhileLoopOp()


def while_loop(cond_fn, body_fn, carried_inputs):
    r"""
    Run body_fn(*carried_inputs) while cond_fn(*carried_inputs) returns a True scalar tensor. Returns the output of body_fn or
    initial carried_inputs.

    .. warning::
        `torch.while_loop` is a prototype feature in PyTorch. It has limited support for input and output types and
        doesn't support training currently. Please look forward to a more stable implementation in a future version of PyTorch.
        Read more about feature classification at: https://pytorch.org/blog/pytorch-feature-classification-changes/#prototype

    `while_loop` is a structured control flow operator. It preserves the loop semantic across the torch.compile and torch.export.

    `while_loop` is equivalent to the following:

        def while_loop(cond_fn, body_fn, carried_inputs):
            val = carried_inputs
            while cond_fn(*val):
                val = body_fn(*val)
            return val

    Args:
        cond_fn (Callable): A callable function that returns a boolean Scalar tensor or a python boolean.

        body_fn (Callable): A callable function that takes the same inputs as `cond_fn` and returns a tuple of tensors or ints

        carried_inputs (Tuple of possibly nested dict/list/tuple of tensors or ints): A tuple of inputs to cond_fn and body_fn.
            It's also the initial value of states that are carried across iterations. Note that when pass an integer as carry,
            the corresponding return of while_loop will be another int with unknown values because we don't know how many
            iterations while_loop will run.

    Example 1:

        def cond_fn(iter, x):
            return iter.sum() < 10

        def body_fn(iter, x):
            return iter + 1, x.sin()

        while_loop(cond_fn, body_fn, (torch.zeros(1), torch.randn(3, 4)))

    Example 2:

        def cond_fn(int_iter, x):
            return 2 * int_iter < x.shape[0]

        def body_fn(int_iter, x):
            return int_iter + 1, x + int_iter

        while_loop(cond,_fn, body_fn, (0, torch.randn(3, 4)))

    Restrictions:

        - body_fn must return tensors or int with the same metadata (e.g.shape, dtype) as inputs.

        - body_fn and cond_fn must not in-place mutate the carried_inputs. A clone before the mutation is required.

        - body_fn and cond_fn must not mutate python varialbles (e.g. list/dict) created outside of the body_fn.

        - body_fn and cond_fn's output cannot aliase any of the inputs. A clone is required.

    .. warning::
        Temporal Limitations:

        - 'while_loop' only supports **inference** right now. Autograd will be supported in the future.

    """
    from torch._dynamo.backends.debugging import (
        make_eager_backend_with_torch_function_mode,
    )

    # Currently, additional_inputs is not a user-facing input. It will be automatically set in dynamo.
    # parameters and buffers accessed in cond_fn or body_fn or tensor closures will become additional_inputs.
    additional_inputs: tuple = ()

    # The reason we flatten the output before calling into dynamo is that
    # we want to create a consistent input ordering for cond_fn and body_fn.
    # and we also want to the input ordering matches the output ordering.
    # Also see NOTE: [why we cannot use "automatic" for while_loop]
    # Construct flat cond_fn and flat_body_fn, which takes flattened inputs
    flat_inputs, in_spec = pytree.tree_flatten((carried_inputs, additional_inputs))

    def flat_cond_fn(*flat_args):
        carried, additional = pytree.tree_unflatten(flat_args, in_spec)
        return cond_fn(*carried, *additional)

    def flat_body_fn(*flat_args):
        carried, additional = pytree.tree_unflatten(flat_args, in_spec)
        return body_fn(*carried, *additional)

    if torch.compiler.is_dynamo_compiling():
        return while_loop_op(flat_cond_fn, flat_body_fn, tuple(flat_inputs), tuple())

    def _validate_input(cond_fn, body_fn, carried_inputs):
        from torch._higher_order_ops.utils import validate_subgraph_args_types

        if not callable(cond_fn) or not callable(body_fn):
            raise RuntimeError("Expect cond_fn and body_fn to be callable.")

        validate_subgraph_args_types(flat_inputs)

        if not pytree.tree_all(
            lambda t: isinstance(t, (torch.Tensor, torch.SymInt, int)), carried_inputs
        ):
            raise RuntimeError(
                "Expect carried_inputs to be a tuple of possibly nested dict/list/tuple that only"
                f"consists of tensor or int leaves, but got {carried_inputs}."
            )

    _validate_input(cond_fn, body_fn, carried_inputs)

    # Dynamo is expecting a callable with "__code__" attribute.
    # We cannot directly pass cond_op to it. So we wrap it in a dummy function.
    def _while_loop_op_wrapper(*args, **kwargs):
        return while_loop_op(*args, **kwargs)

    with _set_compilation_env(), torch._dynamo.utils.disable_cache_limit():
        with _temp_remove_metadata_torch_function_mode() as metadata_mode:
            with _temp_remove_metadata_torch_function_mode() as metadata_mode:
                if metadata_mode:
                    backend = make_eager_backend_with_torch_function_mode(metadata_mode)
                else:
                    backend = "eager"
                return torch.compile(
                    _while_loop_op_wrapper, backend=backend, fullgraph=True
                )(flat_cond_fn, flat_body_fn, tuple(flat_inputs), tuple())


@while_loop_op.py_impl(DispatchKey.CompositeExplicitAutograd)
def while_loop_dense(cond_fn, body_fn, carried_inputs, additional_inputs):
    carried_vals = carried_inputs

    def _validate_cond_output(pred):
        if (
            isinstance(pred, torch.Tensor)
            and pred.size() == torch.Size([])
            and pred.dtype == torch.bool
        ) or isinstance(pred, bool):
            return
        else:
            raise RuntimeError(
                f"cond_fn must return a boolean scalar tensor or a boolean but got {pred}"
            )

    if not isinstance(carried_inputs, (tuple, list)):
        raise RuntimeError(
            f"carried_inputs must be a tuple or list but got {type(carried_inputs)}"
        )

    while pred := cond_fn(*carried_vals, *additional_inputs):
        _validate_cond_output(pred)
        out = body_fn(*carried_vals, *additional_inputs)
        assert isinstance(
            out, tuple
        ), f"body_fn should return a tuple but got {type(out)}"
        assert len(out) == len(
            carried_inputs
        ), "body_fn should return the same number of elements as carried_inputs"
        carried_vals = out
    return carried_vals


while_loop_op.py_impl(DispatchKey.Autograd)(
    autograd_not_implemented(while_loop_op, deferred_error=True)
)


def _find_or_create_fake_mode() -> FakeTensorMode:
    from torch.fx.experimental.symbolic_shapes import ShapeEnv

    fake_mode = torch._guards.detect_fake_mode()
    if fake_mode is None:
        fake_mode = FakeTensorMode(shape_env=ShapeEnv())

    return fake_mode


def _create_unbacked_symint(
    fake_mode: FakeTensorMode, ignore_fresh_unbacked_symbols: bool
) -> torch.SymInt:
    assert (
        fake_mode is not None and fake_mode.shape_env is not None
    ), "Must provide a fake_mode with shape_env."
    ctx = (
        contextlib.nullcontext()
        if not ignore_fresh_unbacked_symbols
        else fake_mode.shape_env.ignore_fresh_unbacked_symbols()
    )
    with ctx:
        return fake_mode.shape_env.create_unbacked_symint()


@while_loop_op.py_impl(ProxyTorchDispatchMode)
def while_loop_tracing(mode, cond_fn, body_fn, carried_inputs, additional_inputs):
    def _trace_while_loop(
        proxy_mode, while_loop_op, cond_fn, body_fn, carried_inputs, additional_inputs
    ):
        # NOTE [unspecialize int carry with unbacked symints]
        # When we support int carry, we'll also need to support int output of body_fn because.
        # previous iteration's output is next iteration's input and they must match.
        # For carries, when we start tracing while_loop, they can be
        #   - constants e.g. (0, [1, 3])
        #   - backed symints (x.shape[0], [x.shape[1] + x.stride[1], x.shape[2]])
        #   - unbacked symints e.g. (u0, [u0 + u1, u2])
        #   We choose the most conservative design: in all cases, we create new unbacked symints to trace the
        #   subgraph. It's possible to do some analysis on initial carry and the output of first
        #   iteration to determine a better range for the output unbacked symbol e.g. when input is an unbacked
        #   symint >= 0 before the while_loop but in general this is difficult because we don't know
        #   the number of iterations. Users would have to re-constrain the unbacked symint in subgraph if needed.
        #
        # For output of fake cond_fn, it could be constant bool or SymBool (e.g. return x.shape[0] < 4,
        #   where x.shape[0] can be either static of dynamic). In the case of constant bool, we should do a
        #   specialization (NYI).

        # For output of fake body_fn, it could be all three types though from user's point of view,
        # they're all integers e.g.

        #   init_carry = (0, s0, u1, t)
        #   def body_fn(u0, s0, u1, t):
        #     ...
        #     return (t.shape[0], t.shape[1], t.shape[2], y + 1)
        #
        #   It may seem that a constant output isn't possible: users shouldn't write a while_loop
        #   that always return 0. But it could be that a shape is not set as dynamic properly (e.g.
        #   automatic dynamic hasn't been triggered).
        #
        #   For this reason, we treat int, symint outputs in the same way:
        #   - they can match against any of int, symint carry
        #   - we unspecialize them with new unbacked symints in fake while_loop
        #   Similarly, we could do some analysis to refine the output ranges but it's eaiser to start with
        #   fresh unbacked symints. One suprising case can be: an input unbacked symint is constrained by
        #   users to be >= 0 (either before while_loop or inside body_fn) and it increments by 1 in each
        #   iteration. Ideally, we should know that the final output is >= 0 but we didn't constrain the
        #   unbacked symint output of subgraph as of today because this requires a smart range analysis.
        fake_mode: FakeTensorMode = _find_or_create_fake_mode()
        unspecialized_carried_inputs = pytree.tree_map_only(
            (int, torch.SymInt),
            # For temporarily created unbacked symints, we don't need to bind them to any proxy
            lambda _: _create_unbacked_symint(
                fake_mode, ignore_fresh_unbacked_symbols=True
            ),
            carried_inputs,
        )

        cond_graph = reenter_make_fx(cond_fn)(
            *unspecialized_carried_inputs, *additional_inputs
        )
        body_graph = reenter_make_fx(body_fn)(
            *unspecialized_carried_inputs, *additional_inputs
        )

        next_name = None
        i = 0
        while not next_name:
            candidate = f"while_loop_cond_graph_{i}"
            if hasattr(proxy_mode.tracer.root, candidate):
                i += 1
            else:
                next_name = candidate
        cond_graph_name = next_name
        body_graph_name = f"while_loop_body_graph_{i}"
        assert not hasattr(proxy_mode.tracer.root, body_graph_name)

        proxy_mode.tracer.root.register_module(cond_graph_name, cond_graph)
        proxy_mode.tracer.root.register_module(body_graph_name, body_graph)

        args = (cond_graph, body_graph, carried_inputs, additional_inputs)

        proxy_args = pytree.tree_map(proxy_mode.tracer.unwrap_proxy, args)

        out_proxy = proxy_mode.tracer.create_proxy(
            "call_function", while_loop_op, proxy_args, {}, name="while_loop"
        )

        out = while_loop_op(
            cond_graph, body_graph, unspecialized_carried_inputs, additional_inputs
        )
        return track_tensor_tree(
            out, out_proxy, constant=None, tracer=proxy_mode.tracer
        )

    return _trace_while_loop(
        mode, while_loop_op, cond_fn, body_fn, carried_inputs, additional_inputs
    )


def check_meta_consistency(
    lhs_list: list[Union[torch.Tensor, torch.SymInt, int]],
    rhs_list: list[Union[torch.Tensor, torch.SymInt, int]],
    lhs_name: str,
    rhs_name: str,
) -> None:
    def diff_meta_pairs(
        lhs_list: list[Union[torch.Tensor, torch.SymInt, int]],
        rhs_list: list[Union[torch.Tensor, torch.SymInt, int]],
    ) -> list[str]:
        def diff_meta(
            lhs: Union[torch.Tensor, torch.SymInt, int],
            rhs: Union[torch.Tensor, torch.SymInt, int],
        ) -> str:
            if isinstance(lhs, torch.Tensor) and isinstance(rhs, torch.Tensor):
                return ", ".join(
                    diff_tensor_meta(
                        # We set include contiguity=False because we have vmap x cond tests, where if
                        # include_contiguity=True will call t.is_contiguous inside of vmap and get an error
                        # "querying is_contiguous inside of vmap for memory_format other than
                        # torch.contiguous_format is not yet implemented". This is good for because stride
                        # is still checked.
                        _extract_tensor_metadata(lhs, include_contiguity=False),
                        _extract_tensor_metadata(rhs, include_contiguity=False),
                        check_grad=False,
                    )
                )
            else:

                def _both_int_types(lhs, rhs):
                    return isinstance(lhs, (int, torch.SymInt)) and isinstance(
                        rhs, (int, torch.SymInt)
                    )

                def _both_tensor(lhs, rhs):
                    return isinstance(lhs, torch.Tensor) and isinstance(
                        rhs, torch.Tensor
                    )

                if not _both_int_types(lhs, rhs) and not _both_tensor(lhs, rhs):
                    return f"type: {lhs} vs {rhs}"

            return ""

        if len(lhs_list) != len(rhs_list):
            raise torch._dynamo.exc.UncapturedHigherOrderOpError(
                f"Expected {lhs_name} and {rhs_name} to have same number of outputs but got lhs:{lhs_list} and rhs:{rhs_list}"
            )
        all_diffs = []
        for i, (lhs, rhs) in enumerate(zip(lhs_list, rhs_list)):
            if diff := diff_meta(lhs, rhs):
                all_diffs.append(
                    f"pair[{i}] differ in {diff}, where lhs is {lhs} and rhs is {rhs}"
                )
        return all_diffs

    if all_diffs := diff_meta_pairs(lhs_list, rhs_list):
        diff_str = "\n".join(all_diffs)
        raise torch._dynamo.exc.UncapturedHigherOrderOpError(
            f"Expected {lhs_name} and {rhs_name} to have same metadata but found:\n{diff_str}"
        )


@while_loop_op.py_impl(FakeTensorMode)
def while_loop_fake_tensor_mode(
    mode, cond_fn, body_fn, carried_inputs, additional_inputs
):
    with mode:
        # NOTE: [Handling unback symints in subgraph of while_loop]
        # The idea is that the scope of unbacked symints are limited to the subgraph.
        #
        # We're implementing the fake tensor mode of while_loop operator.
        # and we run body_fn once to get an fake output.
        # Let's first consider the case that unbacked symints are tensor shapes:
        #
        # Case 1:
        # if the unbacked symints is local to the subgraph e.g.
        #   def body_fn(it, x):
        #     nz = x.nonzero()
        #     return it+1. nz.sum()
        # we can just ignore the newly created unbacked symints because it has
        # no effect on the output of while_loop and it's tracked when we tracing.
        # the subgraph.
        #
        # Case 2:
        # if the unbacked symints are shape of output of while_loop e.g.
        #   def body_fn(it, x):
        #     nz = x.nonzero()
        #     return it+1, nz
        # This will fail the shape check because in each iteration, the carried_input's shape
        # must match the output shape as nz.shape contains newly allocated unbacked symint, this
        # won't match the carried_input's shape.
        #
        # Case 3:
        # if the unbacked symints are shape of carried_inputs e.g.
        #   nz = a.nonzero()
        #   body_fn(it, nz):
        #     return it+1. nz.sin() + 1,
        # There's no new unbacked symints allocated in subgraph, so we're safe.
        with mode.shape_env.ignore_fresh_unbacked_symbols():
            # body_fn return output with the same pytree and tensor meta data as carried_inputs
            # so we could just return the output after one iteration.
            body_outs = body_fn(*carried_inputs, *additional_inputs)
            check_meta_consistency(
                carried_inputs, body_outs, "carried_inputs", "body_output"
            )
        # See NOTE [unspecialize int carry with unbacked symints]
        return pytree.tree_map_only(
            (int, torch.SymInt),
            # For while_loop's unbacked symint output, we want them to be bound
            # to the proxy of while_loop's output.
            lambda _: _create_unbacked_symint(
                mode, ignore_fresh_unbacked_symbols=False
            ),
            body_outs,
        )


@while_loop_op.py_functionalize_impl
def while_loop_func(ctx, cond_fn, body_fn, carried_inputs, additional_inputs):
    unwrapped_carried_inputs = ctx.unwrap_tensors(carried_inputs)
    unwrapped_additional_inputs = ctx.unwrap_tensors(additional_inputs)
    unwrapped_inputs = unwrapped_carried_inputs + unwrapped_additional_inputs
    with ctx.redispatch_to_next():
        functional_cond_fn = ctx.functionalize(_maybe_run_with_interpreter(cond_fn))
        functional_body_fn = ctx.functionalize(_maybe_run_with_interpreter(body_fn))
        pre_dispatch = hasattr(ctx, "mode") and ctx.mode.pre_dispatch
        for fn, fn_name in [
            (cond_fn, "cond_fn"),
            (body_fn, "body_fn"),
        ]:
            if _has_potential_branch_input_mutation(
                fn, unwrapped_inputs, pre_dispatch=pre_dispatch
            ):
                raise UnsupportedAliasMutationException(
                    f"torch.while_loop's {fn_name} might be modifying the input!"
                )

            if _has_potential_branch_input_alias(
                fn, unwrapped_inputs, pre_dispatch=pre_dispatch
            ):
                raise UnsupportedAliasMutationException(
                    f"torch.while_loop's {fn_name} might be aliasing the input!"
                )
        ret = while_loop_op(
            functional_cond_fn,
            functional_body_fn,
            unwrapped_carried_inputs,
            unwrapped_additional_inputs,
        )
        return ctx.wrap_tensors(ret)<|MERGE_RESOLUTION|>--- conflicted
+++ resolved
@@ -1,10 +1,6 @@
 # mypy: allow-untyped-defs
 import contextlib
-<<<<<<< HEAD
-from typing import Callable, List, Tuple, Union
-=======
 from typing import Callable, Union
->>>>>>> 18380836
 
 import torch
 import torch.utils._pytree as pytree
