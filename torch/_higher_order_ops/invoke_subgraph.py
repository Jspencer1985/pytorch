--- conflicted
+++ resolved
@@ -319,18 +319,10 @@
     return ctx.wrap_tensors(out)
 
 
-<<<<<<< HEAD
 # Register the hop fake fn. This will be called in the fake_tensor _dispatch_impl.
 @register_fake(invoke_subgraph)
 def _(subgraph, identifier, operands):
     return subgraph(*operands)
-=======
-@invoke_subgraph.py_impl(FakeTensorMode)
-def _(mode, subgraph, identifier, operands):
-    # TODO(anijain2305) - Implement fake tensor caching.
-    with mode, mode.shape_env.ignore_fresh_unbacked_symbols():
-        return subgraph(*operands)
->>>>>>> 2f04868c
 
 
 @invoke_subgraph.py_impl(ProxyTorchDispatchMode)
