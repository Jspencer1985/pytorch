# mypy: allow-untyped-defs
import collections
import inspect
import typing
from types import GenericAlias
from typing import Optional, Union

import torch
from torch import device, dtype, Tensor, types
from torch.utils._exposed_in import exposed_in


# This is used as a negative test for
# test_custom_ops.py::TestTypeConversion::test_type_eval.
_TestTensor = torch.Tensor


@exposed_in("torch.library")
def infer_schema(
    prototype_function: typing.Callable,
    /,
    *,
    mutates_args,
    op_name: Optional[str] = None,
) -> str:
    r"""Parses the schema of a given function with type hints. The schema is inferred from the
    function's type hints, and can be used to define a new operator.

    We make the following assumptions:

    * None of the outputs alias any of the inputs or each other.
    * | String type annotations "device, dtype, Tensor, types" without library specification are
      | assumed to be torch.*. Similarly, string type annotations "Optional, List, Sequence, Union"
      | without library specification are assumed to be typing.*.
    * | Only the args listed in ``mutates_args`` are being mutated. If ``mutates_args`` is "unknown",
      | it assumes that all inputs to the operator are being mutates.

    Callers (e.g. the custom ops API) are responsible for checking these assumptions.

    Args:
        prototype_function: The function from which to infer a schema for from its type annotations.
        op_name (Optional[str]): The name of the operator in the schema. If ``name`` is None, then the
            name is not included in the inferred schema. Note that the input schema to
            ``torch.library.Library.define`` requires a operator name.
        mutates_args ("unknown" | Iterable[str]): The arguments that are mutated in the function.

    Returns:
        The inferred schema.

    Example:
        >>> def foo_impl(x: torch.Tensor) -> torch.Tensor:
        >>>     return x.sin()
        >>>
        >>> infer_schema(foo_impl, op_name="foo", mutates_args={})
        foo(Tensor x) -> Tensor
        >>>
        >>> infer_schema(foo_impl, mutates_args={})
        (Tensor x) -> Tensor
    """
    UNKNOWN_MUTATES = "unknown"
    pf_globals = prototype_function.__globals__
    pf_locals = None
    # TODO: Once our minimum version is py3.10+ pass `eval_str=True` to
    # inspect.signature() and we no longer need to deal with stringified
    # annotations below.
    sig = inspect.signature(prototype_function)

    def error_fn(what):
        raise ValueError(f"infer_schema(func): {what} Got func with signature {sig})")

    def convert_type_string(annotation_type: str):
        try:
            return eval(annotation_type, pf_globals, pf_locals)
        except Exception:
            error_fn(
                f"Unsupported type annotation {annotation_type}. It is not a type."
            )

    def unstringify_types(
        tys: tuple[Union[type[object], str], ...]
    ) -> tuple[tuple[typing.Any, ...], bool]:
        res = []
        changed = False
        for ty in tys:
            ty, ty_changed = unstringify_type(ty)
            res.append(ty)
            changed |= ty_changed
        if changed:
            return tuple(res), True
        else:
            return tys, False  # type: ignore[return-value]

    def unstringify_type(ty: Union[type[object], str]) -> tuple[typing.Any, bool]:
        # Dig through a generic type and if it contains a stringified type
        # convert that to a real type. The second return value indicates if the
        # type contained a string or not.
        if isinstance(ty, str):
            return convert_type_string(ty), True
        elif origin := typing.get_origin(ty):
            args, args_changed = unstringify_types(typing.get_args(ty))
            if args_changed:
                return GenericAlias(origin, args), True

        return ty, False

    params = []
    seen_args = set()
    saw_kwarg_only_arg = False
    for idx, (name, param) in enumerate(sig.parameters.items()):
        if not supported_param(param):
            error_fn("We do not support positional-only args, varargs, or varkwargs.")

        if param.kind == inspect.Parameter.KEYWORD_ONLY:
            # The first time we see a kwarg-only arg, add "*" to the schema.
            if not saw_kwarg_only_arg:
                params.append("*")
                saw_kwarg_only_arg = True

        if param.annotation is inspect.Parameter.empty:
            error_fn(f"Parameter {name} must have a type annotation.")

        # The annotation might be converted to a string by annotation,
        # we convert it to the actual type.
        annotation_type, _ = unstringify_type(param.annotation)

        if annotation_type not in SUPPORTED_PARAM_TYPES:
            if annotation_type.__origin__ is tuple:
                list_type = tuple_to_list(annotation_type)
                example_type_str = "\n\n"
                # Only suggest the list type if this type is supported.
                if list_type in SUPPORTED_PARAM_TYPES.keys():
                    example_type_str = f"For example, {list_type}.\n\n"
                error_fn(
                    f"Parameter {name} has unsupported type {param.annotation}. "
                    f"We do not support Tuple inputs in schema. As a workaround, please try to use List instead. "
                    f"{example_type_str}"
                    f"The valid types are: {SUPPORTED_PARAM_TYPES.keys()}."
                )
            else:
                error_fn(
                    f"Parameter {name} has unsupported type {param.annotation}. "
                    f"The valid types are: {SUPPORTED_PARAM_TYPES.keys()}."
                )

        schema_type = SUPPORTED_PARAM_TYPES[annotation_type]
        if type(mutates_args) == str:
            if mutates_args != UNKNOWN_MUTATES:
                raise ValueError(
                    "mutates_args must either be a sequence of the names of "
                    "the arguments that are mutated or the string 'unknown'. "
                )
            if schema_type.startswith("Tensor"):
                schema_type = f"Tensor(a{idx}!){schema_type[len('Tensor'):]}"
        elif name in mutates_args:
            if not schema_type.startswith("Tensor"):
                error_fn(
                    f"Parameter {name} is in mutable_args but only Tensors or collections of Tensors can be mutated"
                )
            schema_type = f"Tensor(a{idx}!){schema_type[len('Tensor'):]}"
        seen_args.add(name)
        if param.default is inspect.Parameter.empty:
            params.append(f"{schema_type} {name}")
        else:
            default_repr = None
            if param.default is None or isinstance(param.default, (int, float, bool)):
                default_repr = str(param.default)
            elif isinstance(param.default, (str, torch.device)):
                default_repr = f'"{param.default}"'
            elif isinstance(param.default, torch.dtype):
                dtype_repr = str(param.default)
                torch_dot = "torch."
                assert dtype_repr.startswith(torch_dot)
                default_repr = dtype_repr[len(torch_dot) :]
            else:
                error_fn(
                    f"Parameter {name} has an unsupported default value type {type(param.default)}. "
                    f"Please file an issue on GitHub so we can prioritize this."
                )
            params.append(f"{schema_type} {name}={default_repr}")
    if mutates_args != UNKNOWN_MUTATES:
        mutates_args_not_seen = set(mutates_args) - seen_args
        if len(mutates_args_not_seen) > 0:
            error_fn(
                f"{mutates_args_not_seen} in mutates_args were not found in "
                f"the custom op's signature. "
                f"mutates_args should contain the names of all args that the "
                f"custom op mutates, or just the string 'unknown' if you don't know."
            )
    return_annotation, _ = unstringify_type(sig.return_annotation)
    ret = parse_return(return_annotation, error_fn)
    if op_name is not None:
        return f"{op_name}({', '.join(params)}) -> {ret}"
    return f"({', '.join(params)}) -> {ret}"


def derived_types(
    base_type: Union[type, typing._SpecialForm],
    cpp_type: str,
    list_base: bool,
    optional_base_list: bool,
    optional_list_base: bool,
):
    result: list[tuple[Union[type, typing._SpecialForm, GenericAlias], str]] = [
        (base_type, cpp_type),
        (typing.Optional[base_type], f"{cpp_type}?"),
    ]

    def derived_seq_types(typ: Union[type, typing._SpecialForm]):
        return (
            typing.Sequence[typ],  # type: ignore[valid-type]  # noqa: UP006
            typing.List[typ],  # type: ignore[valid-type]  # noqa: UP006
            GenericAlias(collections.abc.Sequence, (typ,)),
            GenericAlias(list, (typ,)),
        )

    if list_base:
        result.extend(
            (seq_typ, f"{cpp_type}[]") for seq_typ in derived_seq_types(base_type)
        )
    if optional_base_list:
        result.extend(
            (seq_typ, f"{cpp_type}?[]")
            for seq_typ in derived_seq_types(typing.Optional[base_type])
        )
    if optional_list_base:
        result.extend(
            (typing.Optional[seq_typ], f"{cpp_type}[]?")
            for seq_typ in derived_seq_types(base_type)
        )
    return result


def get_supported_param_types():
    data: list[tuple[Union[type, typing._SpecialForm], str, bool, bool, bool]] = [
        # (python type, schema type, type[] variant, type?[] variant, type[]? variant
        (Tensor, "Tensor", True, True, False),
        (int, "SymInt", True, False, True),
        (float, "float", True, False, True),
        (bool, "bool", True, False, True),
        (str, "str", False, False, False),
        (types.Number, "Scalar", True, False, False),
        (dtype, "ScalarType", False, False, False),
        (device, "Device", False, False, False),
    ]
    result = []
    for line in data:
        result.extend(derived_types(*line))
    return dict(result)


SUPPORTED_RETURN_TYPES = {
    Tensor: "Tensor",
    typing.List[Tensor]: "Tensor[]",  # noqa: UP006
    list[Tensor]: "Tensor[]",
    int: "SymInt",
    float: "float",
    bool: "bool",
    types.Number: "Scalar",
}


def parse_return(annotation, error_fn):
    if annotation is None:
        return "()"

    if annotation is inspect.Parameter.empty:
        error_fn("No return type annotation was provided. Please add one.")

    origin = typing.get_origin(annotation)
    if origin is not tuple:
        if annotation not in SUPPORTED_RETURN_TYPES.keys():
            error_fn(
                f"Return has unsupported type {annotation}. "
                f"The valid types are: {SUPPORTED_RETURN_TYPES}."
            )
        return SUPPORTED_RETURN_TYPES[annotation]

    args = typing.get_args(annotation)
    for arg in args:
        if arg not in SUPPORTED_RETURN_TYPES:
            error_fn(
                f"Return has unsupported type {annotation}. "
                f"The valid types are: {SUPPORTED_RETURN_TYPES}."
            )

    return "(" + ", ".join([SUPPORTED_RETURN_TYPES[arg] for arg in args]) + ")"


SUPPORTED_PARAM_TYPES = get_supported_param_types()


def supported_param(param: inspect.Parameter) -> bool:
    return param.kind in (
        inspect.Parameter.POSITIONAL_OR_KEYWORD,
        inspect.Parameter.KEYWORD_ONLY,
    )


def tuple_to_list(tuple_type: type[tuple]) -> type[list]:
    """
    Convert `tuple_type` into a list type with the same type arguments. Assumes that `tuple_type` is typing.Tuple type.
    """
    type_args = getattr(tuple_type, "__args__", None)
    # Account for different python versions, e.g. python 3.8 would give ()
    # but python 3.12 would give None.
    if (
        tuple_type is typing.Tuple  # noqa: UP006
        or tuple_type is tuple
        or type_args == ()
        or type_args is None
    ):
        # Handle the case of an empty tuple type
        return list
    elif len(type_args) == 1:
        # General case: create a List with the same type arguments
        return list[type_args[0]]  # type: ignore[valid-type]
    elif len(type_args) == 2 and type_args[1] is Ellipsis:
        return list[type_args[0]]  # type: ignore[valid-type]
    else:
<<<<<<< HEAD
        return list[typing.Union[tuple(type_args)]]  # type: ignore[misc, return-value]


# Below is an implementation of generating FunctionSchema from example values.
# This is helpful for generating FunctionSchema for HigherOrderOperator, where
# we don't have a function to inspect and each call of the higher order operator
# would have different schema.
@dataclass(frozen=True)
class HopArgumentInfo:
    # Could give a name to the operand by default it's empty string.
    name: str
    example_value: Any
    # Provide an default_value
    default_value: Any
    # Whether this arugment gets mutated in the hop subgraph.
    # For output, this should always be False
    is_mutated: bool


class HopArgumentInfoGen:
    @staticmethod
    def from_example(
        example_value: Any,
        *,
        name: str = "",
        default_value: Optional[Any],
        is_mutated: bool = False,
    ) -> HopArgumentInfo:
        if default_value is not None:
            assert type(example_value) == type(default_value)
        return HopArgumentInfo(
            name=name,
            example_value=example_value,
            default_value=default_value,
            is_mutated=is_mutated,
        )


class CTypeGen:
    convert_to_base_ty = {
        int: torch._C.IntType.get(),
        float: torch._C.FloatType.get(),
        str: torch._C.StringType.get(),
        bool: torch._C.BoolType.get(),
    }

    # should return torch._C.JitType but that annotation is busted
    @staticmethod
    def from_example(obj: Any) -> Any:
        import torch

        if isinstance(obj, torch.Tensor):
            return torch._C.TensorType.get()
        elif isinstance(obj, torch.fx.GraphModule):
            return torch._C.AnyType.get()
        elif isinstance(obj, torch.SymInt):
            return (torch._C.SymIntType.get(),)
        elif isinstance(obj, torch.SymBool):
            return (torch._C.SymBoolType.get(),)
        elif isinstance(obj, tuple):
            return torch._C._create_tuple_type(
                tuple(CTypeGen.from_example(arg) for arg in obj)
            )
        elif isinstance(obj, torch.utils._pytree.TreeSpec):
            return torch._C.AnyType.get()
        elif obj is None:
            return torch._C.NoneType.get()
        tp = type(obj)
        if tp not in CTypeGen.convert_to_base_ty:
            raise RuntimeError(f"unsupported type {tp}")
        return CTypeGen.convert_to_base_ty[tp]


class CArgumentGen:
    @staticmethod
    def from_hop_argument_info(arg_idx: int, arg_info: HopArgumentInfo) -> Any:
        return torch._C._create_argument(
            arg_info.name,
            CTypeGen.from_example(arg_info.example_value),
            None,
            arg_info.default_value,
            False,
            torch._C._create_alias_info(f"a{arg_idx}", arg_info.is_mutated),
        )


class CFunctionSchemaGen:
    """
    Note: [HigherOrderOperator schema generation]
    Each invocation of a HigherOrderOperator will have a different schema.
    For example, the schema of torch.cond varies depending on the true_fn and
    false_fn. So we need a way to generate the schema for each invocation of a HOP.

    We want to enforce the following invariants for HOP's schema:
        1. Flattened inputs. There should be no pytree structure in it.
        2. Flattened outputs. Note even if the hop returns a single value, it should be wrapped as a tuple.
        3. No aliasing. This includes inp-inp aliasing, inp-out aliasing and out-out aliasing.

    By enforcing these invariants, we could make HOP's schema meets the requirement of schema parser
    and makes hop easier to handle downstream. For example, suppose we have an invoke_quant_test HOP:

    class GraphModule(torch.nn.Module):
        def forward(self, l_x_, l_y_):
            subgraph_0 = self.subgraph_0
            invoke_quant_test = torch.ops.higher_order.invoke_quant_test(subgraph_0, l_x_, l_y_, scheme = 'nf4');

        class subgraph_0(torch.nn.Module):
            def forward(self, l_x_, l_y_):
                add_ = l_x_.add_(1)
                matmul = l_x_ @ l_y_
                sin = matmul.sin()
                child = sin.cos()
                child_1 = l_x_ + l_y_
                child_2 = l_x_ - l_y_
                child_3 = l_x_ @ l_y_
                return (child, child_1, child_2, child_3)

    By encoding the inputs of hop into a list of HopArgumentInfo and output as a single HopArgumentInfo,
    we would get the following schema:
        invoke_quant_test(Any arg0, Tensor(!) arg1, Tensor arg2, str scheme="\\"nf4\\"") -> ((Tensor, Tensor, Tensor, Tensor) out)
    """

    @staticmethod
    def from_hop_argument_info(
        op_name: str,
        inp_argument_info: list[HopArgumentInfo],
        out_argument_info: HopArgumentInfo,
    ) -> Any:
        args = []
        for i, arg_info in enumerate(inp_argument_info):
            args.append(CArgumentGen.from_hop_argument_info(i, arg_info))

        # NOTE: we want the output to always be a single argument with torch._C.TupleType.
        assert isinstance(
            out_argument_info.example_value, tuple
        ), f"expect out_argument_info's example_value to be a tuple but got {out_argument_info.example_value}"
        assert (
            not out_argument_info.is_mutated
        ), "out_argument_info.is_mutated should always be set to False."
        ret = CArgumentGen.from_hop_argument_info(0, out_argument_info)

        return torch._C._create_function_schema(
            op_name,
            "",
            args,
            [ret],
            False,
            False,
        )


def find_hop_schema(
    gm: "torch.fx.GraphModule", target: Any
) -> list[torch._C.FunctionSchema]:
    import torch.utils._pytree as pytree

    schemas = []
    for node in gm.graph.find_nodes(op="call_function", target=target):

        def _get_example_value(node: torch.fx.Node) -> Any:
            if node.op == "get_attr":
                return getattr(gm, node.target)
            else:
                return node.meta["example_value"]

        fake_args, fake_kwargs = pytree.tree_map_only(
            torch.fx.Node,
            _get_example_value,
            (node.args, node.kwargs),
        )
        schema = node.target.gen_schema(*fake_args, **fake_kwargs)
        schemas.append(schema)
    return schemas
=======
        return list[typing.Union[tuple(type_args)]]  # type: ignore[misc, return-value]
>>>>>>> 6e9e6026
<|MERGE_RESOLUTION|>--- conflicted
+++ resolved
@@ -317,180 +317,4 @@
     elif len(type_args) == 2 and type_args[1] is Ellipsis:
         return list[type_args[0]]  # type: ignore[valid-type]
     else:
-<<<<<<< HEAD
-        return list[typing.Union[tuple(type_args)]]  # type: ignore[misc, return-value]
-
-
-# Below is an implementation of generating FunctionSchema from example values.
-# This is helpful for generating FunctionSchema for HigherOrderOperator, where
-# we don't have a function to inspect and each call of the higher order operator
-# would have different schema.
-@dataclass(frozen=True)
-class HopArgumentInfo:
-    # Could give a name to the operand by default it's empty string.
-    name: str
-    example_value: Any
-    # Provide an default_value
-    default_value: Any
-    # Whether this arugment gets mutated in the hop subgraph.
-    # For output, this should always be False
-    is_mutated: bool
-
-
-class HopArgumentInfoGen:
-    @staticmethod
-    def from_example(
-        example_value: Any,
-        *,
-        name: str = "",
-        default_value: Optional[Any],
-        is_mutated: bool = False,
-    ) -> HopArgumentInfo:
-        if default_value is not None:
-            assert type(example_value) == type(default_value)
-        return HopArgumentInfo(
-            name=name,
-            example_value=example_value,
-            default_value=default_value,
-            is_mutated=is_mutated,
-        )
-
-
-class CTypeGen:
-    convert_to_base_ty = {
-        int: torch._C.IntType.get(),
-        float: torch._C.FloatType.get(),
-        str: torch._C.StringType.get(),
-        bool: torch._C.BoolType.get(),
-    }
-
-    # should return torch._C.JitType but that annotation is busted
-    @staticmethod
-    def from_example(obj: Any) -> Any:
-        import torch
-
-        if isinstance(obj, torch.Tensor):
-            return torch._C.TensorType.get()
-        elif isinstance(obj, torch.fx.GraphModule):
-            return torch._C.AnyType.get()
-        elif isinstance(obj, torch.SymInt):
-            return (torch._C.SymIntType.get(),)
-        elif isinstance(obj, torch.SymBool):
-            return (torch._C.SymBoolType.get(),)
-        elif isinstance(obj, tuple):
-            return torch._C._create_tuple_type(
-                tuple(CTypeGen.from_example(arg) for arg in obj)
-            )
-        elif isinstance(obj, torch.utils._pytree.TreeSpec):
-            return torch._C.AnyType.get()
-        elif obj is None:
-            return torch._C.NoneType.get()
-        tp = type(obj)
-        if tp not in CTypeGen.convert_to_base_ty:
-            raise RuntimeError(f"unsupported type {tp}")
-        return CTypeGen.convert_to_base_ty[tp]
-
-
-class CArgumentGen:
-    @staticmethod
-    def from_hop_argument_info(arg_idx: int, arg_info: HopArgumentInfo) -> Any:
-        return torch._C._create_argument(
-            arg_info.name,
-            CTypeGen.from_example(arg_info.example_value),
-            None,
-            arg_info.default_value,
-            False,
-            torch._C._create_alias_info(f"a{arg_idx}", arg_info.is_mutated),
-        )
-
-
-class CFunctionSchemaGen:
-    """
-    Note: [HigherOrderOperator schema generation]
-    Each invocation of a HigherOrderOperator will have a different schema.
-    For example, the schema of torch.cond varies depending on the true_fn and
-    false_fn. So we need a way to generate the schema for each invocation of a HOP.
-
-    We want to enforce the following invariants for HOP's schema:
-        1. Flattened inputs. There should be no pytree structure in it.
-        2. Flattened outputs. Note even if the hop returns a single value, it should be wrapped as a tuple.
-        3. No aliasing. This includes inp-inp aliasing, inp-out aliasing and out-out aliasing.
-
-    By enforcing these invariants, we could make HOP's schema meets the requirement of schema parser
-    and makes hop easier to handle downstream. For example, suppose we have an invoke_quant_test HOP:
-
-    class GraphModule(torch.nn.Module):
-        def forward(self, l_x_, l_y_):
-            subgraph_0 = self.subgraph_0
-            invoke_quant_test = torch.ops.higher_order.invoke_quant_test(subgraph_0, l_x_, l_y_, scheme = 'nf4');
-
-        class subgraph_0(torch.nn.Module):
-            def forward(self, l_x_, l_y_):
-                add_ = l_x_.add_(1)
-                matmul = l_x_ @ l_y_
-                sin = matmul.sin()
-                child = sin.cos()
-                child_1 = l_x_ + l_y_
-                child_2 = l_x_ - l_y_
-                child_3 = l_x_ @ l_y_
-                return (child, child_1, child_2, child_3)
-
-    By encoding the inputs of hop into a list of HopArgumentInfo and output as a single HopArgumentInfo,
-    we would get the following schema:
-        invoke_quant_test(Any arg0, Tensor(!) arg1, Tensor arg2, str scheme="\\"nf4\\"") -> ((Tensor, Tensor, Tensor, Tensor) out)
-    """
-
-    @staticmethod
-    def from_hop_argument_info(
-        op_name: str,
-        inp_argument_info: list[HopArgumentInfo],
-        out_argument_info: HopArgumentInfo,
-    ) -> Any:
-        args = []
-        for i, arg_info in enumerate(inp_argument_info):
-            args.append(CArgumentGen.from_hop_argument_info(i, arg_info))
-
-        # NOTE: we want the output to always be a single argument with torch._C.TupleType.
-        assert isinstance(
-            out_argument_info.example_value, tuple
-        ), f"expect out_argument_info's example_value to be a tuple but got {out_argument_info.example_value}"
-        assert (
-            not out_argument_info.is_mutated
-        ), "out_argument_info.is_mutated should always be set to False."
-        ret = CArgumentGen.from_hop_argument_info(0, out_argument_info)
-
-        return torch._C._create_function_schema(
-            op_name,
-            "",
-            args,
-            [ret],
-            False,
-            False,
-        )
-
-
-def find_hop_schema(
-    gm: "torch.fx.GraphModule", target: Any
-) -> list[torch._C.FunctionSchema]:
-    import torch.utils._pytree as pytree
-
-    schemas = []
-    for node in gm.graph.find_nodes(op="call_function", target=target):
-
-        def _get_example_value(node: torch.fx.Node) -> Any:
-            if node.op == "get_attr":
-                return getattr(gm, node.target)
-            else:
-                return node.meta["example_value"]
-
-        fake_args, fake_kwargs = pytree.tree_map_only(
-            torch.fx.Node,
-            _get_example_value,
-            (node.args, node.kwargs),
-        )
-        schema = node.target.gen_schema(*fake_args, **fake_kwargs)
-        schemas.append(schema)
-    return schemas
-=======
-        return list[typing.Union[tuple(type_args)]]  # type: ignore[misc, return-value]
->>>>>>> 6e9e6026
+        return list[typing.Union[tuple(type_args)]]  # type: ignore[misc, return-value]