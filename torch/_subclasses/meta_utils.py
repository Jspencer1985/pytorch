--- conflicted
+++ resolved
@@ -1846,16 +1846,9 @@
             # TODO(soulitzer): update this note
             # See Note: [Creating symbolic nested int]
             if t.nested_int is not None:
-<<<<<<< HEAD
-                assert isinstance(r, torch._subclasses.fake_tensor.FakeTensor)
+                assert _is_fake_tensor(r)
                 r.source = source
                 r.register_nested_int_id(t.nested_int)
-=======
-                assert _is_fake_tensor(r)
-                r.nested_int_memo = r.fake_mode.create_symbolic_nested_int(
-                    nt_tensor_id=t.nested_int
-                )
->>>>>>> 7991d965
 
             self.set_tensor_memo(t, r)
 
