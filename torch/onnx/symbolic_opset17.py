--- conflicted
+++ resolved
@@ -142,11 +142,7 @@
 
     if center or pad_mode != "reflect":
         raise errors.SymbolicValueError(
-<<<<<<< HEAD
-            msg="STFT does not currently support center = True or pad_mode != \"reflect\"",
-=======
             msg='STFT does not currently support center = True or pad_mode != "reflect"',
->>>>>>> 7efe6cc6
             value=input,
         )  # TODO(#insert-issue-id): add center functionality and tests.
 
