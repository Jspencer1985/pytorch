# mypy: allow-untyped-defs

"""
Utility functions and classes used throughout the TorchDynamo system.

This module contains a collection of helper utilities used by various parts of Dynamo for:
- Performance metrics collection and reporting
- Compilation timing and debugging
- Graph manipulation and tensor operations
- Runtime guards and checks
- Common data structure operations
- Testing and development tools

This is an internal module that provides shared functionality used across the Dynamo codebase.
"""

from __future__ import annotations

import atexit
import collections
import contextlib
import copy
import dataclasses
import datetime
import dis
import enum
import functools
import gc
import importlib
import inspect
import itertools
import json
import linecache
import logging
import math
import operator
import os
import re
import sys
import textwrap
import threading
import time
import traceback
import types
import typing
import uuid
import warnings
import weakref
from collections import Counter, OrderedDict
from contextlib import contextmanager
from dataclasses import is_dataclass
from functools import lru_cache
from types import MethodWrapperType
from typing import (
    Any,
    Callable,
    cast,
    ClassVar,
    Generic,
    Optional,
    overload,
    TypeVar,
    Union,
)
from typing_extensions import Literal, TypeIs

import torch
import torch._functorch.config
import torch.fx.experimental.symbolic_shapes
import torch.utils._pytree as pytree
from torch import fx
from torch._C import (
    _instruction_counter,
    _len_torch_function_stack,
    _pop_torch_function_stack,
    _push_on_torch_function_stack,
)
from torch._dispatch.python import enable_python_dispatcher
from torch._dynamo.metrics_context import MetricsContext, RuntimeMetricsContext
from torch._guards import CompileId, Source, TracingContext
from torch._subclasses.meta_utils import is_sparse_compressed
from torch._utils_internal import (
    justknobs_check,
    log_chromium_event_internal,
    log_compilation_event,
    record_chromium_event_internal,
    signpost_event,
)
from torch.fx._utils import _format_graph_code, lazy_format_graph_code
from torch.monitor import _WaitCounter
from torch.nn.modules.lazy import LazyModuleMixin
from torch.utils._triton import has_triton, has_triton_package
from torch.utils.hooks import RemovableHandle


if typing.TYPE_CHECKING:
    from collections.abc import Generator, Iterable, Iterator, KeysView, ValuesView


try:
    import numpy as np
except ModuleNotFoundError:
    np = None  # type: ignore[assignment]

try:
    import torch._logging
    import torch._numpy as tnp
    from torch._guards import detect_fake_mode  # noqa: F401n
    from torch._logging import LazyString

    from . import config

    # NOTE: Make sure `NP_SUPPORTED_MODULES` and `NP_TO_TNP_MODULE` are in sync.
    if np:
        NP_SUPPORTED_MODULES: tuple[types.ModuleType, ...] = (
            np,
            np.fft,
            np.linalg,
            np.random,
        )

        NP_TO_TNP_MODULE = {
            np: tnp,
            np.fft: tnp.fft,
            np.linalg: tnp.linalg,
            np.random: tnp.random,
        }
    else:
        NP_SUPPORTED_MODULES = ()

        NP_TO_TNP_MODULE = {}
    from torch._subclasses.fake_tensor import FakeTensor, is_fake, maybe_get_fake_mode
except ImportError:
    pass


T = TypeVar("T")

unpatched_nn_module_getattr = torch.nn.Module.__getattr__
unpatched_nn_module_call = torch.nn.Module.__call__
unpatched_nn_module_call_impl = torch.nn.Module._call_impl

counters: collections.defaultdict[str, Counter[str]] = collections.defaultdict(
    collections.Counter
)
optimus_scuba_log: dict[str, Any] = {}
troubleshooting_url = (
    "https://pytorch.org/docs/main/torch.compiler_troubleshooting.html"
)
nnmodule_doc_url = "https://pytorch.org/docs/main/torch.compiler_nn_module.html"
nnmodule_doc_url_msg = f"See {nnmodule_doc_url} for more information and limitations."
log = logging.getLogger(__name__)

# profiling compilation time by function
compilation_time_metrics: dict[str, list[float]] = {}

# This supports calculate_time_spent(), which reports cumulative times
# across the process for any "phase" populated by dynamo_timed. Reset if
# reset_frame_count() is called.
cumulative_time_spent_ns: dict[str, float] = collections.defaultdict(float)

timer_counter = itertools.count()


# Abstraction on top of counters.
class ReInplaceTrigger(enum.Enum):
    AUTO_FUNC_V1 = 1
    AUTO_FUNC_V2 = 2
    TRITON_OPS = 3


class ReinplaceCounters:
    _values: collections.defaultdict[str, int] = collections.defaultdict(int)

    # Track sizes of known not re-inplaced tensors (exclude dynamic shapes).
    @classmethod
    def add_missed_bytes(cls, trigger: ReInplaceTrigger, bytes: int):
        if bytes != 0:
            cls._values[f"missed_bytes_{trigger.name}"] += bytes

    # Track number of not re-inplaced tensors.
    @classmethod
    def add_missed_opportunities(cls, trigger: ReInplaceTrigger, count: int):
        if count != 0:
            cls._values[f"missed_tensors_{trigger}"] += count

    @classmethod
    def clear(cls):
        cls._values.clear()

    @classmethod
    def get_total_missed(cls):
        sum = 0
        for trigger in ReInplaceTrigger:
            sum += cls._values.get(f"missed_tensors_{trigger}", 0)
        return sum

    @classmethod
    def get_total_missed_bytes(cls):
        sum = 0
        for trigger in ReInplaceTrigger:
            sum += cls._values.get(f"missed_bytes_{trigger.name}", 0)
        return sum

    @classmethod
    def log(cls):
        # if not empty log.
        if cls._values:
            signpost_event("inductor", "reinplace_counters", cls._values)


def tabulate(
    rows: Union[list[tuple[str, object]], list[list[object]]],
    headers: Union[tuple[str, ...], list[str]],
) -> str:
    try:
        import tabulate

        return tabulate.tabulate(rows, headers=headers)
    except ImportError:
        return "\n".join(
            ", ".join(map(str, row)) for row in itertools.chain([headers], rows)
        )


curr_frame = 0


# Note: Called for you by dynamo - you almost never ever want to invoke this yourself.
def increment_frame() -> None:
    global curr_frame
    curr_frame = curr_frame + 1


# Note: Called for you by dynamo - you almost never ever want to invoke this yourself.
def reset_frame_count() -> None:
    global curr_frame
    cumulative_time_spent_ns.clear()
    compilation_time_metrics.clear()
    curr_frame = 0


op_count = 0


def increment_op_count(cnt: int) -> None:
    global op_count
    op_count += cnt


# Get the total time in seconds for each "phase"
# For example, {'entire_frame_compile':8.574629999999999, 'backend_compile':5.26806}
def calculate_time_spent() -> dict[str, float]:
    total_by_key = {}
    for phase, timing in cumulative_time_spent_ns.items():
        total_by_key[phase] = timing / 1e9

    total_by_key["total_wall_time"] = total_by_key.get(
        "entire_frame_compile", 0
    ) + total_by_key.get("entire_backward_compile", 0)
    return total_by_key


# Print a report of time spent so far
# Ex:
# TIMING:
# entire_frame_compile:8.574629999999999
# backend_compile:5.26806
def print_time_report() -> None:
    total_by_key = calculate_time_spent()

    out = "TIMING:"
    for key, value in total_by_key.items():
        out = f"{out} {key}:{round(value, 5)}"

    print(out)


# Use the following singleton to capture and log CompilationMetrics. Entering the context
# manager allocates a new record to be logged when it exits. (You should not need to use
# this directly unless you introduce a new code path where compilation metrics would be
# gathered). While compiling, use the setters or timer in MetricsContext to update fields
# in the current context. For example:
#
# To set a single field once (use overwrite=True to overwrite):
#   get_metrics_context().set("metric_name", value)
#
# To set multiple fields at once (use overwrite=True to overwrite):
#   get_metrics_context().update({"name1": val1, "name2": val2})
#
# To increment an integer field:
#   get_metrics_context().increment("metric_name", value)
#
# To record execution time, MetricsContext works with dynamo_timed:
#    def foo(...):
#        # Updates the "metric_us" field.
#        with dynamo_timed("metric", dynamo_compile_column_us="metric_us")
#            ...
#
_METRICS_CONTEXT: MetricsContext
_RUNTIME_METRICS_CONTEXT: RuntimeMetricsContext


def get_metrics_context() -> MetricsContext:
    return _METRICS_CONTEXT


def get_runtime_metrics_context() -> RuntimeMetricsContext:
    return _RUNTIME_METRICS_CONTEXT


class CompileEventLogLevel(enum.Enum):
    """
    Enum that loosely corresponds with a "log level" of a given event.

    CHROMIUM_EVENT: Logs only to tlparse.
    COMPILE_EVENT: Logs to tlparse + PT2 Compile Events
    COMPILATION_METRIC: Logs to tlparse, PT2 Compile Events, and dynamo_compile
    """

    CHROMIUM = 1
    PT2_COMPILE = 2
    COMPILATION_METRIC = 3


class CompileEventLogger:
    """
    Helper class for representing adding metadata(i.e. columns) to various compile events.
    Use CompileEventLogger to add event data to:
    - Chromium events
    - PT2 Compile Events
    - CompilationMetrics

    This should be used in conjunction with dynamo_timed() and metrics contexts, which create
    timed spans and events. CompileEventLogger uses three log levels (described in CompileEventLogLevel),
    where each log level logs to all sources below it in the hierarchy.

    Example usages:
    - I want to log to an existing chromium event within dynamo timed:
    with dynamo_timed("my_event"):
        CompileEventLogger.chromium("my_event", foo=bar)

    - I want to log my event to both chromium + pt2_compile_events:
    with dynamo_timed("my_event", log_pt2_compile_event=True):
        CompileEventLogger.pt2_compile("my_event", foo=bar)

    - I want to add information to dynamo events and dynamo_compile
        CompileEventLogger.compilation_metric(foo=bar)
    """

    @staticmethod
    def log_instant_event(
        event_name: str,
        metadata: dict[str, Any],
        time_ns: Optional[int] = None,
        log_level: CompileEventLogLevel = CompileEventLogLevel.CHROMIUM,
    ):
        if time_ns is None:
            time_ns = time.time_ns()
        chromium_log = get_chromium_event_logger()
        if log_level == CompileEventLogLevel.CHROMIUM:
            log_pt2_compile_event = False
        elif log_level == CompileEventLogLevel.PT2_COMPILE:
            log_pt2_compile_event = True
        else:
            raise RuntimeError(
                "Cannot log instant event at COMPILATION_METRIC level. Please choose one of CHROMIUM_EVENT or COMPILE_EVENT"
            )
        chromium_log.log_instant_event(
            event_name, time_ns, metadata, log_pt2_compile_event
        )

    @staticmethod
    def add_data(
        event_name: str,
        log_level: CompileEventLogLevel,
        overwrite: bool = False,
        **metadata: object,
    ):
        """
        Centralized API for adding data to various events
        Log an event to a toplevel "dynamo" event or metrics context
        depending on log level.
        """
        chromium_log = get_chromium_event_logger()
        pt2_compile_substack = chromium_log.get_pt2_compile_substack()

        if log_level == CompileEventLogLevel.CHROMIUM:
            chromium_log.add_event_data(event_name, **metadata)
        elif log_level == CompileEventLogLevel.PT2_COMPILE:
            pt2_compile_substack = chromium_log.get_pt2_compile_substack()
            if event_name not in pt2_compile_substack:
                raise RuntimeError(
                    "Error: specified log level PT2_COMPILE, but the event %s"
                    " is not logged to pt2_compile_events. Make sure the event is active and you passed "
                    "log_pt2_compile_event=True to dynamo_timed",
                    event_name,
                )
            chromium_log.add_event_data(event_name, **metadata)
        else:
            assert log_level == CompileEventLogLevel.COMPILATION_METRIC
            top_event = chromium_log.get_outermost_event()

            if event_name != top_event:
                raise RuntimeError(
                    "Log level is COMPILATION_METRIC, but event_name isn't the toplevel event. "
                    "CompilationMetrics must be logged to the toplevel event. Consider using `log_toplevel_event_data` directly."
                )
            metrics_context = get_metrics_context()
            if not metrics_context.in_progress():
                raise RuntimeError(
                    "No metrics context is in progress. Please only call this function within a metrics context."
                )

            # TODO: should we assert that the keys of metadata are in CompilationMetrics?
            metrics_context.update(metadata, overwrite)
            chromium_log.add_event_data(event_name, **metadata)

    @staticmethod
    def add_toplevel(
        log_level: CompileEventLogLevel, overwrite: bool = False, **metadata: object
    ):
        """
        Syntactic sugar for logging to the toplevel event
        """
        top_event = get_chromium_event_logger().get_outermost_event()
        if top_event is None:
            raise RuntimeError(
                "No toplevel event active. Please only call this function within a dynamo_timed context."
            )
        CompileEventLogger.add_data(top_event, log_level, overwrite, **metadata)

    @staticmethod
    def increment(
        event_name: str, log_level: CompileEventLogLevel, key: str, value: int
    ):
        """
        Increments an existing field, or adds it
        """
        chromium_log = get_chromium_event_logger()
        if (
            log_level == CompileEventLogLevel.CHROMIUM
            or log_level == CompileEventLogLevel.PT2_COMPILE
        ):
            chromium_log.increment(event_name, key, value)
        else:
            assert log_level == CompileEventLogLevel.COMPILATION_METRIC
            top_event = chromium_log.get_outermost_event()
            if event_name != top_event:
                raise RuntimeError(
                    "Log level is COMPILATION_METRIC, but event_name isn't the toplevel event. "
                    "CompilationMetrics must be logged to the toplevel event. Consider using `increment_toplevel` directly."
                )

            metrics_context = get_metrics_context()
            if not metrics_context.in_progress():
                raise RuntimeError(
                    "No metrics context is in progress. Please only call this function within a metrics context/dynamo_timed."
                )

            metrics_context.increment(key, value)
            chromium_log.increment(event_name, key, value)

    @staticmethod
    def increment_toplevel(
        key: str,
        value: int = 1,
        log_level: CompileEventLogLevel = CompileEventLogLevel.COMPILATION_METRIC,
    ):
        """
        Increments a value on the toplevel metric. By default, logs to metric.
        """
        chromium_log = get_chromium_event_logger()
        top_event = chromium_log.get_outermost_event()
        if top_event is None:
            raise RuntimeError(
                "No toplevel event active. Please only call this function within a metrics context/dynamo_timed."
            )
        CompileEventLogger.increment(top_event, log_level, key, value)

    @staticmethod
    def add_to_set(
        event_name: str, log_level: CompileEventLogLevel, key: str, value: Any
    ):
        """
        Add metadata <value> to a set of values with key <key>. Creates a set if it doesn't exist.
        """
        chromium_log = get_chromium_event_logger()
        if (
            log_level == CompileEventLogLevel.CHROMIUM
            or log_level == CompileEventLogLevel.PT2_COMPILE
        ):
            chromium_log.add_to_set(event_name, key, value)
        else:
            assert log_level == CompileEventLogLevel.COMPILATION_METRIC
            top_event = chromium_log.get_outermost_event()
            if event_name != top_event:
                raise RuntimeError(
                    "Log level is COMPILATION_METRIC, but event_name isn't the toplevel event. "
                    "CompilationMetrics must be logged to the toplevel event. Consider using `add_to_set_metric` directly."
                )

            metrics_context = get_metrics_context()
            if not metrics_context.in_progress():
                raise RuntimeError(
                    "No metrics context is in progress. Please only call this function within a metrics context/dynamo_timed."
                )

            metrics_context.add_to_set(key, value)
            chromium_log.add_to_set(event_name, key, value)

    @staticmethod
    def add_to_set_toplevel(
        key: str,
        value: Any,
        log_level: CompileEventLogLevel = CompileEventLogLevel.COMPILATION_METRIC,
    ):
        """
        Same as add to set, just does it automatically to the toplevel event instead of having to explicitly name it.
        Defaults to COMPILATION_METRIC log level.
        """
        chromium_log = get_chromium_event_logger()
        top_event = chromium_log.get_outermost_event()
        if top_event is None:
            raise RuntimeError(
                "No toplevel event active. Please only call this function within a metrics context/dynamo_timed."
            )
        CompileEventLogger.add_to_set(top_event, log_level, key, value)

    # Helper functions that are syntactic sugar

    @staticmethod
    def chromium(event_name: str, **metadata: object):
        """
        Add <metadata> to <event_name> in chromium. Each key/value of metadata will appear in the chromium trace.
        <event_name> should be the name of a timed event span passed to `dynamo_timed`.
        """
        CompileEventLogger.add_data(
            event_name, CompileEventLogLevel.CHROMIUM, overwrite=False, **metadata
        )

    @staticmethod
    def pt2_compile(event_name: str, **metadata: object):
        """
        Add <metadata> to <event_name> in chromium and PT2 Compile Events.
        Each key/value of metadata will appear in the chromium trace. Each kwarg name becomes
        a column in PT2 Compile Events, with the corresponding kwarg value.
        <event_name> should be the name of a timed event span passed to `dynamo_timed`,
        with log_to_pt2_compile_events=True.
        """
        CompileEventLogger.add_data(
            event_name, CompileEventLogLevel.PT2_COMPILE, overwrite=False, **metadata
        )

    @staticmethod
    def compilation_metric(overwrite: bool = False, **metadata: object):
        """
        Add <metadata> to the CompilationMetrics context. Also logs to PT2 Compile Events
        and chromium.
        Each key/value of metadata will appear in the chromium trace. Each kwarg name becomes
        a column in PT2 Compile Events and Dynamo Compile, with the corresponding kwarg value.
        """
        CompileEventLogger.add_toplevel(
            CompileEventLogLevel.COMPILATION_METRIC, overwrite, **metadata
        )

    @staticmethod
    def instant(
        event_name: str, metadata: dict[str, Any], time_ns: Optional[int] = None
    ):
        """
        Log an instant event to chromium logs with name <event_name> at time <time_ns>. The `args` field in
        Perfetto will point to metadata. <time_ns> should be a value obtained from time.time_ns().
        """
        CompileEventLogger.log_instant_event(
            event_name, metadata, time_ns, CompileEventLogLevel.CHROMIUM
        )

    @staticmethod
    def try_add_pt2_compile(event_name: str, **metadata: object):
        """
        Adds to an existing pt2_compile event, but silently returns if the event doesn't exist.
        This function is syntactic sugar for chromium_event_logger().try_add_event_data.
        """
        chromium_log = get_chromium_event_logger()
        chromium_log.try_add_event_data(event_name, **metadata)


@contextmanager
def dynamo_timed(
    key: str,
    # TODO(masneral): Deprecate this param.
    phase_name: Optional[str] = None,
    log_pt2_compile_event: bool = False,
    metadata: Optional[dict[str, object]] = None,
    dynamo_compile_column_us: Optional[str] = None,
    dynamo_compile_runtime_column_us: Optional[str] = None,
    compile_id: Optional[CompileId] = None,
    is_backward: Optional[bool] = None,
    log_waitcounter: bool = False,
) -> Generator[Any, None, None]:
    """
    dynamo_timed is a context manager
    By wrapping a function in dynamo_timed, we can get a few things:

    1) Optionally log timings to pt2_compile_events.
    2) Optionally log timings to CompilationMetrics (dynamo_compile).
    3) Optionally log chromium events.
    4) Optionally increment a WaitCounter.
    5) Store a record in compilation_time_metrics
       For example:

        def _foo(...):
            with dynamo_timed("_foo"):
                ...

        Would show up as an entry in our timing dict:
        OrderedDict([('_foo', [0.083690, 0.23949, 3.1425e-05])])
        This is extremely useful for granular debugging.

    Although it is tempting to use dynamo_timed as a decorator, please do not.
    In its decorator form it makes cProfile traces less useful as dynamo_timed
    suddenly becomes a bottleneck for lots of function calls (as only one parent
    pointer is recorded).

    Params:
    - key: key into compile_time_metrics. If phase_name is not provided, this is
      also the event name used for pt2_compile_events logs and chromium events.
    - phase_name: Optional override for the event name.
    - log_pt2_compile_event: Whether to log a pt2 compile event internally.
    - metadata: Extra metadata to put in pt2_compile_events.
    - dynamo_compile_column_us: If provided, updates the specified CompilationMetrics
      field to be logged to dyname_compile column. We expect all columns to be _us;
      therefore, the field name must end with "_us".
    - dynamo_compile_runtime_column_us: Like 'dynamo_compile_column_us', but should
      be used for those columns captured outside of a compile context, e.g.,
      runtime autotuning.
    - compile_id: In the typical case, this parameter should not be needed. Use to
      supply the compile_id for those cases where we want to log a compile_id where
      it's not naturally available, e.g., for runtime autotuning.
    - is_backward: Specify forward/backward directly when not available in a
      CompileContext, e.g., during runtime autotuning.
      that support it.
    - log_waitcounter: If set, we'll log a waitcounter of the form "pytorch.dynamo_timed.{key}"
    """
    # We're standardizing on microseconds for dynamo_compile timings.
    if dynamo_compile_column_us is not None:
        assert dynamo_compile_column_us.endswith("_us")

    # Only one of these should be set.
    assert dynamo_compile_column_us is None or dynamo_compile_runtime_column_us is None

    if phase_name:
        event_name = phase_name
        fn_name = key
    else:
        event_name = key
        fn_name = None

    if key not in compilation_time_metrics:
        compilation_time_metrics[key] = []

    event_metadata = {}
    if metadata:
        event_metadata.update(metadata)
    if fn_name:
        event_metadata.update({"fn_name": fn_name})
    if is_backward is not None:
        event_metadata.update({"is_backward": is_backward})

    chromium_log: ChromiumEventLogger = get_chromium_event_logger()
    start_ns = time.time_ns()
    chromium_log.log_event_start(
        event_name, start_ns, event_metadata, log_pt2_compile_event, compile_id
    )

    try:
        with torch.profiler.record_function(f"{key} (dynamo_timed)"):
            if log_waitcounter:
                with _WaitCounter(f"pytorch.dynamo_timed.{key}").guard():
                    yield
            else:
                yield
    finally:
        end_ns = time.time_ns()
        time_spent_ns = end_ns - start_ns
        compilation_time_metrics[key].append(time_spent_ns / 1e9)
        chromium_log.log_event_end(
            event_name, end_ns, {}, start_ns, log_pt2_compile_event, compile_id
        )
        if dynamo_compile_column_us:
            metrics_context = get_metrics_context()
            if metrics_context.in_progress():
                metrics_context.increment(
                    dynamo_compile_column_us, time_spent_ns // 1000
                )
            # TODO: the events that we capture in calculate_time_spent() seem a little
            # arbitrary. Currently, it's only those fields that are present in
            # CompilationMetrics (but note that we accumulate by the associated event
            # name, not the field name in CompilationMetrics). Do we want to keep it
            # this way?
            cumulative_time_spent_ns[event_name] += time_spent_ns

        if dynamo_compile_runtime_column_us:
            get_runtime_metrics_context().increment(
                dynamo_compile_runtime_column_us,
                time_spent_ns // 1000,
                extra={
                    "compile_id": compile_id,
                    "is_runtime": True,
                    "is_forward": not is_backward,
                },
            )
            cumulative_time_spent_ns[event_name] += time_spent_ns


@overload
def compile_times(repr: Literal["str"], aggregate: bool = False) -> str: ...


@overload
def compile_times(
    repr: Literal["csv"], aggregate: bool = False
) -> tuple[list[str], list[object]]: ...


def compile_times(repr="str", aggregate: bool = False):
    """
    Get metrics about torchdynamo frontend/backend compilation times.

    Accumulates information from functions tagged with `dynamo_timed`.

    repr='str' returns a printable string for user interaction, and 'csv'
    returns headers, rows which can be logged for output

    aggregate causes values from multiple compilations (e.g. split graphs)
    to be accumulated into one value.  If false, expect more than one value
    per metric.
    """

    def fmt_fn(values, item_fn=lambda x: x):
        if aggregate:
            return item_fn(sum(values))
        return ", ".join(map(item_fn, values))

    if repr == "str":
        rows = [
            (k, fmt_fn(compilation_time_metrics[k], item_fn=lambda x: f"{x:.4f}"))
            for k in compilation_time_metrics
        ]
        out = "TorchDynamo compilation metrics:\n"
        out += tabulate(rows, headers=("Function", "Runtimes (s)"))
        return out
    elif repr == "csv":
        values = [
            fmt_fn(v, item_fn=lambda x: f"{x:.6f}")
            for v in compilation_time_metrics.values()
        ]
        headers = list(compilation_time_metrics.keys())
        return headers, values
    return None


@atexit.register
def dump_compile_times() -> None:
    log.info(compile_times(repr="str", aggregate=True))


tensortype_to_dtype = {
    torch.FloatTensor: (torch.float32, torch.float),
    torch.DoubleTensor: (torch.float64, torch.double),
    torch.HalfTensor: (torch.float16, torch.half),
    torch.BFloat16Tensor: (torch.bfloat16,),
    torch.ByteTensor: (torch.uint8,),
    torch.CharTensor: (torch.int8,),
    torch.LongTensor: (torch.int64, torch.long),
    torch.IntTensor: (torch.int32, torch.int),
    torch.ShortTensor: (torch.int16, torch.short),
    torch.BoolTensor: (torch.bool,),
}


class DuplicateWarningChecker:
    def __init__(self, maxsize: int = 4096) -> None:
        self.maxsize = maxsize
        self.reset()

    def reset(self):
        self.set = OrderedDict()

    def add(self, key: Union[str, tuple[object, object]]) -> bool:
        if key in self.set:
            self.set.move_to_end(key, last=True)
            if not config.verbose:
                return False
        else:
            self.set[key] = None
            while len(self.set) > self.maxsize:
                self.set.popitem(last=False)
        return True


graph_break_dup_warning_checker = DuplicateWarningChecker()


def setup_compile_debug():
    compile_debug = os.environ.get("TORCH_COMPILE_DEBUG", "0") == "1"

    if compile_debug:
        return add_file_handler()

    return contextlib.ExitStack()


def reset_graph_break_dup_checker() -> None:
    graph_break_dup_warning_checker.reset()


def add_file_handler():
    log_path = os.path.join(get_debug_dir(), "torchdynamo")
    os.makedirs(log_path, exist_ok=True)

    log_file_handler = logging.FileHandler(os.path.join(log_path, "debug.log"))
    logger = logging.getLogger("torch._dynamo")
    logger.addHandler(log_file_handler)

    exitstack = contextlib.ExitStack()
    exitstack.callback(lambda: logger.removeHandler(log_file_handler))
    return exitstack


def setup_log_file():
    exitstack = contextlib.ExitStack()
    if config.log_file_name is not None:
        log_file_handler = logging.FileHandler(config.log_file_name)
        for logger in torch._logging._internal.get_loggers():
            logger.addHandler(log_file_handler)
            exitstack.callback(lambda: logger.removeHandler(log_file_handler))
        return exitstack

    return exitstack


def gen_record_file_name(exc, code) -> str:
    return f"{get_debug_dir()}/error_recordings/\
{code.co_name}_{type(exc).__name__}_{code.co_firstlineno}.rec"


def write_record_to_file(filename: str, exec_record) -> None:
    try:
        if os.path.exists(filename):
            log.warning(
                "Unable to write execution record %s; file already exists.", filename
            )
        else:
            os.makedirs(os.path.dirname(filename), exist_ok=True)
            with open(filename, "wb") as f:
                exec_record.dump(f)
    except Exception:
        log.exception("Unable to write execution record %s", filename)


def count_calls(g: fx.Graph) -> int:
    c = 0
    for n in g.nodes:
        if "call" in n.op:
            c += 1
    return c


def identity(x: T) -> T:
    return x


def hashable(x):
    try:
        hash(x)
        return True
    except TypeError:
        return False
    # cannot hash writable memoryview object
    except ValueError:
        return False


def nothing(*args, **kwargs):
    pass


class ExactWeakKeyDictionary:
    """Similar to weakref.WeakKeyDictionary, but use `is`/`id` rather than `==` to compare equality"""

    def __init__(self):
        self.values = {}
        self.refs = {}

    def __getitem__(self, key):
        return self.values[id(key)]

    def get(self, key, default=None):
        return self.values.get(id(key), default)

    def __contains__(self, key):
        return id(key) in self.values

    def __setitem__(self, key, value):
        idx = id(key)
        if idx not in self.refs:
            self.refs[idx] = weakref.ref(key, lambda ref: self._remove_id(idx))
        self.values[idx] = value

    def _remove_id(self, idx):
        if idx in self.values:
            del self.values[idx]
        if idx in self.refs:
            del self.refs[idx]

    def clear(self):
        self.refs.clear()
        self.values.clear()


@overload
def istype(obj: object, allowed_types: type[T]) -> TypeIs[T]: ...


@overload
def istype(
    obj: object, allowed_types: tuple[type[list[T]], type[tuple[T, ...]]]
) -> TypeIs[T]: ...


@overload
def istype(obj: object, allowed_types: Iterable[type]) -> bool: ...


def istype(obj, allowed_types):
    """isinstance() without subclasses"""
    if isinstance(allowed_types, (tuple, list, set)):
        return type(obj) in allowed_types
    return type(obj) is allowed_types


if sys.version_info >= (3, 12):
    # Some typing classes moved to C in 3.12,
    # which no longer have the _Final mixin.
    _builtin_final_typing_classes = (
        typing.ParamSpecArgs,
        typing.ParamSpecKwargs,
        typing.ParamSpec,
        typing.TypeVar,
        typing.TypeVarTuple,
        typing.TypeAliasType,
    )


def is_typing(value):
    # _Final catches most of typing classes:
    #   - Any
    #   - Callable
    #   - Union
    #   ...
    #
    # NB: we intentionally ignore classes that inherit from Generic, since they
    # can be used as both TypingVariable as well as UserDefinedClassVariable.
    if sys.version_info >= (3, 12) and isinstance(value, _builtin_final_typing_classes):
        return True
    return isinstance(value, typing._Final) or value is typing.Generic  # type: ignore[attr-defined]


def is_numpy_int_type(value):
    if not np:
        return False

    return istype(
        value,
        (
            np.int8,
            np.int16,
            np.int32,
            np.int64,
            np.uint8,
            np.uint16,
            np.uint32,
            np.uint64,
        ),
    )


def is_numpy_float_type(value):
    if not np:
        return False

    return istype(
        value,
        (
            np.float16,
            np.float32,
            np.float64,
        ),
    )


def is_lru_cache_wrapped_function(value):
    return isinstance(value, functools._lru_cache_wrapper) and is_function(
        inspect.getattr_static(value, "__wrapped__")
    )


def is_function_or_wrapper(value):
    return is_function(value) or isinstance(
        value, (torch._ops.OpOverloadPacket, torch._ops.OpOverload)
    )


def is_function(value):
    return isinstance(
        value,
        (
            types.FunctionType,
            types.BuiltinFunctionType,
            types.MethodDescriptorType,
            types.WrapperDescriptorType,
        ),
    )


cmp_name_to_op_mapping = {
    "__eq__": operator.eq,
    "__ne__": operator.ne,
    "__lt__": operator.lt,
    "__le__": operator.le,
    "__gt__": operator.gt,
    "__ge__": operator.ge,
}


cmp_name_to_op_str_mapping = {
    "__eq__": "==",
    "__ne__": "!=",
    "__lt__": "<",
    "__le__": "<=",
    "__gt__": ">",
    "__ge__": ">=",
}


def is_wrapper_or_member_descriptor(value):
    return isinstance(
        value,
        (
            # set up by PyGetSetDef
            types.GetSetDescriptorType,
            # set by PyMethodDef, e.g. list.append
            types.MethodDescriptorType,
            # slots - list.__add__
            types.WrapperDescriptorType,
            # set up by PyMemberDef
            types.MemberDescriptorType,
            # wrapper over C functions
            types.MethodWrapperType,
        ),
    )


def unwrap_if_wrapper(fn):
    return unwrap_with_attr_name_if_wrapper(fn)[0]


def unwrap_with_attr_name_if_wrapper(fn):
    # TODO(anijain2305) - Investigate if we can get rid of this function
    # unpack @torch._dynamo.optimize()(fn) wrapped function
    if is_function(fn) and inspect.getattr_static(fn, "_torchdynamo_inline", False):
        fn = inspect.getattr_static(fn, "_torchdynamo_inline", fn)
        attr_name = "_torchdynamo_inline"
    else:
        attr_name = None
    return fn, attr_name


def is_numpy_ndarray(value):
    if not np:
        return False

    return istype(value, np.ndarray)


def istensor(obj):
    """Check of obj is a tensor"""
    tensor_list: tuple[type, ...] = (
        torch.Tensor,
        torch.nn.Parameter,
        *config.traceable_tensor_subclasses,
    )
    tensor_list = tensor_list + (torch._subclasses.FakeTensor,)
    return istype(obj, tensor_list)


def is_lazy_module(mod):
    return isinstance(mod, LazyModuleMixin)


@functools.lru_cache(4096)
def print_once(*args):
    print(*args)


def make_cell(val=None):
    """Some black magic to create a cell object that usually only exists in a closure"""
    x = val

    def f():
        return x

    assert f.__closure__ is not None and len(f.__closure__) == 1
    return f.__closure__[0]


def proxy_args_kwargs(args, kwargs):
    try:
        proxy_args = tuple(arg.as_proxy() for arg in args)
        proxy_kwargs = {key: arg.as_proxy() for key, arg in kwargs.items()}
        return proxy_args, proxy_kwargs
    except NotImplementedError as e:
        from .exc import unimplemented_v2
        from .variables.base import typestr

        unimplemented_v2(
            gb_type="Failed to convert args/kwargs to proxy",
            context=f"call_function args: {typestr(*args)} {typestr(*list(kwargs.values()))}",
            explanation="Missing `as_proxy()` implementation for some arg/kwarg.",
            hints=[],
            from_exc=e,
        )


def to_int_ms(v: Optional[float]) -> Optional[int]:
    return None if v is None else int(v * 1000)


# float64 timestamp has a quarter microsecond precision in 2024, so while
# this is suboptimal we shouldn't meaningfully lose precision
def to_int_us(v: Optional[float]) -> Optional[int]:
    return None if v is None else int(v * 1_000_000)


# Version field added to every log. Increment to make it easier to distinguish new
# vs. old entries when you make a substantive change to how the logs are populated.
LOG_FORMAT_VERSION = 3


@dataclasses.dataclass
class CompilationMetrics:
    compile_id: Optional[str] = None
    frame_key: Optional[str] = None
    co_name: Optional[str] = None
    co_filename: Optional[str] = None
    co_firstlineno: Optional[int] = None
    cache_size: Optional[int] = None
    accumulated_cache_size: Optional[int] = None
    guard_count: Optional[int] = None
    shape_env_guard_count: Optional[int] = None
    graph_op_count: Optional[int] = None
    graph_node_count: Optional[int] = None
    graph_input_count: Optional[int] = None
    start_time: Optional[float] = None
    entire_frame_compile_time_s: Optional[float] = None
    backend_compile_time_s: Optional[float] = None
    inductor_compile_time_s: Optional[float] = None
    code_gen_time_s: Optional[float] = None
    fail_type: Optional[str] = None
    fail_reason: Optional[str] = None
    fail_user_frame_filename: Optional[str] = None
    fail_user_frame_lineno: Optional[int] = None
    non_compliant_ops: Optional[set[str]] = None
    compliant_custom_ops: Optional[set[str]] = None
    restart_reasons: Optional[set[str]] = None
    dynamo_time_before_restart_s: Optional[float] = None
    # Sometimes, we will finish analyzing a frame but conclude we don't want
    # to install any guarded code.  True means we actually decided to install
    # a compiled frame
    has_guarded_code: Optional[bool] = None
    remote_cache_time_saved_s: Optional[float] = None
    structured_logging_overhead_s: Optional[float] = None
    config_suppress_errors: Optional[bool] = None
    config_inline_inbuilt_nn_modules: Optional[bool] = None
    specialize_float: Optional[bool] = None
    dynamo_config: Optional[str] = None
    is_forward: Optional[bool] = None
    num_triton_bundles: Optional[int] = None
    remote_fx_graph_cache_get_time_ms: Optional[int] = None
    remote_fx_graph_cache_put_time_ms: Optional[int] = None
    start_time_us: Optional[int] = None
    duration_us: Optional[int] = None
    dynamo_cumulative_compile_time_us: Optional[int] = None
    aot_autograd_cumulative_compile_time_us: Optional[int] = None
    inductor_cumulative_compile_time_us: Optional[int] = None
    inductor_code_gen_cumulative_compile_time_us: Optional[int] = None
    triton_compile_time_us: Optional[int] = None
    runtime_cudagraphify_time_us: Optional[int] = None
    runtime_triton_autotune_time_us: Optional[int] = None
    dynamo_compile_time_before_restart_us: Optional[int] = None
    cuda_synchronize_time_us: Optional[int] = None  # TODO: instrument
    distributed_ephemeral_timeout_us: Optional[int] = None
    structured_logging_overhead_us: Optional[int] = None
    remote_fx_graph_cache_get_time_us: Optional[int] = None
    remote_fx_graph_cache_put_time_us: Optional[int] = None
    backward_cumulative_compile_time_us: Optional[int] = None
    end_time_us: Optional[int] = None
    pre_grad_pass_time_us: Optional[int] = None
    post_grad_pass_time_us: Optional[int] = None
    joint_graph_pass_time_us: Optional[int] = None
    log_format_version: int = LOG_FORMAT_VERSION
    inductor_config: Optional[str] = None
    remote_cache_version: Optional[int] = None
    inductor_fx_remote_cache_hit_count: Optional[int] = None
    inductor_fx_remote_cache_miss_count: Optional[int] = None
    inductor_fx_remote_cache_backend_type: Optional[str] = None
    inductor_fx_remote_cache_hit_keys: Optional[str] = None
    inductor_fx_remote_cache_miss_keys: Optional[str] = None
    cuda_version: Optional[str] = None
    triton_version: Optional[str] = None
    feature_usage: Optional[dict[str, bool]] = None
    compile_time_autotune_time_us: Optional[int] = None
    is_runtime: Optional[bool] = False
    gc_time_us: Optional[int] = None
    tensorify_float_attempt: Optional[bool] = None
    tensorify_float_success: Optional[bool] = None
    tensorify_float_failure: Optional[set[str]] = None
    guard_latency_us: Optional[float] = None
    recompile_reason: Optional[str] = None
    num_graph_breaks: Optional[int] = None
    triton_kernel_compile_times_us: Optional[str] = None
    ir_count: Optional[int] = None
    cudagraph_skip_reason: Optional[str] = None
<<<<<<< HEAD
    # The number of elements within paramaters. This is classically what people think of when they think of paramaters
    # in a ML model.
    param_numel: Optional[int] = None
    # The number of elements counted by bytes - i.e. a float32 is 4 bytes, per element.
    param_bytes: Optional[int] = None
    # The number of paramaters count by fields. This mostly is a proxy for number of distinct type of params
    param_count: Optional[int] = None
=======
    python_version: Optional[str] = None
>>>>>>> b24ece3a

    @classmethod
    def create(cls, metrics: dict[str, Any]):
        """
        Factory method to create a CompilationMetrics from a dict of fields.
        Includes the logic to add legacy fields and any pre-processing, e.g.,
        we transform some fields to comma-separated strings for scuba logging.
        """

        def us_to_s(metric: Optional[int]) -> Optional[float]:
            return metric / 1e6 if metric is not None else None

        def us_to_ms(metric: Optional[int]) -> Optional[int]:
            return metric // 1000 if metric is not None else None

        def collection_to_str(metric: Optional[Any]) -> Optional[str]:
            def safe_str(item: Any) -> str:
                try:
                    return str(item)
                except Exception:
                    return "<unknown>"

            if metric is None:
                return None

            if not isinstance(metric, (set, list)):
                return "<unknown>"

            return ",".join(safe_str(item) for item in sorted(metric))

        def collection_to_json_str(metric: Optional[Any]) -> Optional[str]:
            if metric is None:
                return None
            try:
                return json.dumps(list(metric))
            except Exception:
                return "<unknown>"

        # TODO: The following are legacy fields, populated from the fields that replace
        # them. Remove these when we decide we can really deprecate them.
        legacy_metrics = {
            "start_time": us_to_s(metrics.get("start_time_us")),
            "entire_frame_compile_time_s": us_to_s(
                metrics.get("dynamo_cumulative_compile_time_us")
            ),
            "backend_compile_time_s": us_to_s(
                metrics.get("aot_autograd_cumulative_compile_time_us")
            ),
            "inductor_compile_time_s": us_to_s(
                metrics.get("inductor_cumulative_compile_time_us")
            ),
            "code_gen_time_s": us_to_s(
                metrics.get("inductor_code_gen_cumulative_compile_time_us")
            ),
            "remote_cache_time_saved_s": us_to_s(
                metrics.get("distributed_ephemeral_timeout_us")
            ),
            "remote_fx_graph_cache_get_time_ms": us_to_ms(
                metrics.get("remote_fx_graph_cache_get_time_us")
            ),
            "remote_fx_graph_cache_put_time_ms": us_to_ms(
                metrics.get("remote_fx_graph_cache_put_time_us")
            ),
            "structured_logging_overhead_s": us_to_s(
                metrics.get("structured_logging_overhead_us")
            ),
        }

        all_metrics = {**legacy_metrics, **metrics}

        # Processing before logging:
        all_metrics["inductor_fx_remote_cache_hit_keys"] = collection_to_str(
            all_metrics.get("inductor_fx_remote_cache_hit_keys")
        )
        all_metrics["inductor_fx_remote_cache_miss_keys"] = collection_to_str(
            all_metrics.get("inductor_fx_remote_cache_miss_keys")
        )
        all_metrics["triton_kernel_compile_times_us"] = collection_to_json_str(
            all_metrics.get("triton_kernel_compile_times_us")
        )
        compile_id = all_metrics.get("compile_id")
        all_metrics["compile_id"] = str(compile_id) if compile_id else None

        return cls(**all_metrics)


DEFAULT_COMPILATION_METRICS_LIMIT = 64


_compilation_metrics: collections.deque[CompilationMetrics] = collections.deque(
    maxlen=DEFAULT_COMPILATION_METRICS_LIMIT
)


def add_compilation_metrics_to_chromium(c: CompilationMetrics) -> None:
    """
    These are the common fields in CompilationMetrics that existed before
    metrics_context, and aren't set by MetricsContext.set(). We add the subset
    of them that make sense in `dynamo`/toplevel events in PT2 Compile Events
    directly.

    If you're tempted to add to this list, consider using CompileEventLogger.compilation_metric()
    instead, which will automatically also add it to tlparse and PT2 Compile Events.
    TODO: Get rid of this function and replace it with CompileEventLogger directly instead.
    """
    event_logger = get_chromium_event_logger()
    event_name = event_logger.get_outermost_event()
    if not event_name:
        return
    event_logger.add_event_data(
        event_name=event_name,
        frame_key=c.frame_key,
        co_name=c.co_name,
        co_filename=c.co_filename,
        co_firstlineno=c.co_firstlineno,
        cache_size=c.cache_size,
        accumulated_cache_size=c.accumulated_cache_size,
        guard_count=c.guard_count,
        shape_env_guard_count=c.shape_env_guard_count,
        graph_op_count=c.graph_op_count,
        graph_node_count=c.graph_node_count,
        graph_input_count=c.graph_input_count,
        fail_type=c.fail_type,
        fail_reason=c.fail_reason,
        fail_user_frame_filename=c.fail_user_frame_filename,
        fail_user_frame_lineno=c.fail_user_frame_lineno,
        # Sets aren't JSON serializable
        non_compliant_ops=list(c.non_compliant_ops)
        if c.non_compliant_ops is not None
        else None,
        compliant_custom_ops=list(c.compliant_custom_ops)
        if c.compliant_custom_ops is not None
        else None,
        restart_reasons=list(c.restart_reasons)
        if c.restart_reasons is not None
        else None,
        dynamo_time_before_restart_s=c.dynamo_time_before_restart_s,
        has_guarded_code=c.has_guarded_code,
        dynamo_config=c.dynamo_config,
    )


def _get_dynamo_config_for_logging() -> Optional[str]:
    def clean_for_json(d: dict[str, Any]) -> dict[str, Any]:
        blocklist = {
            "TYPE_CHECKING",
            "log_file_name",
            "verbose",
            "repro_after",
            "repro_level",
            "repro_forward_only",
            "repro_tolerance",
            "repro_ignore_non_fp",
            "same_two_models_use_fp64",
            "base_dir",
            "debug_dir_root",
            "_save_config_ignore",
            "log_compilation_metrics",
            "inject_BUILD_SET_unimplemented_TESTING_ONLY",
            "_autograd_backward_strict_mode_banned_ops",
            "reorderable_logging_functions",
            "ignore_logger_methods",
            "traceable_tensor_subclasses",
            "_custom_ops_profile",
        }

        return {
            key: sorted(value) if isinstance(value, set) else value
            for key, value in d.items()
            if key not in blocklist
        }

    config_dict = clean_for_json(config.get_config_copy())
    return json.dumps(config_dict, sort_keys=True)


def _scrubbed_inductor_config_for_logging() -> Optional[str]:
    """
    Method to parse and scrub uninteresting configs from inductor config
    """

    # TypeSafeSerializer for json.dumps()
    # Skips complex types as values in config dict
    class TypeSafeSerializer(json.JSONEncoder):
        def default(self, o):
            try:
                return super().default(o)
            except Exception:
                return "Value is not JSON serializable"

    keys_to_scrub: set[Any] = set()
    inductor_conf_str = None
    inductor_config_copy = (
        torch._inductor.config.get_config_copy() if torch._inductor.config else None
    )
    if inductor_config_copy is not None:
        try:
            for key, val in inductor_config_copy.items():
                if not isinstance(key, str):
                    keys_to_scrub.add(key)
                # Convert set() to list for json.dumps()
                if isinstance(val, set):
                    inductor_config_copy[key] = list(val)
            # Evict unwanted keys
            for key in keys_to_scrub:
                del inductor_config_copy[key]
            # Stringify Inductor config
            inductor_conf_str = json.dumps(
                inductor_config_copy,
                cls=TypeSafeSerializer,
                skipkeys=True,
                sort_keys=True,
            )
        except Exception:
            # Don't crash because of runtime logging errors
            inductor_conf_str = "Inductor Config is not JSON serializable"
    return inductor_conf_str


def record_compilation_metrics(
    start_time_ns: int,
    end_time_ns: int,
    metrics: dict[str, Any],
    exc_type: Optional[type[BaseException]],
    exc_value: Optional[BaseException],
):
    if torch._inductor.utils.should_use_remote_fx_graph_cache():
        try:
            from torch._inductor.fb.remote_cache import REMOTE_CACHE_VERSION

            remote_cache_version = REMOTE_CACHE_VERSION
            inductor_fx_remote_cache_backend_type = "_ManifoldCache"
        except ModuleNotFoundError:
            remote_cache_version = None
            inductor_fx_remote_cache_backend_type = None
    else:
        inductor_fx_remote_cache_backend_type = None
        remote_cache_version = None

    # Populate the compile_id from the metrics context if it's set. Otherwise,
    # look for it in the current compile context.
    compile_id = metrics.get("compile_id")
    if not compile_id:
        compile_id = torch._guards.CompileContext.current_compile_id()

    common_metrics = {
        "compile_id": compile_id,
        "start_time_us": start_time_ns // 1000,
        "end_time_us": end_time_ns // 1000,
        "duration_us": (end_time_ns - start_time_ns) // 1000,
        "fail_type": exc_type.__qualname__ if exc_type else None,
        "fail_reason": str(exc_value) if exc_value else None,
        "structured_logging_overhead_us": to_int_us(
            torch._logging.get_structured_logging_overhead()
        ),
        "dynamo_config": _get_dynamo_config_for_logging(),
        "inductor_config": _scrubbed_inductor_config_for_logging(),
        "cuda_version": torch.version.cuda,
        "triton_version": triton.__version__ if has_triton() else "",
        "remote_cache_version": remote_cache_version,
        "inductor_fx_remote_cache_backend_type": inductor_fx_remote_cache_backend_type,
        "python_version": sys.version,
    }

    compilation_metrics = CompilationMetrics.create({**common_metrics, **metrics})
    _compilation_metrics.append(compilation_metrics)

    name = "compilation_metrics"
    if compilation_metrics.is_forward is False:
        name = "bwd_" + name
    if compilation_metrics.is_runtime is True:
        name = name + "_runtime"

    torch._logging.trace_structured(
        name,
        lambda: {
            k: list(v) if isinstance(v, set) else v
            for k, v in dataclasses.asdict(compilation_metrics).items()
        },
        # NB: Because compilation metrics *includes* the logging overhead time,
        # we can't both *measure* the logging overhead of compilation metrics
        # without making it inconsistent with compilation metrics itself, so
        # we ignore the (hopefully small) time spent logging compilation metrics
        record_logging_overhead=False,
        # These may be runtime logs, e.g., runtime autotunning, so we provide
        # the CompileId from the compilation metrics in case it's not available
        # in the current trace.
        compile_id=compile_id,
    )

    # If there's a chromium event in flight, add the CompilationMetrics to it.
    add_compilation_metrics_to_chromium(compilation_metrics)

    # Finally log the compilation metrics.
    if config.log_compilation_metrics:
        log_compilation_event(compilation_metrics)


# record_compilation_metrics is called by the singleton MetricsContext exit handler.
_METRICS_CONTEXT = MetricsContext(on_exit=record_compilation_metrics)
_RUNTIME_METRICS_CONTEXT = RuntimeMetricsContext(on_exit=record_compilation_metrics)


def set_compilation_metrics_limit(new_size: int) -> None:
    global _compilation_metrics
    while len(_compilation_metrics) > new_size:
        _compilation_metrics.popleft()
    new_deque = collections.deque(_compilation_metrics, maxlen=new_size)
    _compilation_metrics = new_deque


def clear_compilation_metrics() -> None:
    global _compilation_metrics
    _compilation_metrics.clear()


def get_compilation_metrics() -> list[CompilationMetrics]:
    return list(_compilation_metrics)


class ChromiumEventLogger:
    """Logs chromium events to structured logs. tlparse will concatenate these into a perfetto UI link.

    See https://docs.google.com/document/d/1CvAClvFfyA5R-PhYUmn5OOQtYMH4h6I0nSsKchNAySU/preview#heading=h.yr4qxyxotyw for
    a specification of the Chromium Event JSON format.
    """

    def get_stack(self) -> list[str]:
        """
        The main event stack, with every chromium event.
        Logged to tlparse.
        """
        if hasattr(self.tls, "stack"):
            return self.tls.stack
        else:
            self.tls.stack = []
            return self.tls.stack

    def get_outermost_event(self) -> Optional[str]:
        """
        Get the outermost event name (i.e. the longest running event)
        or None if the stack is empty.
        """
        stack = self.get_stack()
        return stack[0] if stack else None

    def get_pt2_compile_substack(self):
        """
        A smaller subset of the main stack that gets used to log
        PT2 Compile Events internally.
        """
        if hasattr(self.tls, "pt2_compile_substack"):
            return self.tls.pt2_compile_substack
        else:
            self.tls.pt2_compile_substack = []
            return self.tls.pt2_compile_substack

    def get_event_data(self) -> dict[str, Any]:
        if not hasattr(self.tls, "event_data"):
            self.tls.event_data = {}
        return self.tls.event_data

    def __init__(self):
        self.tls = threading.local()
        # Generate a unique id for this logger, which we can use in scuba to filter down
        # to a single python run.
        self.id_ = str(uuid.uuid4())

        # TODO: log to init/id tlparse after I add support for it
        log.info("ChromiumEventLogger initialized with id %s", self.id_)

    def try_add_event_data(self, event_name: str, **kwargs) -> None:
        """
        Same as add_event_data, but will silently not log if the event isn't in the stack.
        """
        if event_name not in self.get_stack():
            return
        self.add_event_data(event_name, **kwargs)

    def add_event_data(
        self,
        event_name: str,
        **kwargs,
    ) -> None:
        """
        Adds additional metadata info to an in-progress event
        This metadata is recorded in the END event
        """
        if event_name not in self.get_stack():
            raise RuntimeError(
                f"Event {repr(event_name)} not in {self.get_stack()}. "
                "Cannot add metadata to events that aren't in progress. "
                "Please make sure the event has started and hasn't ended."
            )
        event_data = self.get_event_data()
        if event_name not in event_data:
            event_data[event_name] = {}
        event_data[event_name].update(kwargs)

    def increment(self, event_name: str, key: str, value: int):
        """
        Increment an integer event data field by the given amount
        """
        if event_name not in self.get_stack():
            raise RuntimeError(
                f"Event {repr(event_name)} not in {self.get_stack()}. "
                "Cannot add metadata to events that aren't in progress. "
                "Please make sure the event has started and hasn't ended."
            )

        event_data = self.get_event_data()
        if event_name not in event_data:
            event_data[event_name] = {}
        if key not in event_data[event_name]:
            event_data[event_name][key] = 0
        event_data[event_name][key] += value

    def add_to_set(
        self,
        event_name: str,
        key: str,
        value: Any,
    ):
        """
        Add a value to a set within a event_name's metadata if it exists
        """
        if event_name not in self.get_stack():
            raise RuntimeError(
                f"Event {repr(event_name)} not in {self.get_stack()}. "
                "Cannot add metadata to events that aren't in progress. "
                "Please make sure the event has started and hasn't ended."
            )
        event_data = self.get_event_data()
        if event_name not in event_data:
            event_data[event_name] = {}
        if key not in event_data[event_name]:
            event_data[event_name][key] = set()
        event_data[event_name][key].add(value)

    def log_event_start(
        self,
        event_name: str,
        time_ns: int,
        metadata: dict[str, Any],
        log_pt2_compile_event: bool = False,
        compile_id: Optional[CompileId] = None,
    ) -> None:
        """
        Logs the start of a single event.
        :param str event_name Name of event to appear in trace
        :param time_ns Timestamp in nanoseconds
        :param metadata: Any extra metadata associated with this event
        :param log_pt2_compile_event: If True, log to pt2_compile_events
        :param compile_id: Explicit compile_id (rather than using the current context)
        """
        compile_id = compile_id or torch._guards.CompileContext.current_compile_id()
        metadata["compile_id"] = str(compile_id)
        self._log_timed_event(
            event_name,
            time_ns,
            "B",
            metadata,
        )
        self.get_stack().append(event_name)
        # Add metadata from start event
        self.add_event_data(event_name, **metadata)
        if log_pt2_compile_event:
            self.get_pt2_compile_substack().append(event_name)

    def reset(self) -> None:
        # We this on every compile in case a compile crashes or restarts and we haven't
        # cleared the stack.
        stack = self.get_stack()
        substack = self.get_pt2_compile_substack()
        stack.clear()
        substack.clear()
        event_data = self.get_event_data()
        event_data.clear()

    def log_event_end(
        self,
        event_name: str,
        time_ns: int,
        metadata: dict[str, Any],
        start_time_ns: int,
        log_pt2_compile_event: bool,
        compile_id: Optional[CompileId] = None,
    ) -> None:
        """
        Logs the end of a single event. This function should only be
        called after log_event_start with the same event_name.
        :param event_name: Name of event to appear in trace
        :param time_ns: Timestamp in nanoseconds
        :param metadata: Any extra metadata associated with this event
        :param start_time_ns: The start time timestamp in nanoseconds
        :param log_pt_compile_event: If True, log to pt2_compile_events
        :param compile_id: Explicit compile_id (rather than using the current context)
        """
        compile_id = compile_id or torch._guards.CompileContext.current_compile_id()
        metadata["compile_id"] = str(compile_id)

        # Grab metadata collected during event span
        all_event_data = self.get_event_data()
        if event_name in all_event_data:
            event_metadata = all_event_data[event_name]
            del all_event_data[event_name]
        else:
            event_metadata = {}
        # Add the passed in metadata
        event_metadata.update(metadata)

        event = self._log_timed_event(
            event_name,
            time_ns,
            "E",
            event_metadata,
        )

        def pop_stack(stack):
            while event_name != stack[-1]:
                # If the event isn't the most recent one to end, pop
                # off the stack until it is.
                # Since event_name in self.stack, this pop is always safe
                log.warning(
                    "ChromiumEventLogger: Detected overlapping events, fixing stack"
                )
                stack.pop()

        event_stack = self.get_stack()
        # These stack health checks currently never happen,
        # but they're written this way to future proof any weird event
        # overlaps in the future.
        if event_name not in event_stack:
            # Something went wrong, we never called start on this event,
            # or it was skipped due to overlapping events below
            log.warning("ChromiumEventLogger: Start event not in stack, ignoring")
            return

        pop_stack(event_stack)

        if log_pt2_compile_event:
            pt2_compile_substack = self.get_pt2_compile_substack()
            pop_stack(pt2_compile_substack)
            log_chromium_event_internal(
                event, pt2_compile_substack, self.id_, start_time_ns
            )
            # Pop actual event off of stack
            pt2_compile_substack.pop()

        # Finally pop the actual event off the stack
        event_stack.pop()

    def _log_timed_event(
        self,
        event_name: str,
        time_ns: int,
        phase: str,
        metadata: Optional[dict[str, Any]] = None,
    ) -> dict[str, Any]:
        """
        Logs a timed event in chromium format. See log_event_start, log_event_end, etc.
        """
        event = {
            "name": event_name,
            "ts": time_ns / 1000,  # Chromium events are in micro seconds
            "args": metadata,
            "ph": phase,
            # These categories are needed in all chromium traces
            "cat": "dynamo_timed",
            "tid": 0,
            "pid": 0,  # pid should be specified on all logs, we don't personally care about the actual process id
        }
        torch._logging.trace_structured(
            "chromium_event",
            payload_fn=lambda: event,
            suppress_context=False,
            expect_trace_id=False,  # Not every chromium event will have a trace_id
        )
        record_chromium_event_internal(event)
        return event

    def log_instant_event(
        self,
        event_name: str,
        time_ns: int,
        metadata: Optional[dict[str, Any]] = None,
        # By default, an instant event isn't logged internally, only to structured logging.
        log_pt2_compile_event: bool = False,
    ) -> None:
        """
        Log an instant event with no associated duration.
        :param str event_name: Name of event to appear in trace
        :param int time_ns Timestamp in nanoseconds
        :param Optional[Dict[str, Any]] metadata: Any extra metadata associated with this event
        :param str cname optional color for the arrow in the trace
        """
        if metadata is None:
            metadata = {}
        compile_id = str(torch._guards.CompileContext.current_compile_id())
        metadata["compile_id"] = compile_id
        event = {
            "name": event_name,
            "ts": time_ns / 1000,
            "args": metadata,
            "ph": "i",
            # These categories are needed in all chromium traces
            "cat": "dynamo_timed",
            "tid": 0,
            "pid": 0,
            "s": "p",  # We use "process" level instant events so they all appear on the same row in the trace.
        }
        torch._logging.trace_structured(
            "chromium_event",
            payload_fn=lambda: event,
            suppress_context=False,
            expect_trace_id=True,
        )
        if log_pt2_compile_event:
            # Log an instant event with the same start and end time
            log_chromium_event_internal(
                event, self.get_pt2_compile_substack(), self.id_, time_ns
            )


CHROMIUM_EVENT_LOG: Optional[ChromiumEventLogger] = None


def get_chromium_event_logger() -> ChromiumEventLogger:
    global CHROMIUM_EVENT_LOG
    if CHROMIUM_EVENT_LOG is None:
        CHROMIUM_EVENT_LOG = ChromiumEventLogger()
    return CHROMIUM_EVENT_LOG


@contextmanager
def chromium_event_timed(
    event_name: str,
    reset_event_log_on_exit: bool = False,
    log_pt2_compile_event: bool = False,
) -> Generator[Any, None, None]:
    """
    Context manager that creates a chromium start and end event. Chromium event
    logging is integrated with dynamo_timed, so you probably want to use that
    instead. Use this context manager only if you want to avoid dynamo_timed.
    """
    chromium_event_log = get_chromium_event_logger()
    chromium_start_time = time.time_ns()
    chromium_event_log.log_event_start(
        event_name,
        chromium_start_time,
        {},
        log_pt2_compile_event,
    )
    try:
        yield
    finally:
        chromium_event_log.log_event_end(
            event_name,
            time.time_ns(),
            {},
            chromium_start_time,
            log_pt2_compile_event,
        )
        if reset_event_log_on_exit:
            chromium_event_log.reset()


@dataclasses.dataclass
class CleanupHook:
    """Remove a global variable when hook is called"""

    scope: dict[str, Any]
    name: str

    def __call__(self, *args):
        # Make sure we're not shutting down
        if CleanupManager is not None:
            CleanupManager.count -= 1
        del self.scope[self.name]

    @staticmethod
    def create(scope, name, val):
        assert name not in scope
        CleanupManager.count += 1
        scope[name] = val
        return CleanupHook(scope, name)


class CleanupManager(ExactWeakKeyDictionary):
    count = 0
    instance: ClassVar[CleanupManager]

    def _remove_id(self, idx):
        for hook in self.values[idx]:
            hook()
        super()._remove_id(idx)


CleanupManager.instance = CleanupManager()


def clone_tensor(x):
    """Clone the tensor and its gradient"""
    y = x.clone().requires_grad_(x.requires_grad)
    if x.is_leaf and x.grad is not None:
        y.grad = x.grad.clone()
    return y


def clone_input(x, *, dtype=None):
    """copy while preserving strides"""
    # TODO: this is questionable
    if is_fake(x):
        # this func fails on fake tensors in __torch_dispatch__
        return x

    def torch_clone(x):
        y = torch.clone(x)
        if x.is_leaf:
            y.requires_grad_(x.requires_grad)
        if x.is_leaf and x.grad is not None:
            y.grad = clone_input(x.grad, dtype=dtype)
        if hasattr(x, "_dynamo_dynamic_indices"):
            y._dynamo_dynamic_indices = x._dynamo_dynamic_indices.copy()  # type: ignore[attr-defined]
        return y

    with torch.no_grad():
        if x.device.type == "xla":
            # Access data_ptr() for a xla tensor will cause crash
            return torch_clone(x)

        # Handle sparse storage (no stride).
        if x.layout is torch.sparse_coo:
            return torch.sparse_coo_tensor(
                torch_clone(x._indices()),
                torch_clone(x._values()),
                x.shape,
                is_coalesced=x.is_coalesced(),
            )
        elif is_sparse_compressed(x):
            if x.layout in {torch.sparse_csr, torch.sparse_bsr}:
                compressed_indices = x.crow_indices()
                plain_indices = x.col_indices()
            else:
                compressed_indices = x.ccol_indices()
                plain_indices = x.row_indices()
            return torch.sparse_compressed_tensor(
                torch_clone(compressed_indices),
                torch_clone(plain_indices),
                torch_clone(x.values()),
                x.shape,
                layout=x.layout,
            )

        needed_size = sum(
            (shape - 1) * stride for shape, stride in zip(x.size(), x.stride())
        )
        if x.is_quantized:
            result = torch.empty_quantized((needed_size + 32,), x)
        else:
            result = torch.empty(
                needed_size + 32, dtype=dtype or x.dtype, device=x.device
            )
        cache_line_offset = (
            (x.data_ptr() - result.data_ptr()) % 32
        ) // x.element_size()
        result.as_strided_(x.size(), x.stride(), cache_line_offset)
        try:
            result.copy_(x.clone())
            if x.is_leaf:
                result.requires_grad_(x.requires_grad)
            if x.is_leaf and x.grad is not None:
                result.grad = clone_input(x.grad, dtype=dtype)
        except RuntimeError:
            # RuntimeError: unsupported operation: more than one element of the written-to
            # tensor refers to a single memory location. Please clone() the tensor before
            # performing the operation.
            return torch_clone(x)
        if hasattr(x, "_dynamo_dynamic_indices"):
            result._dynamo_dynamic_indices = x._dynamo_dynamic_indices.copy()  # type: ignore[attr-defined]
        return result


def clone_inputs(example_inputs):
    res: Union[dict[Any, Any], list[Any]]
    if type(example_inputs) is dict:
        res = dict(example_inputs)
        for key, value in res.items():
            if isinstance(value, tuple):
                res[key] = clone_inputs(value)
            else:
                assert isinstance(value, torch.Tensor), type(value)
                res[key] = clone_input(value)
        return res

    res = list(example_inputs)
    for i in range(len(res)):
        if isinstance(res[i], torch.Tensor):
            res[i] = clone_input(res[i])
    return res


def skip_frame_if_in_functorch_mode(val: torch.Tensor):
    try:
        val.data_ptr()  # will throw for functorch tensors
    except RuntimeError as e:
        from .exc import SkipFrame

        # This will be GradTrackingTensor/BatchedTensor/etc
        functorch_subclass_name = re.sub(r"\(.*", "", repr(val))
        raise SkipFrame(
            f"torch.compile cannot be run in context: {functorch_subclass_name}"
        ) from e


@contextmanager
def preserve_rng_state():
    disable_functorch = torch._C._DisableFuncTorch
    disable_current_modes = torch.utils._python_dispatch._disable_current_modes
    with disable_current_modes(), disable_functorch():
        rng_state = torch.clone(torch.random.get_rng_state())
        skip_frame_if_in_functorch_mode(rng_state)
        if torch.cuda.is_available():
            cuda_rng_state = torch.clone(torch.cuda.get_rng_state())
    try:
        yield
    finally:
        with torch.utils._python_dispatch._disable_current_modes():
            torch.random.set_rng_state(rng_state)
            if torch.cuda.is_available():
                torch.cuda.set_rng_state(cuda_rng_state)  # type: ignore[possibly-undefined]


def is_jit_model(model0):
    return isinstance(
        model0,
        (
            torch.jit._trace.TopLevelTracedModule,
            torch.jit._script.RecursiveScriptModule,
            torch.jit.ScriptFunction,
            torch.jit.ScriptModule,
        ),
    )


def torchscript(model, example_inputs, verbose=False):
    if is_jit_model(model):
        # already done?
        return model

    try:
        return torch.jit.trace(model, example_inputs)
    except Exception:
        try:
            return torch.jit.script(model)
        except Exception:
            if verbose:
                log.exception("jit error")
            else:
                log.error("Both torch.jit.trace and torch.jit.script failed")
    return None


def getfile(obj):
    try:
        return inspect.getfile(obj)
    except (TypeError, OSError):
        return None


def is_namedtuple(obj):
    """Test if an object is a namedtuple or a torch.return_types.* quasi-namedtuple"""
    return is_namedtuple_cls(type(obj))


def is_namedtuple_cls(cls):
    """Test if an object is a namedtuple or a (torch.return_types|torch.autograd.forward_ad).* quasi-namedtuple"""
    try:
        if issubclass(cls, tuple):
            module = getattr(cls, "__module__", None)
            if module in ("torch.return_types", "torch.autograd.forward_ad"):
                return True
            if isinstance(getattr(cls, "_fields", None), tuple) and callable(
                getattr(cls, "_make", None)
            ):
                # The subclassing style namedtuple can have an extra base `typing.Generic`
                bases = tuple(t for t in cls.__bases__ if t is not Generic)
                if bases == (tuple,):
                    # This is a namedtuple type directly created by `collections.namedtuple(...)`
                    return True
                if bases and any(
                    (
                        # Subclass of namedtuple
                        is_namedtuple_cls(t)
                        # For subclasses of namedtuple, the __new__ method should not be customized
                        and cls.__new__ is t.__new__
                    )
                    for t in bases
                ):
                    return True
    except TypeError:
        pass
    return False


@functools.lru_cache(1)
def namedtuple_fields(cls) -> tuple[str, ...]:
    """Get the fields of a namedtuple or a torch.return_types.* quasi-namedtuple"""
    if cls is slice:
        return ("start", "stop", "step")

    assert issubclass(cls, tuple)
    if hasattr(cls, "_fields"):
        # normal namedtuples
        return cls._fields

    @dataclasses.dataclass
    class Marker:
        index: int

    # frustrating ones e.g. torch.return_types.max
    assert cls.__module__ == "torch.return_types"
    obj = cls(map(Marker, range(cls.n_fields)))
    fields: dict[str, int] = {}
    for name in dir(obj):
        if name[0] != "_" and isinstance(getattr(obj, name), Marker):
            fields[name] = getattr(obj, name).index
    assert len(fields) == cls.n_fields
    return tuple(sorted(fields, key=fields.get))  # type: ignore[arg-type]


def checkpoint_params(gm):
    with torch.no_grad():
        rng_state = torch.clone(torch.random.get_rng_state())
        if torch.cuda.is_available():
            cuda_rng_state = torch.clone(torch.cuda.get_rng_state())
        saved_state = [
            (param, param._version, torch.clone(param))
            for param in itertools.chain(gm.parameters(), gm.buffers())
        ]

    def restore():
        with torch.no_grad():
            torch.random.set_rng_state(rng_state)
            if torch.cuda.is_available():
                torch.cuda.set_rng_state(cuda_rng_state)
            for param, version, original_value in saved_state:
                if param._version != version:
                    param.copy_(original_value)

    return restore


def timed(model, example_inputs, times=1):
    if torch.cuda.is_available():
        synchronize = torch.cuda.synchronize
    else:
        synchronize = nothing

    synchronize()
    gc.collect()
    torch.manual_seed(1337)
    t0 = time.perf_counter()
    for _ in range(times):
        result = model(*example_inputs)
        synchronize()
    t1 = time.perf_counter()
    return result, t1 - t0  # type: ignore[possibly-undefined]


def check_is_cuda(gm, example_inputs):
    return all(x.is_cuda for x in itertools.chain(example_inputs, gm.parameters(True)))


@lru_cache(32)
def rot_n_helper(n):
    assert n > 1
    vars = [f"v{i}" for i in range(n)]
    rotated = reversed(vars[-1:] + vars[:-1])
    fn = eval(f"lambda {','.join(vars)}: ({','.join(rotated)})")
    fn.__name__ = f"rot_{n}_helper"
    return fn


common_constant_types: set[type] = {
    int,
    float,
    complex,
    bool,
    str,
    bytes,
    type(None),
    Ellipsis.__class__,
    NotImplemented.__class__,
    types.CodeType,
    # Commonly used immutable types from torch.
    torch.device,
    torch.dtype,
    torch.memory_format,
    torch.layout,
    torch.finfo,
    torch.iinfo,
    torch.nn.attention.SDPBackend,
    torch.cuda._CudaDeviceProperties,
}

if has_triton_package():
    import triton

    common_constant_types.add(triton.language.dtype)

"""
    Difference between is_safe_constant and common_constant_types.
    * common_constant_types: Constants would be wrapped by VariableBuilder.wrap_literal
                             as ConstantVariable.
    * is_safe_constant: Constants can be loaded by LOAD_CONST bytecode.
"""


def is_safe_constant(v):
    if istype(v, (tuple, frozenset)):
        return all(map(is_safe_constant, v))
    return isinstance(
        v,
        (
            enum.Enum,
            type,
            torch.Size,
            typing._GenericAlias,  # type: ignore[attr-defined]
            types.GenericAlias,
        ),
    ) or istype(
        v,
        common_constant_types | {slice},
    )


@functools.lru_cache(None)
def common_constants():
    return {
        # We zero-one specialize shapes, so specialize these constants
        # too
        0,
        1,
    }


def is_torch_sym(value):
    return isinstance(value, (torch.SymBool, torch.SymInt)) and not isinstance(
        value.node, torch.nested._internal.nested_int.NestedIntNode
    )


def is_int_specialization_case(value, source):
    from .source import is_from_defaults

    return not TracingContext.get().force_unspec_int_unbacked_size_like and (
        # Assume integers from global variables want to be specialized
        not source.guard_source().is_local()
        # Assume that integers that came from NN modules want to be
        # specialized (as we don't expect users to be changing the
        # NN modules on the fly), unless explicitly disabled
        or (
            source.guard_source().is_specialized_nn_module()
            and not config.allow_unspec_int_on_nn_module
        )
        or (
            source.guard_source().is_unspecialized_builtin_nn_module()
            and not config.allow_unspec_int_on_nn_module
        )
        or is_from_defaults(source)
        # TODO: Delete this condition when rollout is done.  NB: this
        # condition never evaluates True in open source
        or (
            not justknobs_check("pytorch/dynamo:enable_unspecialize_zero_one_plain_int")
            and value in common_constants()
        )
    )


def specialize_symnode(arg):
    from .variables import ConstantVariable, LazyVariableTracker, SymNodeVariable

    # Guard and specialize
    if isinstance(arg, LazyVariableTracker) and not arg.is_realized():
        # Find if the arg would be realized as SymNodeVariable later on. If yes,
        # realize it and specialize. Else return the arg.

        source = arg.original_source()
        value = arg.original_value()

        is_symnode_vt = is_torch_sym(value) or (
            not config.specialize_int
            and type(value) is int
            and not is_int_specialization_case(value, source)
        )

        if not is_symnode_vt:
            return arg

    if isinstance(arg, SymNodeVariable):
        return ConstantVariable.create(arg.evaluate_expr())
    return arg


def guard_if_dyn(arg):
    from .variables import ConstantVariable

    arg = specialize_symnode(arg)

    if isinstance(arg, ConstantVariable):
        return arg.as_python_constant()

    return arg


def check_constant_args(args, kwargs):
    return all(x.is_python_constant() for x in itertools.chain(args, kwargs.values()))


def check_unspec_python_args(args, kwargs):
    from .variables.constant import ConstantVariable
    from .variables.tensor import UnspecializedPythonVariable

    unspec_count = 0
    for x in itertools.chain(args, kwargs.values()):
        if isinstance(x, UnspecializedPythonVariable):
            unspec_count += 1
        elif not isinstance(x, ConstantVariable):
            return False
    return unspec_count > 0


def check_unspec_or_constant_args(args, kwargs):
    # A fused version of:
    # return check_constant_args(args, kwargs) or check_unspec_python_args(args, kwargs)
    from .variables.tensor import UnspecializedPythonVariable

    for x in itertools.chain(args, kwargs.values()):
        if not (x.is_python_constant() or isinstance(x, UnspecializedPythonVariable)):
            return False
    return True


def check_numpy_ndarray_args(args, kwargs):
    from .variables.tensor import NumpyNdarrayVariable

    return any(
        isinstance(x, NumpyNdarrayVariable)
        for x in itertools.chain(args, kwargs.values())
    )


dict_keys: type[KeysView[Any]] = type({}.keys())
dict_values: type[ValuesView[Any]] = type({}.values())
odict_values: type[ValuesView[Any]] = type(OrderedDict().values())
tuple_iterator: type[Iterator[Any]] = type(iter(()))
range_iterator: type[Iterator[Any]] = type(iter(range(0)))
tuple_iterator_len = tuple_iterator.__length_hint__  # type: ignore[attr-defined]
object_new = object.__new__
dict_new = dict.__new__
dict_methods = {
    method
    for method in itertools.chain(dict.__dict__.values(), OrderedDict.__dict__.values())
    if callable(method)
}

tuple_new = tuple.__new__
tuple_methods = {method for method in tuple.__dict__.values() if callable(method)}
list_methods = {method for method in list.__dict__.values() if callable(method)}
list_getitem = list.__getitem__

str_methods = {method for method in str.__dict__.values() if callable(method)}


def builtin_dict_keys(d):
    # Avoids overridden keys method of the dictionary
    assert isinstance(d, dict)
    return dict.keys(d)


def get_items_from_dict(obj):
    # Get items without calling the user defined __getitem__ or keys method.
    assert isinstance(obj, dict)
    if istype(obj, (dict, OrderedDict)):
        return obj.items()
    elif isinstance(obj, OrderedDict):
        return [(k, OrderedDict.__getitem__(obj, k)) for k in OrderedDict.keys(obj)]
    else:
        return [(k, dict.__getitem__(obj, k)) for k in dict.keys(obj)]


def nn_module_new(cls):
    obj = object_new(cls)
    torch.nn.Module.__init__(obj)
    return obj


def product(it):
    return functools.reduce(operator.mul, it, 1)


def tuple_iterator_getitem(it, index):
    _, (obj,), start = it.__reduce__()
    return obj[start + index]


iter_next = next


def normalize_range_iter(range_iter) -> tuple[int, int, int]:
    _, (range_obj,), maybe_idx = range_iter.__reduce__()
    # In 3.12+, `maybe_idx` could be None, and `range_obj.start` would've been
    # already incremented by the current index.
    start = range_obj.start + (maybe_idx or 0)
    stop = range_obj.stop
    step = range_obj.step
    return (start, stop, step)


def to_subclass(t, cls):
    return t.as_subclass(cls)


dict_getitem = dict.__getitem__


def dict_keys_getitem(d, n):
    # Call dict(d) to prevent calling overridden __iter__/keys
    dict_class = dict
    if isinstance(d, OrderedDict):
        dict_class = OrderedDict
    return next(itertools.islice(dict_class.keys(d), n, n + 1))


def enum_repr(value, local):
    # enum class can override __str__ method. Use __class__ and name attribute
    # to extract the class name and key name.
    name = value.__class__.__name__
    val = value.name
    scope = "L" if local else "G"
    local_name = f'{scope}["{name}"].{val}'
    return local_name


def set_example_value(node, example_value):
    # NB: example_value is a bit of a misnomer, because this is always a fake
    # tensor of some sort.  Furthermore, these example values serve as the
    # runtime state of Dynamo tracing, which means if metadata mutation
    # occurs, the example_value gets directly updated (so you can't rely on
    # this to accurately reflect what the state of the value was at the time
    # the program was traced).
    node.meta["example_value"] = example_value
    shape_env = TracingContext.get().fake_mode.shape_env
    if (
        symbol_to_path
        := torch.fx.experimental.symbolic_shapes.compute_unbacked_bindings(
            shape_env, example_value
        )
    ):
        node.meta["unbacked_bindings"] = symbol_to_path


def _get_fake_tensor(vt):
    fake_tensor = vt.as_proxy().node.meta.get("example_value")
    if not is_fake(fake_tensor):
        from . import graph_break_hints
        from .exc import unimplemented_v2

        unimplemented_v2(
            gb_type="Cannot check Tensor object identity without its fake value",
            context=str(fake_tensor),
            explanation="TensorVariable is missing a fake example_value.",
            hints=[*graph_break_hints.DYNAMO_BUG],
        )
    return fake_tensor


def iter_contains(items, search, tx, check_tensor_identity=False):
    from .variables import (
        BuiltinVariable,
        ConstantVariable,
        TensorVariable,
        VariableTracker,
    )

    if search.is_python_constant():
        found_const = any(
            x.is_python_constant()
            and x.as_python_constant() == search.as_python_constant()
            for x in items
        )
        return ConstantVariable.create(found_const)

    must_check_tensor_id = False
    if check_tensor_identity and isinstance(search, TensorVariable):
        must_check_tensor_id = True
        # Match of Tensor means match of FakeTensor
        search = _get_fake_tensor(search)

    found: Optional[VariableTracker] = None
    for x in items:
        if must_check_tensor_id:
            if isinstance(x, TensorVariable):
                if search is _get_fake_tensor(x):  # Object equivalence
                    return ConstantVariable.create(True)
        else:
            check = BuiltinVariable(operator.eq).call_function(tx, [x, search], {})
            if found is None:
                found = check
            else:
                found = BuiltinVariable(operator.or_).call_function(
                    tx, [check, found], {}
                )
    if found is None:
        found = ConstantVariable.create(False)
    return found


def key_is_id(k):
    """Returns whether it indexes dictionaries using its id"""
    return isinstance(k, (torch.Tensor, torch.nn.Module, MethodWrapperType))


def key_to_id(value):
    return [id(k) if key_is_id(k) else k for k in value.keys()]


def const_repr(x, *, local) -> str:
    from .trace_rules import is_builtin_callable

    if isinstance(x, (list, tuple)):
        elems_repr = ",".join(const_repr(s, local=local) for s in x)
        if isinstance(x, list):
            return f"[{elems_repr}]"
        else:
            assert isinstance(x, tuple)
            if len(x) == 1:
                return f"({elems_repr},)"
            else:
                return f"({elems_repr})"
    elif isinstance(x, enum.Enum):
        # To workaround repr(Enum) returning invalid global reference before python 3.11
        # by calling enum_repr and removing quotes to render enum in guard code.
        return enum_repr(x, local=local).replace("'", "")
    elif is_builtin_callable(x):
        return x.__name__
    elif isinstance(x, type):

        def fullname(o):
            klass = o.__class__
            module = klass.__module__
            if module == "builtins":
                return klass.__qualname__  # avoid outputs like 'builtins.str'
            return module + "." + klass.__qualname__

        return fullname(x)
    else:
        return f"{x!r}"


def dict_keys_repr(const_keys, *, local) -> str:
    keys_str = ",".join(const_repr(s, local=local) for s in const_keys)
    return "[" + keys_str + "]"


GLOBAL_KEY_PREFIX = "__dict_key"


from torch._subclasses import UnsupportedFakeTensorException  # noqa: F401


def get_safe_global_name(tx, root, obj):
    # The global_mangled_class_name should be different for different
    # invocations of torch.compile. Otherwise, we can run into a situation
    # where multiple torch.compile invocations re-use the same global name,
    # but the global's lifetime is tied to the first invocation (and
    # may be deleted when the first torch.compile invocation is deleted)
    # We mangle it based off of the output_graph's id.
    return f"{root}_{id(obj)}_c{tx.output.compile_id}"


def is_in(item: Any, *containers) -> bool:
    for container in containers:
        if item in container:
            return True
    return False


def get_unique_name_wrt(prefix: str, *containers, requires_suffix=False) -> str:
    """
    Return a name that starts with `prefix` and is not in any of the
    `containers` (e.g., map, set).
    """
    if not requires_suffix and not is_in(prefix, *containers):
        return prefix

    for i in itertools.count():
        candidate = f"{prefix}_{i}"
        if not is_in(candidate, *containers):
            return candidate

    raise AssertionError("unreachable")


def wrap_fake_exception(fn):
    try:
        return fn()
    except UnsupportedFakeTensorException as e:
        from .exc import unimplemented_v2

        msg = f"Encountered exception ({e.reason}) during fake tensor propagation."
        log.warning(msg)
        unimplemented_v2(
            gb_type="Fake tensor propagation exception",
            context=str(e.reason),
            explanation=msg,
            hints=[],
            from_exc=e,
        )


def deepcopy_to_fake_tensor(obj, fake_mode):
    with torch._subclasses.fake_tensor.FakeCopyMode(fake_mode):
        return wrap_fake_exception(lambda: copy.deepcopy(obj))


def rmse(ref, res):
    """
    Calculate root mean squared error
    """
    return torch.sqrt(torch.mean(torch.square(ref - res)))


def same(
    ref,
    res,
    fp64_ref=None,
    cos_similarity=False,
    tol=1e-4,
    equal_nan=False,
    exact_dtype=True,
    relax_numpy_equality=False,
    ignore_non_fp=False,
    log_error=log.error,
    use_larger_multiplier_for_smaller_tensor=False,
    force_max_multiplier: bool = False,
):
    """Check correctness to see if ref and res match"""
    if fp64_ref is None:
        fp64_ref = ref
    if isinstance(
        ref, (list, tuple, collections.deque, torch.nn.ParameterList, torch.Size)
    ):
        assert isinstance(res, (list, tuple, collections.deque)), (
            f"type mismatch {type(ref)} {type(res)}"
        )
        if len(ref) != len(res):
            log_error("Length mismatch")
            return False
        return len(ref) == len(res) and all(
            same(
                ai,
                bi,
                fp64_refi,
                cos_similarity,
                tol,
                equal_nan,
                exact_dtype,
                relax_numpy_equality,
                ignore_non_fp,
                log_error=log_error,
                use_larger_multiplier_for_smaller_tensor=use_larger_multiplier_for_smaller_tensor,
                force_max_multiplier=force_max_multiplier,
            )
            for ai, bi, fp64_refi in zip(ref, res, fp64_ref)
        )
    elif type(ref).__name__ == "QuestionAnsweringModelOutput":
        # This skips checking accuracy for start_logits/end_logits.
        # Tentatively, start_logits/end_logits appear to be very prone to
        # inaccuracies and is somewhat subsumed by checking the loss.
        return same(
            ref.loss,
            res.loss,
            fp64_ref.loss,
            cos_similarity,
            tol,
            equal_nan,
            exact_dtype,
            relax_numpy_equality,
            ignore_non_fp,
            log_error=log_error,
            use_larger_multiplier_for_smaller_tensor=use_larger_multiplier_for_smaller_tensor,
            force_max_multiplier=force_max_multiplier,
        )
    elif isinstance(ref, dict):
        assert isinstance(res, dict)
        assert set(ref.keys()) == set(res.keys()), (
            f"keys mismatch {set(ref.keys())} == {set(res.keys())}"
        )
        for k in sorted(ref.keys()):
            if not (
                same(
                    ref[k],
                    res[k],
                    fp64_ref[k],
                    cos_similarity=cos_similarity,
                    tol=tol,
                    equal_nan=equal_nan,
                    exact_dtype=exact_dtype,
                    relax_numpy_equality=relax_numpy_equality,
                    ignore_non_fp=ignore_non_fp,
                    log_error=log_error,
                    use_larger_multiplier_for_smaller_tensor=use_larger_multiplier_for_smaller_tensor,
                    force_max_multiplier=force_max_multiplier,
                )
            ):
                log_error("Accuracy failed for key name %s", k)
                return False
        return True
    elif isinstance(ref, set):
        assert isinstance(res, set)
        assert set(ref) == set(res), f"elements mismatch {set(ref)} == {set(res)}"
        return True
    elif isinstance(ref, (torch.Tensor, float)):
        assert not isinstance(ref, torch._subclasses.FakeTensor)
        assert not isinstance(res, torch._subclasses.FakeTensor)

        def to_tensor(t):
            return t if isinstance(t, torch.Tensor) else torch.tensor(t)

        ref, res, fp64_ref = (to_tensor(val) for val in (ref, res, fp64_ref))

        if ref.is_sparse:
            assert res.is_sparse
            ref = ref.to_dense()
            res = res.to_dense()
        assert isinstance(res, torch.Tensor), f"type mismatch {type(ref)} {type(res)}"
        if exact_dtype:
            if ref.dtype != res.dtype:
                log_error("dtype mismatch %s, %s", ref.dtype, res.dtype)
                return False
            if ref.dtype == torch.bool:
                if ignore_non_fp:
                    return True
                # triton stores bool as int8, so add this for more accurate checking
                r = torch.allclose(
                    ref.to(dtype=torch.uint8),
                    res.to(dtype=torch.uint8),
                    atol=tol,
                    rtol=tol,
                    equal_nan=equal_nan,
                )
                if not r:
                    log_error("Accuracy failed: uint8 tensor did not match")
                return r

        if cos_similarity:
            ref = ref.flatten().to(torch.float32)
            res = res.flatten().to(torch.float32)
            if torch.allclose(ref, res, atol=tol, rtol=tol, equal_nan=True):
                # early exit that handles zero/nan better
                # cosine_similarity(zeros(10), zeros(10), dim=0) is 0
                return True
            score = torch.nn.functional.cosine_similarity(ref, res, dim=0, eps=1e-6)
            if score < 0.99:
                log.warning("Similarity score=%s", score.detach().cpu().item())
            return score >= 0.99
        else:
            if not exact_dtype:
                ref = ref.to(res.dtype)

            # First try usual allclose
            if torch.allclose(ref, res, atol=tol, rtol=tol, equal_nan=equal_nan):
                return True

            # Check error from fp64 version
            if fp64_ref.dtype == torch.float64:
                # Fix a corner case that res and fp64_ref does not contains NaN and match (with loose tolerance)
                # while the ref contains NaN. In this case, RMSE should not match any ways.
                # But res is 'BETTER' than ref so we count it pass.
                #
                # This happens for Super_SloMo when loop ordering after fusion is enabled:
                # https://gist.github.com/shunting314/11f235c70f7db0d52718d26f4a701cab
                loose_tol = 1e-2 * 4
                if (
                    not fp64_ref.isnan().any()
                    and not res.isnan().any()
                    and ref.isnan().any()
                    and torch.allclose(
                        fp64_ref.to(dtype=res.dtype),
                        res,
                        atol=loose_tol,
                        rtol=loose_tol,
                        equal_nan=equal_nan,
                    )
                ):
                    return True
                ref_error = rmse(fp64_ref, ref).item()
                # ref unable to produce this with stable numerics in this precision, ignore
                if math.isnan(ref_error):
                    log.warning(
                        "Found nan in reference. Consider running in higher precision."
                    )

                res_error = rmse(fp64_ref, res).item()

                def get_multiplier():
                    # In some particular cases, we expect high difference in results.
                    # At the moment one of this cases is inductor freezing bfloat16 convolution const folding.
                    # In case of it the res_error is at least one order of magnitude higher.
                    if force_max_multiplier:
                        return 10.0
                    # In the case of using AMP (Automatic Mixed Precision), certain models have
                    # failed the benchmark's correctness check. However, the end-to-end model's
                    # accuracy when comparing AMP with FP32 is within a difference of less than 0.1%.
                    # Thus, it's possible that the correctness check failures for these models are
                    # false alarms. We use multiplier of 3 instead of 2 to avoid these false alarms.
                    multiplier = (
                        3.0 if res.dtype in (torch.float16, torch.bfloat16) else 2.0
                    )

                    if use_larger_multiplier_for_smaller_tensor and (
                        fp64_ref.numel() <= 10
                    ):
                        multiplier = 10.0
                    elif use_larger_multiplier_for_smaller_tensor and (
                        fp64_ref.numel() <= 500
                    ):
                        multiplier = 8.0
                    elif (
                        fp64_ref.numel() < 1000
                        or (ref.ndim == 4 and ref.shape[-1] == ref.shape[-2] == 1)
                        # large tol means a benchmark has been specified as REQUIRE_HIGHER_TOLERANCE
                        or tol >= 2 * 1e-2
                    ):
                        # In the presence of noise, noise might dominate our error
                        # metric for smaller tensors.
                        # Similary, for 1x1 kernels, there seems to be high noise with amp.
                        multiplier = 3.0
                    return multiplier

                multiplier = get_multiplier()

                passes_test = res_error <= (multiplier * ref_error + tol / 10.0)
                if (
                    not passes_test
                    and equal_nan
                    and math.isnan(ref_error)
                    and math.isnan(res_error)
                    # Some unit test for the accuracy minifier relies on
                    # returning false in this case.
                    and not torch._inductor.config.cpp.inject_relu_bug_TESTING_ONLY
                ):
                    passes_test = True
                if not passes_test:
                    log_error(
                        "RMSE (res-fp64): %.5f, (ref-fp64): %.5f and shape=%s. res.dtype: %s, multiplier: %f, tol: %f"
                        ", use_larger_multiplier_for_smaller_tensor: %d",
                        res_error,
                        ref_error,
                        res.size(),
                        res.dtype,
                        multiplier,
                        tol,
                        use_larger_multiplier_for_smaller_tensor,
                    )
                return passes_test

            if ignore_non_fp:
                return True

            log_error("Accuracy failed: allclose not within tol=%s", tol)
            return False
    elif isinstance(ref, (str, int, type(None), bool, torch.device)):
        if ignore_non_fp:
            return True
        r = ref == res
        if not r:
            log_error("Accuracy failed (%s): %s != %s", type(ref), ref, res)
        return r
    elif is_numpy_int_type(ref) or is_numpy_float_type(ref):
        if relax_numpy_equality and not (
            is_numpy_int_type(res) or is_numpy_float_type(res)
        ):
            ref = ref.item()
        r = (type(ref) is type(res)) and (ref == res)
        if not r:
            log_error("Accuracy failed (numpy): %s != %s", ref, res)
        return r
    elif is_numpy_ndarray(ref):
        return (type(ref) is type(res)) and same(
            torch.as_tensor(ref),
            torch.as_tensor(res),
            fp64_ref,
            cos_similarity=cos_similarity,
            tol=tol,
            equal_nan=equal_nan,
            exact_dtype=exact_dtype,
            relax_numpy_equality=relax_numpy_equality,
            ignore_non_fp=ignore_non_fp,
            log_error=log_error,
            use_larger_multiplier_for_smaller_tensor=use_larger_multiplier_for_smaller_tensor,
        )
    elif type(ref).__name__ in (
        "MaskedLMOutput",
        "Seq2SeqLMOutput",
        "CausalLMOutputWithCrossAttentions",
        "LongformerMaskedLMOutput",
        "Instances",
        "SquashedNormal",
        "Boxes",
        "Normal",
        "TanhTransform",
        "Foo",
        "Variable",
    ):
        assert type(ref) is type(res)
        return all(
            same(
                getattr(ref, key),
                getattr(res, key),
                getattr(fp64_ref, key),
                cos_similarity=cos_similarity,
                tol=tol,
                equal_nan=equal_nan,
                exact_dtype=exact_dtype,
                relax_numpy_equality=relax_numpy_equality,
                ignore_non_fp=ignore_non_fp,
                log_error=log_error,
                use_larger_multiplier_for_smaller_tensor=use_larger_multiplier_for_smaller_tensor,
            )
            for key in ref.__dict__.keys()
        )
    else:
        raise RuntimeError(f"unsupported type: {type(ref).__name__}")


def format_func_info(code):
    short_filename = code.co_filename.split("/")[-1]
    return f"'{code.co_name}' ({short_filename}:{code.co_firstlineno})"


@contextlib.contextmanager
def disable_cache_limit():
    prior = config.recompile_limit
    config.recompile_limit = sys.maxsize
    prior_acc_limit = config.accumulated_recompile_limit
    config.accumulated_recompile_limit = sys.maxsize

    try:
        yield
    finally:
        config.recompile_limit = prior
        config.accumulated_recompile_limit = prior_acc_limit


# map from transformed code back to original user code
orig_code_map = ExactWeakKeyDictionary()

# keep a record of code_obj -> list of guard failure reasons for logging
guard_failures: collections.defaultdict[Any, list[Any]] = collections.defaultdict(list)

# Keep a record of graph break reasons for logging
graph_break_reasons: list[torch._dynamo.output_graph.GraphCompileReason] = []

# keep record of compiled code, if we are in "error if recompile"
# to track code that dynamo has compiled previously
seen_code_map = ExactWeakKeyDictionary()


# return same dir unless user changes config between calls
@functools.lru_cache(None)
def _get_debug_dir(root_dir):
    dir_name = (
        "run_"
        + datetime.datetime.now().strftime("%Y_%m_%d_%H_%M_%S_%f")
        # use pid to avoid conflicts among ranks
        + "-pid_"
        + str(os.getpid())
    )
    return os.path.join(root_dir, dir_name)


def get_debug_dir():
    debug_root = config.debug_dir_root
    return _get_debug_dir(debug_root)


def extract_fake_example_value(node, required=True):
    if "example_value" in node.meta and is_fake(node.meta["example_value"]):
        return node.meta["example_value"]
    elif required:
        from torch._dynamo.exc import unimplemented_v2

        from . import graph_break_hints

        unimplemented_v2(
            gb_type="Missing FakeTensor example value",
            context=str(node),
            explanation=f"`FakeTensor` example value was required for {node} but not available.",
            hints=[*graph_break_hints.DYNAMO_BUG],
        )
    else:
        return None


def ensure_graph_fake(e, tx):
    assert maybe_get_fake_mode(e) is tx.fake_mode
    return e


def get_fake_values_from_nodes(tx, nodes, allow_non_graph_fake):
    def visit(n: torch.fx.Node):
        if n.op == "call_function" and "example_value" not in n.meta:
            # fake tensor validity is checked inside get_fake_value using
            # ensure_graph_fake
            return get_fake_value(n, tx, allow_non_graph_fake)

        elif n.op == "get_attr" and "example_value" not in n.meta:
            assert n.target in tx.output.nn_modules
            gm = tx.output.nn_modules[n.target]
            assert isinstance(gm, torch.fx.GraphModule)
            return gm

        out = n.meta["example_value"]
        if not allow_non_graph_fake and isinstance(out, torch.Tensor):
            return ensure_graph_fake(out, tx)
        return out

    return torch.fx.node.map_arg(nodes, visit)


def get_fake_value(node, tx, allow_non_graph_fake=False):
    """
    Run the computation represented by `node` using fake tensors and return the result.

    allow_non_graph_fake: whether to allow the return result to be:
        1. non-fake or 2. fake that is not created by this instance of Dynamo.
        If `True`, you must be prepared to deal with such return values, ideally
        by further wrapping them as this graph's fakes.
    """
    from torch.utils._sympy.value_ranges import ValueRangeError

    from .exc import (
        TorchRuntimeError,
        unimplemented_v2,
        Unsupported,
        UserError,
        UserErrorType,
    )

    op = node.op

    # FX Node should always return the same fake value
    if "example_value" in node.meta and is_fake(node.meta["example_value"]):
        return node.meta["example_value"]

    args, kwargs = get_fake_values_from_nodes(
        tx, (node.args, node.kwargs), allow_non_graph_fake
    )

    nnmodule = None
    if op == "call_method" and len(args) > 0 and isinstance(args[0], torch.nn.Module):
        # If the first argument is nn.Module, should copy to fake mode.
        args = (deepcopy_to_fake_tensor(args[0], tx.fake_mode),) + tuple(args[1:])

    if op == "call_module":
        nnmodule = tx.output.nn_modules[node.target]

        if is_lazy_module(nnmodule) and hasattr(nnmodule, "_initialize_hook"):
            # In the case of a lazy module, we want to run
            # the pre-hooks which initialize it.
            # Afterwards, lazy module deletes its pre-hooks
            # to avoid treating it as lazy on subsequent recompile.
            nnmodule._infer_parameters(nnmodule, args)

        # no matter it's lazy module or not, we should copy to fake mode.
        nnmodule = deepcopy_to_fake_tensor(nnmodule, tx.fake_mode)

    if node.name in ["interpolate", "is_integer", "wrapped_gradient"] or any(
        isinstance(a, complex) for a in args
    ):
        # We need to specialize symfloats for now. Eventually we should do a tensorify pass in dynamo.
        args = tuple(
            float(arg)
            if isinstance(arg, torch.SymFloat) and arg.node.hint is not None
            else arg
            for arg in args
        )

    try:
        with tx.fake_mode, enable_python_dispatcher():
            ret_val = wrap_fake_exception(
                lambda: run_node(tx.output, node, args, kwargs, nnmodule)
            )
    except Unsupported:
        raise
    except RuntimeError as e:
        cause: BaseException = e
        if e.__cause__ is not None:
            cause = e.__cause__

        if isinstance(
            cause, torch._subclasses.fake_tensor.DataDependentOutputException
        ):
            # capture_scalar_outputs only works for these ops right now
            # see torch/_subclasses/fake_impls.py
            if cause.func in (
                torch.ops.aten.item.default,
                torch.ops.aten._local_scalar_dense.default,
            ):
                # does this actually get triggered?
                hints = [
                    "Enable tracing of data-dependent output operators with "
                    "`torch._dynamo.config.capture_scalar_outputs = True`",
                ]
            else:
                hints = [
                    "Consider wrapping the operator into a PyTorch-understood custom operator "
                    "(see https://pytorch.org/tutorials/advanced/custom_ops_landing_page.html)",
                ]
            unimplemented_v2(
                gb_type="Data dependent operator",
                context=str(cause.func),
                explanation=f"Operator `{cause.func}` has a non-Tensor output "
                "whose value is dependent on the data of Tensor inputs.",
                hints=hints,
            )
        elif isinstance(
            cause, torch._subclasses.fake_tensor.DynamicOutputShapeException
        ):
            if not torch._dynamo.config.capture_dynamic_output_shape_ops:
                unimplemented_v2(
                    gb_type="Dynamic shape operator",
                    context=str(cause.func),
                    explanation=f"Operator `{cause.func}`'s output shape depends on input Tensor data.",
                    hints=[
                        "Enable tracing of dynamic shape operators with "
                        "`torch._dynamo.config.capture_dynamic_output_shape_ops = True`",
                    ],
                )
            else:
                unimplemented_v2(
                    gb_type="Dynamic shape operator (no meta kernel)",
                    context=str(cause.func),
                    explanation=f"Operator `{cause.func}` does not have a meta kernel that supports dynamic output shapes",
                    hints=[
                        "Please report an issue to PyTorch",
                    ],
                )
        elif isinstance(
            cause, torch._subclasses.fake_tensor.UnsupportedOperatorException
        ):
            op = cause.func
            import_suggestion = ""
            if isinstance(op, torch._ops.OpOverload):
                maybe_pystub = torch._C._dispatch_pystub(
                    op._schema.name, op._schema.overload_name
                )
                if maybe_pystub is not None:
                    module, ctx = maybe_pystub
                    import_suggestion = (
                        f"It's possible that the support was implemented in "
                        f"module `{module}` and you may need to `import {module}`"
                        f"({ctx}), otherwise "
                    )
            unimplemented_v2(
                gb_type="Operator does not support running with fake tensors",
                context=f"unsupported operator: {cause.func}",
                explanation="",
                hints=[
                    f"{import_suggestion}see "
                    "https://docs.google.com/document/d/1GgvOe7C8_NVOMLOCwDaYV1mXXyHMXY7ExoewHqooxrs/edit#heading=h.64r4npvq0w0"
                    " for how to fix",
                ],
            )
        elif isinstance(
            cause, torch.fx.experimental.symbolic_shapes.GuardOnDataDependentSymNode
        ):
            raise UserError(  # noqa: B904
                UserErrorType.CONSTRAINT_VIOLATION,
                str(cause),
                case_name="constrain_as_size_example",
            )
        elif isinstance(cause, ValueRangeError):
            raise UserError(UserErrorType.CONSTRAINT_VIOLATION, e.args[0]) from e
        elif isinstance(cause, TypeError) and "argument" in str(cause):
            unimplemented_v2(
                gb_type="TypeError when making fake tensor call",
                context=f"TypeError {node.target}: {cause}",
                explanation="",
                hints=[],
            )

        raise TorchRuntimeError(str(e)).with_traceback(e.__traceback__) from None

    if not allow_non_graph_fake:
        _ = pytree.tree_map_only(
            torch.Tensor, functools.partial(ensure_graph_fake, tx=tx), ret_val
        )
    return ret_val


_current_node = threading.local()


def get_current_node():
    return getattr(_current_node, "value", None)


@contextmanager
def set_current_node(node):
    old = get_current_node()
    _current_node.value = node
    try:
        yield
    finally:
        _current_node.value = old


def run_node(tracer, node, args, kwargs, nnmodule):
    """
    Runs a given node, with the given args and kwargs.

    Behavior is dictated by a node's op.

    run_node is useful for extracting real values out of nodes.
    See get_real_value for more info on common usage.

    Note: The tracer arg is only used for 'get_attr' ops
    Note: The nnmodule arg is only used for 'call_module' ops

    Nodes that are not call_function, call_method, call_module, or get_attr will
    raise an AssertionError.
    """
    op = node.op

    with set_current_node(node):

        def make_error_message(e):
            return (
                f"Dynamo failed to run FX node with fake tensors: {op} {node.target}(*{args}, **{kwargs}): got "
                + repr(e)
            )

        from .exc import Unsupported

        try:
            if op == "call_function":
                return node.target(*args, **kwargs)
            elif op == "call_method":
                if not hasattr(args[0], node.target):
                    from .exc import unimplemented_v2

                    unimplemented_v2(
                        gb_type="Missing attribute when running call_method node",
                        context="",
                        explanation=make_error_message("attribute not defined"),
                        hints=[],
                    )
                return getattr(args[0], node.target)(*args[1:], **kwargs)
            elif op == "call_module":
                assert nnmodule is not None
                return nnmodule(*args, **kwargs)
            elif op == "get_attr":
                return tracer.output_graph.get_submodule(node.target)
            elif op == "placeholder":
                assert "example_value" in node.meta
                return node.meta["example_value"]

        except (NotImplementedError, UnsupportedFakeTensorException) as e:
            # NB: mimic how wrap_fake_exception does it
            from .exc import unimplemented_v2

            hints = []
            if isinstance(e, NotImplementedError):
                hints = [
                    "If the op is a PyTorch op, please file an issue to PyTorch.",
                ]

            unimplemented_v2(
                gb_type="NotImplementedError/UnsupportedFakeTensorException when running FX node",
                context="",
                explanation=make_error_message(e),
                hints=hints,
                from_exc=e,
            )
        except Unsupported:
            raise
        except Exception as e:
            raise RuntimeError(make_error_message(e)).with_traceback(
                e.__traceback__
            ) from e

    raise AssertionError(op)


def get_real_value(node, tracer):
    """
    Run the actual computation represented by `node` and return the result.
    This will execute any dependent nodes in the graph as well.
    """
    from .exc import TorchRuntimeError

    cache = tracer.real_value_cache
    if node in cache:
        return cache[node]

    op = node.op
    args, kwargs = torch.fx.node.map_arg(  # type: ignore[misc]
        (node.args, node.kwargs),
        lambda n: get_real_value(n, tracer),
    )

    if op == "placeholder" and "grapharg" in node.meta:
        return node.meta["grapharg"].example

    if op == "call_module":
        nn_module = tracer.output_graph.nn_modules[node.target]
        if not is_lazy_module(nn_module):
            nn_module = copy.deepcopy(nn_module)
        else:
            # In the case of a lazy module, we want to run
            # the pre-hooks which initialize it
            nn_module(*args, **kwargs)
    else:
        nn_module = None

    try:
        real_value = run_node(tracer, node, args, kwargs, nn_module)
        cache[node] = real_value
    except RuntimeError as e:
        raise TorchRuntimeError(str(e)).with_traceback(e.__traceback__) from None
    return real_value


def assert_no_fake_params_or_buffers(gm):
    from torch._subclasses.fake_tensor import FakeTensorConfig, is_fake

    def stack_or_hint(t):
        if FakeTensorConfig.debug:
            import traceback

            return f"FAKE TENSOR CREATION TRACEBACK: \n {traceback.format_list(t._debug_trace)}"
        else:
            return "Enable TORCH_FAKE_TENSOR_DEBUG=1 to get creation stack traces on fake tensors."

    for name, buffer in gm.named_buffers():
        assert not is_fake(buffer), (
            f"Unexpected fake buffer {name} {stack_or_hint(buffer)}"
        )
    for name, param in gm.named_parameters():
        assert not is_fake(param), (
            f"Unexpected fake param {name} {stack_or_hint(param)}"
        )


def fqn(obj: Any):
    """
    Returns the fully qualified name of the object.
    """
    return f"{obj.__module__}.{obj.__qualname__}"


def ifdynstaticdefault(count1, count2):
    if torch._dynamo.config.assume_static_by_default:
        return count1
    else:
        return count2


def import_submodule(mod: types.ModuleType):
    """
    Ensure all the files in a given submodule are imported
    """
    for filename in sorted(os.listdir(os.path.dirname(cast(str, mod.__file__)))):
        if filename.endswith(".py") and filename[0] != "_":
            importlib.import_module(f"{mod.__name__}.{filename[:-3]}")


def object_has_getattribute(value: Any):
    return class_has_getattribute(type(value))


def class_has_getattribute(cls: type):
    try:
        if isinstance(
            inspect.getattr_static(cls, "__getattribute__"),
            types.FunctionType,
        ):
            return True
    except AttributeError:
        pass
    return False


def get_custom_getattr(value: Any, ignore_nn_module_getattr: bool = False):
    try:
        getattr_fn = inspect.getattr_static(type(value), "__getattr__")
    except AttributeError:
        getattr_fn = None
    if ignore_nn_module_getattr and getattr_fn is torch.nn.Module.__getattr__:
        # ignore this case of getattr
        getattr_fn = None
    return getattr_fn


class TensorStaticReason(enum.Enum):
    PARAMETER = 2
    NOT_TENSOR = 4
    NN_MODULE_PROPERTY = 5


def tensor_static_reason_to_message(reason: TensorStaticReason):
    if reason == TensorStaticReason.PARAMETER:
        return "mark_dynamic on parameter, parameters are always static today."
    if reason == TensorStaticReason.NOT_TENSOR:
        return "mark_dynamic on a non tensor, how did this happen?"
    if reason == TensorStaticReason.NN_MODULE_PROPERTY:
        return "tensor is static because it is nn module associated."
    raise AssertionError(f"Illegal reason {reason}")


def tensor_always_has_static_shape(
    tensor: Union[torch.Tensor, Any],
    is_tensor: bool,
    tensor_source: Source,
) -> tuple[bool, Optional[TensorStaticReason]]:
    """
    Given a tensor, source, and is_tensor flag, determine if a shape should be static.

    Args:
    tensor - the real tensor to evaluate, parameters force a static shape.
    is_tensor - internal dynamo check, essentially "is_tensor": target_cls is TensorVariable,
    tensors not in a TensorVariable for whatever reason are forced static.

    Returns a tuple, where the first element is the bool of whether or not this tensor should have a static shape.
    The second element is a TensorStaticReason, useful for passing to tensor_static_reason_to_message if needed.
    """
    from .source import is_from_unspecialized_param_buffer_source

    if (
        tensor_source.guard_source().is_specialized_nn_module()
        or tensor_source.guard_source().is_unspecialized_builtin_nn_module()
    ) and config.force_nn_module_property_static_shapes:
        return True, TensorStaticReason.NN_MODULE_PROPERTY

    if (
        type(tensor) is torch.nn.Parameter
        or is_from_unspecialized_param_buffer_source(tensor_source)
    ) and config.force_parameter_static_shapes:
        return True, TensorStaticReason.PARAMETER
    if not is_tensor:
        return True, TensorStaticReason.NOT_TENSOR
    return False, None


def lazy_format_graph_tabular(fn_name, gm):
    def inner():
        try:
            from tabulate import tabulate  # TODO: Check that this is installed
        except ImportError:
            return (
                "Tabulate module missing, please install tabulate to log the graph in tabular format, logging code instead:\n"
                + str(lazy_format_graph_code(fn_name, gm))
            )

        node_specs = [
            [n.op, n.name, n.target, n.args, n.kwargs] for n in gm.graph.nodes
        ]
        graph_str = tabulate(
            node_specs, headers=["opcode", "name", "target", "args", "kwargs"]
        )
        return _format_graph_code(fn_name, gm.forward.__code__.co_filename, graph_str)

    return LazyString(inner)


def format_bytecode(prefix, name, filename, line_no, code):
    return f"{prefix} {name} {filename} line {line_no} \n{dis.Bytecode(code).dis()}\n"


forward_hook_names = ["_forward_pre_hooks", "_forward_hooks"]
backward_hook_names = ["_backward_pre_hooks", "_backward_hooks"]
state_dict_hook_names = [
    "_state_dict_pre_hooks",
    "_state_dict_hooks",
    "_load_state_dict_pre_hooks",
    "_load_state_dict_post_hooks",
]
all_hook_names = forward_hook_names + backward_hook_names + state_dict_hook_names


def nn_module_has_global_hooks():
    # This is limited to backward hooks for now because NNModuleVariable
    # supports fwd hooks underneath.
    return len(torch.nn.modules.module._global_backward_hooks) or len(
        torch.nn.modules.module._global_backward_pre_hooks
    )


def nn_module_get_all_hooks(
    mod,
    check_forward_hooks=False,
    check_backward_hooks=False,
    check_state_dict_hooks=False,
):
    """
    Sometimes its useful to differentiate between types of hooks such as forward/backward/pre
    hooks executed during module.__call__, and state_dict hooks which are executed separately.
    """
    hook_dicts_to_check = []
    check_all_hooks = (
        not check_forward_hooks
        and not check_backward_hooks
        and not check_state_dict_hooks
    )
    if check_forward_hooks or check_all_hooks:
        hook_dicts_to_check.extend(forward_hook_names)
    if check_backward_hooks or check_all_hooks:
        hook_dicts_to_check.extend(backward_hook_names)
    if check_state_dict_hooks:
        hook_dicts_to_check.extend(state_dict_hook_names)

    all_hooks = []
    for hook_dict_name in hook_dicts_to_check:
        hooks = getattr(mod, hook_dict_name, [])
        for hook_name in hooks:
            hook = hooks[hook_name]

            all_hooks.append(hook)
    return all_hooks


def nnmodule_has_hooks(
    mod,
    check_forward_hooks=False,
    check_backward_hooks=False,
    check_state_dict_hooks=False,
):
    """
    Helper function to check if a module has any hooks attached to it.
    """
    hooks = nn_module_get_all_hooks(
        mod,
        check_forward_hooks=check_forward_hooks,
        check_backward_hooks=check_backward_hooks,
        check_state_dict_hooks=check_state_dict_hooks,
    )
    return bool(hooks)


def to_numpy_helper(value):
    """Convert tensor and tnp.ndarray to numpy.ndarray."""
    if is_fake(value):
        return value
    if isinstance(value, tnp.ndarray):
        return to_numpy_helper(value.tensor)
    elif isinstance(value, torch.Tensor):
        return value.numpy(force=True)
    elif isinstance(value, (tuple, list)):
        return type(value)(to_numpy_helper(obj) for obj in value)
    else:
        return value


def numpy_to_tensor(value):
    """Convert tnp.ndarray to tensor, leave other types intact. If a list/tuple, loop through it to convert."""
    assert np is not None
    if isinstance(value, np.ndarray):
        return torch.as_tensor(value)
    if isinstance(value, tnp.ndarray):
        return value.tensor
    elif isinstance(value, (tuple, list)):
        return type(value)(numpy_to_tensor(obj) for obj in value)
    else:
        return value


class numpy_to_tensor_wrapper:
    def __init__(self, f):
        self.f = f
        self.__name__ = "wrapped_" + self.f.__name__

    def __repr__(self) -> str:
        return f"<Wrapped function <original {self.f.__name__}>>"

    def __call__(self, *args, **kwargs):
        out = self.f(*args, **kwargs)
        return numpy_to_tensor(out)


def numpy_attr_wrapper(obj, name):
    if isinstance(obj, tnp.ndarray):
        out = getattr(obj, name)
        return numpy_to_tensor(out)
    elif isinstance(obj, torch.Tensor):
        out = getattr(tnp.ndarray(obj), name)
        return numpy_to_tensor(out)


class numpy_method_wrapper:
    """Convert obj from torch.Tensor to tnp.ndarray and call method. Then convert result back to torch.Tensor."""

    def __init__(self, method: str):
        self.method = method
        self.__name__ = "wrapped_" + self.method

    def __repr__(self) -> str:
        return f"<Wrapped method <original {self.method}>>"

    def __call__(self, *args, **kwargs):
        obj = args[0]
        if isinstance(obj, torch.Tensor):
            obj = tnp.ndarray(obj)
        method_callable = getattr(obj, self.method)
        out = method_callable(*args[1:], **kwargs)
        return numpy_to_tensor(out)


class numpy_operator_wrapper:
    """Implements dunder methods for tnp.ndarray via functions from the operator library"""

    def __init__(self, op: Callable[..., Any]):
        self.op = op
        self.__name__ = f"wrapped_{op.__name__}"

    def __repr__(self) -> str:
        return f"<Wrapped operator <original {self.__name__}>>"

    def __call__(self, *args, **kwargs):
        assert not kwargs

        args = (
            tnp.ndarray(arg) if isinstance(arg, torch.Tensor) else arg for arg in args
        )
        out = self.op(*args)
        return numpy_to_tensor(out)


def defake(x):
    if not isinstance(x, FakeTensor):
        return x
    size: torch._prims_common.ShapeType
    stride: torch._prims_common.StrideType
    if x._has_symbolic_sizes_strides:
        size = []
        for s in x.size():
            if isinstance(s, torch.SymInt):
                size.append(s.node.shape_env.size_hint(s.node.expr))
            else:
                size.append(s)
        stride = []
        for s in x.stride():
            if isinstance(s, torch.SymInt):
                stride.append(s.node.shape_env.size_hint(s.node.expr))
            else:
                stride.append(s)
    else:
        size = x.size()
        stride = x.stride()
    y = torch.empty_strided(
        size,
        stride,
        dtype=x.dtype,
        device=x.device,
        requires_grad=x.requires_grad,
    )
    y.zero_()
    return y


def is_utils_checkpoint(obj):
    # Lazy import to avoid circular dependencies
    import torch.utils.checkpoint

    return obj is torch.utils.checkpoint.checkpoint


def is_invoke_subgraph(obj):
    from torch._higher_order_ops.invoke_subgraph import invoke_subgraph_placeholder

    return obj is invoke_subgraph_placeholder


def build_invoke_subgraph_variable(**options):
    from .variables.higher_order_ops import TorchHigherOrderOperatorVariable

    return TorchHigherOrderOperatorVariable.make(
        torch._higher_order_ops.invoke_subgraph,
        **options,
    )


def build_checkpoint_variable(**options):
    import torch._higher_order_ops.wrap as higher_order_ops

    from .variables.higher_order_ops import TorchHigherOrderOperatorVariable

    # TODO - This is a temporary situation where we have two versions of
    # checkpointing implementation. We will converge on one and remove the other.
    activation_checkpoint_op: torch._ops.HigherOrderOperator = (
        higher_order_ops.tag_activation_checkpoint
    )
    if torch._functorch.config.functionalize_rng_ops:
        activation_checkpoint_op = higher_order_ops.wrap_activation_checkpoint

    return TorchHigherOrderOperatorVariable.make(
        activation_checkpoint_op,
        **options,
    )


def is_compile_supported(device_type):
    from .eval_frame import is_dynamo_supported

    compile_supported = is_dynamo_supported()
    if device_type == "cpu":
        pass
    elif device_type in ["cuda", "xpu"] and compile_supported:
        compile_supported = has_triton()
    else:
        compile_supported = False
    return compile_supported


# The following 3.11 source code functions are adapted from
# https://github.com/python/cpython/blob/v3.11.4/Lib/traceback.py
# in order to output source code corresponding to bytecode in 3.11+.
# We need our own versions since we want to support multiline expressions.
def _fix_offset(str: str, offset: int) -> int:
    """
    Convert byte offset `offset` of `str` into character offset.
    Byte offset is used for 3.11+ instruction column data.
    Takes things like unicode characters into consideration.

    Unchanged from CPython implementation.
    """
    as_utf8 = str.encode("utf-8")
    return len(as_utf8[:offset].decode("utf-8", errors="replace"))


@dataclasses.dataclass
class _Anchors:
    # inclusive
    left_end_lineno: int
    left_end_offset: int
    right_start_lineno: int
    # exclusive
    right_start_offset: int


def _extract_anchors_from_expr(segment: str) -> Optional[_Anchors]:
    """
    Given source code `segment` corresponding to a bytecode
    instruction, determine:
        - for binary ops, the location of the binary op
        - for indexing, the location of the brackets.
    `segment` is expected to be a valid Python expression
    """
    assert sys.version_info >= (3, 11)

    import ast

    try:
        # Without brackets, `segment` is parsed as a statement.
        # We expect an expression, so wrap `segment` in
        # brackets to handle multi-line expressions.
        tree = ast.parse("(\n" + segment + "\n)")
    except SyntaxError:
        return None

    if len(tree.body) != 1:
        return None

    lines = segment.split("\n")

    # get character index given byte offset
    def normalize(lineno, offset):
        return _fix_offset(lines[lineno], offset)

    # Gets the next valid character index in `lines`, if
    # the current location is not valid. Handles empty lines.
    def next_valid_char(lineno, col):
        while lineno < len(lines) and col >= len(lines[lineno]):
            col = 0
            lineno += 1
        assert lineno < len(lines) and col < len(lines[lineno])
        return lineno, col

    # Get the next valid character index in `lines`.
    def increment(lineno, col):
        col += 1
        lineno, col = next_valid_char(lineno, col)
        assert lineno < len(lines) and col < len(lines[lineno])
        return lineno, col

    # Get the next valid character at least on the next line
    def nextline(lineno, col):
        col = 0
        lineno += 1
        lineno, col = next_valid_char(lineno, col)
        assert lineno < len(lines) and col < len(lines[lineno])
        return lineno, col

    statement = tree.body[0]
    if isinstance(statement, ast.Expr):
        expr = statement.value
        if isinstance(expr, ast.BinOp):
            # ast gives locations for BinOp subexpressions, e.g.
            # ( left_expr ) + ( right_expr )
            #   left^^^^^       right^^^^^
            # -2 since end_lineno is 1-indexed and because we added an extra
            # bracket to `segment` when calling ast.parse
            cur_lineno = cast(int, expr.left.end_lineno) - 2
            cur_col = normalize(cur_lineno, expr.left.end_col_offset)
            cur_lineno, cur_col = next_valid_char(cur_lineno, cur_col)

            # Heuristic to find the operator character.
            # The original CPython implementation did not look for ), \, or #,
            # leading to incorrect anchor location, e.g.
            # (x) + (y)
            # ~~^~~~~~~
            while (ch := lines[cur_lineno][cur_col]).isspace() or ch in ")\\#":
                if ch in "\\#":
                    cur_lineno, cur_col = nextline(cur_lineno, cur_col)
                else:
                    cur_lineno, cur_col = increment(cur_lineno, cur_col)

            # binary op is 1 or 2 characters long, on the same line
            right_col = cur_col + 1
            if (
                right_col < len(lines[cur_lineno])
                and not (ch := lines[cur_lineno][right_col]).isspace()
                and ch not in "\\#"
            ):
                right_col += 1
            # right_col can be invalid since it is exclusive

            return _Anchors(cur_lineno, cur_col, cur_lineno, right_col)
        elif isinstance(expr, ast.Subscript):
            # ast gives locations for value and slice subexpressions, e.g.
            # ( value_expr ) [ slice_expr ]
            #   value^^^^^     slice^^^^^
            # subscript^^^^^^^^^^^^^^^^^^^^
            # find left bracket (first '[' after value)
            left_lineno = cast(int, expr.value.end_lineno) - 2
            left_col = normalize(left_lineno, expr.value.end_col_offset)
            left_lineno, left_col = next_valid_char(left_lineno, left_col)
            while lines[left_lineno][left_col] != "[":
                left_lineno, left_col = increment(left_lineno, left_col)
            # find right bracket (final character of expression)
            right_lineno = cast(int, expr.end_lineno) - 2
            right_col = normalize(right_lineno, expr.end_col_offset)
            return _Anchors(left_lineno, left_col, right_lineno, right_col)
        elif isinstance(expr, ast.Call):
            # ( func_expr ) (args, kwargs)
            #   func^^^^^
            # call^^^^^^^^^^^^^^^^^^^^^^^^
            # find left bracket (first '(' after func)
            left_lineno = cast(int, expr.func.end_lineno) - 2
            left_col = normalize(left_lineno, expr.func.end_col_offset)
            left_lineno, left_col = next_valid_char(left_lineno, left_col)
            while lines[left_lineno][left_col] != "(":
                left_lineno, left_col = increment(left_lineno, left_col)
            # find right bracket (final character of expression)
            right_lineno = cast(int, expr.end_lineno) - 2
            right_col = normalize(right_lineno, expr.end_col_offset)
            return _Anchors(left_lineno, left_col, right_lineno, right_col)

    return None


def get_instruction_source_311(code: types.CodeType, inst: dis.Instruction) -> str:
    """
    Python 3.11+ only. Returns lines of source code (from code object `code`)
    corresponding to `inst`'s location data, and underlines relevant code to `inst`.

    Example: CALL on `g`:
    f(g(
      ^^
        h(x)))
        ^^^^^

    We need our own implementation in < 3.13 since `format_frame_summary` in
    Python's `traceback` module doesn't handle multi-line expressions
    (and their anchor extraction code is not completely correct).
    """
    if sys.version_info >= (3, 13):
        # multiline traceback implemented in 3.13+
        frame_summary = traceback.FrameSummary(
            code.co_filename,
            inst.positions.lineno,
            code.co_name,
            end_lineno=inst.positions.end_lineno,
            colno=inst.positions.col_offset,
            end_colno=inst.positions.end_col_offset,
        )
        result = traceback.format_list([frame_summary])[0]
        # remove first line containing filename info
        result = "\n".join(result.splitlines()[1:])
        # indent lines with original indentation
        orig_lines = [
            linecache.getline(code.co_filename, lineno).rstrip()
            for lineno in range(inst.positions.lineno, inst.positions.end_lineno + 1)
        ]
        orig_lines_dedent = textwrap.dedent("\n".join(orig_lines)).splitlines()
        indent_len = len(orig_lines[0]) - len(orig_lines_dedent[0])
        indent = orig_lines[0][:indent_len]
        result = textwrap.indent(textwrap.dedent(result), indent)
        return result

    assert inst.positions is not None
    if inst.positions.lineno is None:
        return ""
    # The rstrip + "\n" pattern is used throughout this function to handle
    # linecache.getline errors. Error lines are treated as empty strings "", but we want
    # to treat them as blank lines "\n".
    first_line = linecache.getline(code.co_filename, inst.positions.lineno).rstrip()
    if inst.positions.end_lineno is None:
        return first_line
    if inst.positions.col_offset is None or inst.positions.end_col_offset is None:
        return first_line

    # character index of the start of the instruction
    start_offset = _fix_offset(first_line, inst.positions.col_offset)
    # character index of the end of the instruction
    # compute later since end may be a different line
    end_offset = None
    # expression corresponding to the instruction so we can get anchors
    segment = ""
    # underline markers to be printed - start with `~` marker and replace with `^` later
    markers = []

    # Compute segment and initial markers
    if inst.positions.end_lineno == inst.positions.lineno:
        end_offset = _fix_offset(first_line, inst.positions.end_col_offset)
        segment = first_line[start_offset:end_offset]
        markers.append(" " * start_offset + "~" * (end_offset - start_offset))
    else:
        segment = first_line[start_offset:] + "\n"
        markers.append(" " * start_offset + "~" * (len(first_line) - start_offset))
        last_line = linecache.getline(
            code.co_filename, inst.positions.end_lineno
        ).rstrip()
        end_offset = _fix_offset(last_line, inst.positions.end_col_offset)
        for lineno in range(inst.positions.lineno + 1, inst.positions.end_lineno):
            line = linecache.getline(code.co_filename, lineno).rstrip()
            segment += line + "\n"
            # don't underline leading spaces
            num_spaces = len(line) - len(line.lstrip())
            markers.append(" " * num_spaces + "~" * (len(line) - num_spaces))
        segment += last_line[:end_offset]
        num_spaces = len(last_line) - len(last_line.lstrip())
        markers.append(" " * num_spaces + "~" * (end_offset - num_spaces))

    anchors: Optional[_Anchors] = None
    try:
        anchors = _extract_anchors_from_expr(segment)
    except AssertionError:
        pass

    # replace `~` markers with `^` where necessary
    if anchors is None:
        markers = [marker.replace("~", "^") for marker in markers]
    else:
        # make markers mutable
        mutable_markers: list[list[str]] = [list(marker) for marker in markers]

        # anchor positions do not take start_offset into account
        if anchors.left_end_lineno == 0:
            anchors.left_end_offset += start_offset
        if anchors.right_start_lineno == 0:
            anchors.right_start_offset += start_offset

        # Turn `~`` markers between anchors to `^`
        for lineno in range(len(markers)):
            for col in range(len(mutable_markers[lineno])):
                if lineno < anchors.left_end_lineno:
                    continue
                if lineno == anchors.left_end_lineno and col < anchors.left_end_offset:
                    continue
                if (
                    lineno == anchors.right_start_lineno
                    and col >= anchors.right_start_offset
                ):
                    continue
                if lineno > anchors.right_start_lineno:
                    continue
                if mutable_markers[lineno][col] == "~":
                    mutable_markers[lineno][col] = "^"

        # make markers into strings again
        markers = ["".join(marker) for marker in mutable_markers]

    result = ""
    for i in range(len(markers)):
        result += (
            linecache.getline(code.co_filename, inst.positions.lineno + i).rstrip()
            + "\n"
        )
        result += markers[i] + "\n"
    return result


def get_static_address_type(t):
    if isinstance(t, torch.Tensor):
        return getattr(t, "_dynamo_static_input_type", None)

    return None


def is_rng_state_getter_or_setter(value):
    getters = (
        # The following two functions are not identical, so don't remove anyone!
        torch._C.Generator.get_state,
        torch.default_generator.get_state,
        torch.get_rng_state,
        torch.cuda.get_rng_state,
    )
    setters = (
        torch._C.Generator.set_state,
        torch.default_generator.set_state,
        torch.set_rng_state,
        torch.cuda.set_rng_state,
    )
    return value in (*setters, *getters)


def is_tensor_base_attr_getter(value):
    return (
        isinstance(value, types.MethodWrapperType)
        and value.__name__ == "__get__"
        and value.__self__.__objclass__ is torch._C._TensorBase  # type: ignore[attr-defined]
    )


def is_torch_function_object(value):
    return hasattr(value, "__torch_function__")


def has_torch_function(vt: torch._dynamo.variables.base.VariableTracker) -> bool:
    from torch._dynamo.variables import UserDefinedObjectVariable
    from torch._dynamo.variables.torch_function import TensorWithTFOverrideVariable

    # Note on lazy vars: The value will either be realized or not throughout the course of execution
    # if the value has a torch function, it will eventually be realized so we can realize it here
    # if the value does not have a torch function, it may or may not be realized
    # if it is realized it will be used and guards will be installed properly
    # if it is not used, guards won't be installed, and it doesn't matter
    # if the value has a torch function or not, so we should *not* realize it.
    # NB: We technically know that if is_realized is False, LazyVariableTracker has the peek_value method
    # but mypy does not unfortunately
    if vt.is_realized() or (
        hasattr(vt, "peek_value") and hasattr(vt.peek_value(), "__torch_function__")
    ):
        if isinstance(vt, TensorWithTFOverrideVariable):
            return True

        return isinstance(vt, UserDefinedObjectVariable) and hasattr(
            vt.value, "__torch_function__"
        )

    return False


# see note [Tensor Fakification and Symbol Caching]
def to_fake_tensor(t, fake_mode):
    symbolic_context = None
    source = None
    if tracing_context := torch._guards.TracingContext.try_get():
        if t in tracing_context.tensor_to_context:
            symbolic_context = tracing_context.tensor_to_context[t]
            source = symbolic_context.tensor_source

    return fake_mode.from_tensor(
        t, static_shapes=False, symbolic_context=symbolic_context, source=source
    )


# NB: this works for both classes and instances
def is_frozen_dataclass(value):
    return (
        not object_has_getattribute(value)
        and not class_has_getattribute(value)
        and is_dataclass(value)
        and hasattr(value, "__dataclass_params__")
        and hasattr(value.__dataclass_params__, "frozen")
        and value.__dataclass_params__.frozen
    )


def get_first_attr(obj, *attrs):
    """
    Return the first available attribute or throw an exception if none is present.
    """
    for attr in attrs:
        if hasattr(obj, attr):
            return getattr(obj, attr)

    raise AssertionError(f"{obj} does not has any of the attributes: {attrs}")


@contextlib.contextmanager
def maybe_enable_compiled_autograd(should_enable, fullgraph=True, dynamic=True):
    if not should_enable:
        yield
    else:

        def compiler_fn(gm):
            def inner_compiler(gm_, example_inputs_):
                torch._dynamo.utils.counters["compiled_autograd"]["compiles"] += 1
                return torch._inductor.compile(gm_, example_inputs_)

            return torch.compile(
                gm, backend=inner_compiler, fullgraph=fullgraph, dynamic=dynamic
            )

        with torch._dynamo.compiled_autograd._enable(compiler_fn) as ctx:
            yield ctx


def invalid_removeable_handle():
    # need a subclass so weakref works
    class Invalid(dict):  # type: ignore[type-arg]
        pass

    return RemovableHandle(Invalid())


# Returns a "proxy" (new object with the same class and dict) for (non-GraphModule) nn.Module's.
# Attribute changes to the original object/proxy will be reflected in the other.
# This is useful for cases where we want a keep-alive reference to a module without increasing
# its reference count.
def nn_module_proxy(mod):
    if not isinstance(mod, torch.nn.Module):
        return mod
    if isinstance(mod, torch.fx.GraphModule):
        # Dynamo-generated GM's shouldn't contain user-created GM's
        return mod
    proxy = mod.__class__.__new__(mod.__class__)
    proxy.__dict__ = mod.__dict__
    return proxy


class GmWrapper(torch.nn.Module):
    def __init__(self, gm, unflatten_fn):
        super().__init__()
        self.gm = gm
        self.unflatten_fn = unflatten_fn

    def forward(self, *args):
        args: list[Any] = list(args)
        return self.gm(*self.unflatten_fn(args))


def flatten_graph_inputs(gm: torch.fx.GraphModule, inputs, compile_gm):
    """
    Mutate inputs so that they are flat and wrap gm such that it
    accepts those inputs.  This is needed for graphs that take
    bumpy inputs.
    """
    inputs_idx_to_clear = [
        i
        for i, node in enumerate(gm.graph.nodes)
        if node.op == "placeholder" and node.meta.get("steal_arg", False)
    ]

    if torch._dynamo.compiled_autograd.in_compiled_autograd_region:
        # fast path, avoid pytree overhead
        # compiled autograd inputs are always a list of tensors, maybe followed by symints
        assert inputs_idx_to_clear == [0]
        assert isinstance(inputs[0], list)
        boxed_inputs_count = len(inputs[0])

        def flatten_fn(args):
            return args[0] + list(args[1:])

        def unflatten_fn(flat_args):
            return (flat_args[:boxed_inputs_count], *flat_args[boxed_inputs_count:])

        compiled_fn = compile_gm(GmWrapper(gm, unflatten_fn), flatten_fn(inputs))
    else:
        # slow path, don't know inputs structure
        flat_inputs, spec = pytree.tree_flatten(inputs)
        unflatten_fn = functools.partial(pytree.tree_unflatten, treespec=spec)
        compiled_fn = compile_gm(GmWrapper(gm, unflatten_fn), flat_inputs)
        # note this doesn't check the spec, assuming it is the same
        flatten_fn = pytree.arg_tree_leaves

    def wrapper(*args):
        flat_args = flatten_fn(args)

        # flat_args is a new list, so we need to clear references from the old list
        for i in inputs_idx_to_clear:
            args[i].clear()

        # this call is boxed to avoid increasing refcount until we reach aot_module_simplified forward
        return compiled_fn(flat_args)

    return wrapper


def get_locals_to_steal(maybe_gm):
    if not isinstance(maybe_gm, torch.fx.GraphModule) or not hasattr(maybe_gm, "meta"):
        return []
    return maybe_gm.meta.get("locals_to_steal", [])


def set_locals_to_steal(gm, locals_to_steal):
    gm.meta["locals_to_steal"] = locals_to_steal


class Lit:
    def __init__(self, s):
        self.s = s

    def __repr__(self) -> str:
        return self.s


warn_once_cache: set[str] = set()


def warn_once(msg, stacklevel=1):
    # Dynamo causes all warnings.warn (in user code and in Dynamo code) to print all the time.
    # https://github.com/pytorch/pytorch/issues/128427.
    # warn_once is a workaround: if the msg has been warned on before, then we will not
    # warn again.
    # NB: it's totally ok to store a cache of all the strings: this is what warnings.warn does as well.
    if msg in warn_once_cache:
        return
    warn_once_cache.add(msg)
    warnings.warn(msg, stacklevel=stacklevel + 1)


def strip_color_from_string(text):
    # This regular expression matches ANSI escape codes
    ansi_escape = re.compile(r"\x1B[@-_][0-?]*[ -/]*[@-~]")
    return ansi_escape.sub("", text)


@contextlib.contextmanager
def _disable_saved_tensors_hooks_during_tracing():
    # See NOTE: [Deferring tensor pack/unpack hooks until runtime]
    try:
        prior = torch._C._autograd._saved_tensors_hooks_set_tracing(True)
        yield
    finally:
        torch._C._autograd._saved_tensors_hooks_set_tracing(prior)


def is_parameter_freezing():
    return torch._inductor.config.freezing and not torch.is_grad_enabled()


def get_torch_function_mode_stack():
    return [
        get_torch_function_mode_stack_at(i) for i in range(_len_torch_function_stack())
    ]


def get_torch_function_mode_stack_at(ind):
    assert ind < _len_torch_function_stack() and ind >= 0
    return torch._C._get_function_stack_at(ind)


def set_torch_function_mode_stack(stack):
    for _ in range(_len_torch_function_stack()):
        _pop_torch_function_stack()

    for mode in stack:
        _push_on_torch_function_stack(mode)


def clear_torch_function_mode_stack():
    for _ in range(_len_torch_function_stack()):
        _pop_torch_function_stack()


# call from C dynamo in order to inspect values in pdb
def _breakpoint_for_c_dynamo(*args):
    breakpoint()


def verify_guard_fn_signature(value):
    fn = value.__metadata_guard__
    sig = inspect.signature(fn)
    if len(sig.parameters) != 2:
        from .exc import InternalTorchDynamoError

        raise InternalTorchDynamoError(
            "Tensor subclass method __metadata_guard__ must take exactly two subclass metadata arguments"
        )
    if fn.__self__ != value.__class__:
        from .exc import InternalTorchDynamoError

        raise InternalTorchDynamoError(
            "Tensor subclass method __metadata_guard__ must be a classmethod"
        )


def does_not_override_dict_iter_methods(user_cls):
    return (
        user_cls.items in (dict.items, OrderedDict.items)
        and user_cls.values in (dict.values, OrderedDict.values)
        and user_cls.keys in (dict.keys, OrderedDict.keys)
        and user_cls.__iter__ in (dict.__iter__, OrderedDict.__iter__)
    )


# Helper functions below are to prevent __torch_function__
# calls from happening in the middle of __torch_function__
# compiled bytecode
# They will be skipped which is the desired result
def call_size(x, i):
    @torch._dynamo.disable(recursive=True)
    def fn(x, i):
        return x.size(i)

    return fn(x, i)


def call_stride(x, i):
    @torch._dynamo.disable(recursive=True)
    def fn(x, i):
        return x.stride(i)

    return fn(x, i)


def call_storage_offset(x):
    @torch._dynamo.disable(recursive=True)
    def fn(x):
        return x.storage_offset()

    return fn(x)


# Helper function to extract relevant parts of a tensor's __dict__ to store in node meta.
# To avoid ref cycles, it's important that no tensors are present here, so leave those out.
def _extract_tensor_dict(t):
    KEYS_TO_COPY = [
        "_dynamo_static_input_type",
        "tag",
    ]

    tensor_dict = {
        key: copy.copy(t.__dict__[key]) for key in KEYS_TO_COPY if key in t.__dict__
    }

    return tensor_dict


# This is useful for reconstructing within the Dynamo graph the non-graph-input objects
# whose lifetime is governed by the user.
# e.g. torch.cuda.Event is a prime example.
user_obj_id_to_weakref: dict[int, weakref.ReferenceType[object]] = {}


def get_user_object_from_id(obj_id):
    obj = user_obj_id_to_weakref[obj_id]()
    assert obj is not None, "User object is no longer alive"
    return obj


def store_user_object_weakref(obj):
    obj_id = id(obj)
    user_obj_id_to_weakref[obj_id] = weakref.ref(obj)


class CompileTimeInstructionCounter:
    _counter: int = 0
    _id: int = -1
    _depth = 0

    @classmethod
    def start(cls) -> None:
        cls._depth = cls._depth + 1
        if cls._depth == 1:
            cls._id = _instruction_counter.start()

    @classmethod
    def end(cls) -> None:
        cls._depth = cls._depth - 1
        if cls._depth == 0:
            cls._counter += _instruction_counter.end(cls._id)
            cls._id = -1

    @classmethod
    def clear(cls) -> None:
        cls._counter = 0

    @classmethod
    def value(cls) -> int:
        return cls._counter

    @classmethod
    @contextmanager
    def record(cls):
        try:
            if config.record_compile_time_instruction_count:
                cls.start()
            yield
        finally:
            if config.record_compile_time_instruction_count:
                cls.end()


def set_feature_use(feature: str, usage: bool):
    """
    Records whether we are using a feature
    Generally a feature is a JK.
    """
    # Note that sometimes (tests etc...) we're not in a context which we can record into
    if get_metrics_context().in_progress():
        get_metrics_context().set_key_value("feature_usage", feature, usage)


_ddp_optimization_mode: tuple[str, ...] = (
    "ddp_optimizer",
    "python_reducer",  # experimental mode
    "no_optimization",
)


def get_optimize_ddp_mode():
    optimize_ddp = config.optimize_ddp
    if isinstance(optimize_ddp, bool):
        mode = "ddp_optimizer" if optimize_ddp else "no_optimization"
    elif isinstance(optimize_ddp, str):
        mode = optimize_ddp
    else:
        raise ValueError(
            f"Invalid dynamo config optimize_ddp type {type(optimize_ddp)=}"
        )

    assert mode in _ddp_optimization_mode, (
        f"Invalid dynamo config optimize_ddp value {mode=}"
    )
    return mode


@contextmanager
def maybe_disable_inference_mode() -> Generator[None, None, None]:
    """
    Disables torch.inference_mode for the compilation (still on at runtime).
    This simplifies the compile stack where we can assume that inference_mode
    will always be off.

    Since inference_mode is equivalent to no_grad + some optimizations (version
    counts etc), we turn on no_grad here. The other optimizations are not
    relevant to torch.compile.
    """
    is_inference_mode_on = (
        config.fake_tensor_disable_inference_mode and torch.is_inference_mode_enabled()
    )
    if is_inference_mode_on:
        with (
            torch.inference_mode(False),
            torch.no_grad(),
        ):
            yield
    else:
        yield


@contextmanager
def maybe_disable_inference_mode_for_fake_prop() -> Generator[None, None, None]:
    """
    Turns off tracking of inference_mode for fake tensor propagation. With this
    context manager, when a real tensor is converted to fake tensor, the fake
    tensor looses its inference-ness.
    """
    if config.fake_tensor_disable_inference_mode:
        with torch._subclasses.meta_utils.disable_inference_mode_for_fake_prop():
            yield
    else:
        yield<|MERGE_RESOLUTION|>--- conflicted
+++ resolved
@@ -1233,7 +1233,7 @@
     triton_kernel_compile_times_us: Optional[str] = None
     ir_count: Optional[int] = None
     cudagraph_skip_reason: Optional[str] = None
-<<<<<<< HEAD
+    python_version: Optional[str] = None
     # The number of elements within paramaters. This is classically what people think of when they think of paramaters
     # in a ML model.
     param_numel: Optional[int] = None
@@ -1241,9 +1241,6 @@
     param_bytes: Optional[int] = None
     # The number of paramaters count by fields. This mostly is a proxy for number of distinct type of params
     param_count: Optional[int] = None
-=======
-    python_version: Optional[str] = None
->>>>>>> b24ece3a
 
     @classmethod
     def create(cls, metrics: dict[str, Any]):
