# mypy: allow-untyped-defs
import collections
import contextlib
import inspect
import warnings
import weakref
from collections.abc import MutableMapping
from types import CellType
from typing import Any, Optional, TYPE_CHECKING

import torch.nn

from . import utils, variables
from .bytecode_transformation import (
    bytecode_from_template,
    create_call_function,
    create_call_method,
    create_instruction,
)
from .codegen import PyCodegen
from .exc import SideEffectsError, unimplemented
from .source import GlobalSource, LocalCellSource, LocalSource, Source
<<<<<<< HEAD
from .utils import (
    dict_new,
    exception_new,
    is_frozen_dataclass,
    nn_module_new,
    object_new,
    tuple_new,
)
=======
from .utils import is_frozen_dataclass, nn_module_new, object_new
>>>>>>> b18e3c01
from .variables.base import (
    AttributeMutation,
    AttributeMutationExisting,
    AttributeMutationNew,
    is_side_effect_safe,
    ValueMutationExisting,
    ValueMutationNew,
    VariableTracker,
)
from .variables.user_defined import FrozenDataClassVariable


if TYPE_CHECKING:
    from torch._dynamo.symbolic_convert import InstructionTranslator


def _manual_dict_setitem(dict_from, dict_to, mro_index):
    # Carefully calls the dict or OrderedDict `clear` or `__setitem__`. We have
    # to be careful because we don't want to trigger the user defined object
    # setitem or clear. The mro_index is used to find the dict/OrderedDict from
    # the class mro.
    dict_class = type(dict_to).__mro__[mro_index]
    dict_class.clear(dict_to)
    for k, v in dict_from.items():
        dict_class.__setitem__(dict_to, k, v)


class SideEffects:
    """
    Track side effects (list mutation, setattr, etc) that need to be
    applied after an FX graph is run.
    """

    id_to_variable: dict[int, VariableTracker]
    store_attr_mutations: dict[VariableTracker, dict[str, VariableTracker]]
    keepalive: list[Any]

    def __init__(
        self,
        output_graph,
        id_to_variable=None,
        store_attr_mutations=None,
        keepalive=None,
        save_for_backward=None,
        tensor_hooks=None,
    ):
        super().__init__()
        self.output_graph_weakref = weakref.ref(output_graph)
        self.id_to_variable = id_to_variable or {}
        self.store_attr_mutations = store_attr_mutations or {}
        self.keepalive = keepalive or []
        self.save_for_backward = save_for_backward or []
        self.tensor_hooks = tensor_hooks or {}
        # Track Compiled Autograd final callbacks that must be called at the end of Compiled Autograd backward graph.
        # Only applicable if this graph is created from Dynamo tracing in Compiled Autograd.
        self.ca_final_callbacks_var = None

    def __eq__(self, other: object) -> bool:
        assert isinstance(other, SideEffects)
        # NB: do NOT test keepalive
        return (
            self.id_to_variable == other.id_to_variable
            and self.store_attr_mutations == other.store_attr_mutations
            and self.save_for_backward == other.save_for_backward
            and self.tensor_hooks == other.tensor_hooks
        )

    def diff(self, other: "SideEffects") -> Optional[str]:
        if self.id_to_variable != other.id_to_variable:
            sk_itv = self.id_to_variable.keys()
            ok_itv = other.id_to_variable.keys()
            if sk_itv != ok_itv:
                return f"id_to_variable keys: {sk_itv} != {ok_itv}"
            # Feel free to augment this with more fancy diffing logic
            # if needed for debugging
            return "id_to_variable: unknown diff"
        elif self.store_attr_mutations != other.store_attr_mutations:
            sk_sam = self.store_attr_mutations.keys()
            ok_sam = other.store_attr_mutations.keys()
            if sk_sam != ok_sam:
                return f"store_attr_mutations keys: {sk_sam} != {ok_sam}"
            return "store_attr_mutations: unknown diff"
        elif self.save_for_backward != other.save_for_backward:
            return "save_for_backward"
        elif self.tensor_hooks != other.tensor_hooks:
            return "tensor_hooks"
        else:
            return None

    def clone(self):
        """Create a shallow copy"""
        return self.__class__(
            output_graph=self.output_graph_weakref(),
            id_to_variable=dict(self.id_to_variable),
            store_attr_mutations={
                k: dict(v) for k, v in self.store_attr_mutations.items()
            },
            keepalive=list(self.keepalive),
            save_for_backward=self.save_for_backward,
            tensor_hooks=self.tensor_hooks,
        )

    def __contains__(self, item):
        return id(item) in self.id_to_variable

    def __getitem__(self, item):
        return self.id_to_variable[id(item)]

    def should_allow_side_effects_under_checkpoint(self):
        output_graph = self.output_graph_weakref()
        return (
            output_graph
            and output_graph.current_tx.output.current_tracer.under_activation_checkpoint
            and output_graph.current_tx.output.current_tracer.allow_side_effects_under_checkpoint
        )

    def is_reconstructing_generator(self):
        output_graph = self.output_graph_weakref()

        return (
            output_graph
            and output_graph.current_tx.output.current_tracer.is_reconstructing_generator
        )

    def check_allowed_side_effect(self, item):
        from torch._dynamo.variables.misc import AutogradFunctionContextVariable

        # People do things like self.dim = dim inside autograd.Function.
        # These are benign.
        if isinstance(item, AutogradFunctionContextVariable):
            return True
        if self.should_allow_side_effects_under_checkpoint():
            return True
        if self.is_reconstructing_generator():
            # This is missing the case where one mutates a tensor. See
            # test_generator.py::test_reconstruct_generator_tensor_mutation
            raise SideEffectsError(
                "Cannot reconstruct a generator with variable mutations. "
                "Dynamo needs to fully exhaust the generator, which may cause "
                "unintended variable modifications."
            )
        if not is_side_effect_safe(item.mutation_type):
            unimplemented(
                "HigherOrderOperator: Mutating a variable not in the current scope (SideEffects)"
            )

    def store_attr(self, item: VariableTracker, name: str, value: VariableTracker):
        assert self.is_attribute_mutation(item)
        self.check_allowed_side_effect(item)
        if item not in self.store_attr_mutations:
            self.store_attr_mutations[item] = {}
        self.store_attr_mutations[item][name] = value

    def load_attr(self, item, name, deleted_ok=False, check=False):
        if check:
            assert self.is_attribute_mutation(item)
        result = self.store_attr_mutations[item][name]
        if not deleted_ok and isinstance(result, variables.DeletedVariable):
            unimplemented("read deleted attribute")
        return result

    def store_cell(self, cellvar, value):
        if cellvar.is_immutable():
            unimplemented("Dynamo currently doesn't support writing to such cell")
        assert isinstance(cellvar, variables.CellVariable)
        assert isinstance(value, variables.VariableTracker)
        self.store_attr(cellvar, "cell_contents", value)

    def load_cell(self, cellvar):
        assert isinstance(cellvar, variables.CellVariable)
        if self.has_pending_mutation_of_attr(cellvar, "cell_contents"):
            return self.load_attr(cellvar, "cell_contents", check=False)
        if cellvar.pre_existing_contents:
            return cellvar.pre_existing_contents
        unimplemented("cannot read uninitialized cell")

    def load_global(self, gvar: VariableTracker, name: str):
        assert isinstance(gvar, variables.VariableTracker)
        return self.load_attr(gvar, name)

    def store_global(self, gvar: VariableTracker, name: str, value: VariableTracker):
        assert isinstance(gvar, variables.VariableTracker)
        assert isinstance(value, variables.VariableTracker)
        self.store_attr(gvar, name, value)

    @staticmethod
    def cls_supports_mutation_side_effects(cls):
        return inspect.getattr_static(cls, "__getattribute__", None) in (
            object.__getattribute__,
            dict.__getattribute__,
            int.__getattribute__,
            str.__getattribute__,
            BaseException.__getattribute__,
        )

    def is_attribute_mutation(self, item):
        return isinstance(item.mutation_type, AttributeMutation)

    def has_pending_mutation(self, item):
        return self.is_attribute_mutation(item) and bool(
            self.store_attr_mutations.get(item)
        )

    def has_pending_mutation_of_attr(self, item, name):
        return self.is_attribute_mutation(
            item
        ) and name in self.store_attr_mutations.get(item, ())

    def is_modified(self, item):
        if item.is_immutable():
            return False
        if isinstance(item.mutation_type, (AttributeMutationNew, ValueMutationNew)):
            return True
        if self.is_attribute_mutation(item):
            return item in self.store_attr_mutations
        return item.mutation_type.is_modified

    def _track_obj(
        self,
        item: Any,
        variable: VariableTracker,
        mutation_type_cls=ValueMutationExisting,
    ):
        """Start tracking a new variable for mutation"""
        assert variable.source is not None

        if id(item) in self.id_to_variable:
            raise AssertionError(
                f"{variable} is already tracked for mutation. This could be "
                "because you are not using VariableBuilder to construct "
                "the variable tracker. "
                f"Source of new object: {variable.source}. "
                f"Source of previously tracked object: {self.id_to_variable[id(item)].source}."
            )

        variable.mutation_type = mutation_type_cls()
        self.id_to_variable[id(item)] = variable
        self.keepalive.append(item)
        return variable

    track_mutable = _track_obj

    def track_object_existing(
        self,
        item: Any,
        variable: VariableTracker,
    ):
        return self._track_obj(
            item, variable, mutation_type_cls=AttributeMutationExisting
        )

    def track_object_new(
        self,
        cls_source: Source,
        user_cls: Any,
        variable_cls: Any,
        options,
    ):
        if user_cls is torch.autograd.function.FunctionCtx:
            with warnings.catch_warnings(record=True):
                obj = torch.autograd.Function()
<<<<<<< HEAD
        elif issubclass(user_cls, torch.nn.Module):
            obj = nn_module_new(user_cls)
        elif issubclass(user_cls, (dict, collections.OrderedDict)):
            obj = dict_new(user_cls)
        elif issubclass(user_cls, tuple):
            obj = tuple_new(user_cls)
        elif issubclass(user_cls, Exception):
            obj = exception_new(user_cls)
=======
>>>>>>> b18e3c01
        else:
            obj = object_new(user_cls)
        variable = variable_cls(
            obj,
            mutation_type=AttributeMutationNew(cls_source),
            **options,
        )
        self.id_to_variable[id(obj)] = variable
        self.keepalive.append(obj)
        return variable

    def get_variable_cls(self, user_cls):
        from torch.overrides import TorchFunctionMode

        from .variables.ctx_manager import GenericContextWrappingVariable
        from .variables.torch_function import TorchFunctionModeVariable
        from .variables.user_defined import is_forbidden_context_manager

        variable_cls: type[
            variables.UserDefinedObjectVariable
        ] = variables.UserDefinedObjectVariable
        if issubclass(
            user_cls, TorchFunctionMode
        ) and TorchFunctionModeVariable.is_supported_torch_function_mode(user_cls):
            variable_cls = TorchFunctionModeVariable
        elif (
            hasattr(user_cls, "__enter__")
            and hasattr(user_cls, "__exit__")
            and not is_forbidden_context_manager(user_cls)
        ):
            variable_cls = GenericContextWrappingVariable
        elif issubclass(user_cls, torch.nn.Module):
            variable_cls = variables.UnspecializedNNModuleVariable
        elif issubclass(user_cls, (dict, collections.OrderedDict)):
            variable_cls = variables.UserDefinedDictVariable
        elif issubclass(user_cls, tuple):
            variable_cls = variables.UserDefinedTupleVariable
        elif issubclass(user_cls, MutableMapping):
            variable_cls = variables.MutableMappingVariable
        elif is_frozen_dataclass(user_cls):
            variable_cls = FrozenDataClassVariable
<<<<<<< HEAD
        elif issubclass(user_cls, BaseException):
            variable_cls = variables.UserDefinedExceptionObjectVariable
=======
        assert issubclass(variable_cls, variables.UserDefinedObjectVariable)
        return variable_cls

    def get_example_value(
        self,
        base_cls_vt,
        cls_vt,
        init_args,
    ):
        user_cls = cls_vt.value
        if issubclass(user_cls, torch.nn.Module):
            # TODO(anijain2305) - Is it possible to remove this specialization?
            obj = nn_module_new(user_cls)
>>>>>>> b18e3c01
        else:
            if isinstance(base_cls_vt, variables.BuiltinVariable):
                base_cls = base_cls_vt.fn
            elif isinstance(base_cls_vt, variables.UserDefinedClassVariable):
                base_cls = base_cls_vt.value
            else:
                raise RuntimeError(f"Unexpected base_cls_vt {base_cls_vt}")

            assert variables.UserDefinedClassVariable.is_supported_new_method(
                base_cls.__new__
            )
            # TODO(anijain2305) - Consider adding get_example_value method to
            # each VT to get an example value for all args. As we expand the
            # scope to other __new__ methods, we might need to call __new__ with
            # init_args (like functools.partial)
            # init_args = [arg.get_example_value() for arg in init_args]
            # obj = base_cls.__new__(user_cls, *init_args)

            obj = base_cls.__new__(user_cls)
        return obj

    def track_new_user_defined_object(
        self,
        base_cls_vt,
        cls_vt,
        init_args,
    ):
        """
        Creates a UserDefinedObjectVariable (or its subclass) variable tracker
        and mark it for attribute mutation tracking.

        Also records the variable trackers to call __new__ method on
        reconstruction. Roughly, the reconstruction looks like this
            base_cls_vt.__new__(user_cls, *init_args)
        """
        cls_source = cls_vt.source
        user_cls = cls_vt.value
        variable_cls = self.get_variable_cls(user_cls)
        obj = self.get_example_value(base_cls_vt, cls_vt, init_args)

        variable = variable_cls(
            obj,
            cls_source=cls_vt.source,
            base_cls_vt=base_cls_vt,
            init_args=init_args,
            mutation_type=AttributeMutationNew(cls_source),
        )
        self.id_to_variable[id(obj)] = variable
        self.keepalive.append(obj)
        return variable

    def track_cell_new(
        self,
    ):
        obj = object()
        variable = variables.CellVariable(
            mutation_type=AttributeMutationNew(),
        )
        self.id_to_variable[id(obj)] = variable
        self.keepalive.append(obj)
        return variable

    def track_cell_existing(
        self, source: Optional[Source], cell: CellType, contents: VariableTracker
    ):
        variable = variables.CellVariable(
            # We don't support mutation to cell without source because we need
            # source to properly codegen the mutations.
            mutation_type=None if source is None else AttributeMutationExisting(),
            pre_existing_contents=contents,
            source=source,
        )
        self.id_to_variable[id(cell)] = variable
        self.keepalive.append(cell)
        return variable

    def track_global_existing(self, source: Source, item: Any):
        variable = variables.NewGlobalVariable(
            mutation_type=AttributeMutationExisting(),
            source=source,
        )
        self.id_to_variable[id(item)] = variable
        self.keepalive.append(item)
        return variable

    def track_save_for_backward(self, ctx, args):
        assert isinstance(ctx, variables.AutogradFunctionContextVariable)
        self.save_for_backward.append((ctx, args))

    def track_tensor_variables_from_runahead_side_effects(self, other):
        # In higher order ops we want to keep track of tensors seen in the
        # speculate_subgraph so that we don't lift them again as a new input in
        # other speculate_subgraph or in the root tracer.
        for other_item in other.keepalive:
            other_id = id(other_item)
            other_variable = other.id_to_variable[other_id]
            if other_id not in self.id_to_variable and isinstance(
                other_variable, variables.TensorVariable
            ):
                self.track_object_existing(other_item, other_variable)

    def prune_dead_object_new(self, tx):
        # Avoid VT cycles from e.g., recursive function.
        visited: set[VariableTracker] = set()
        live_new_objects: set[VariableTracker] = set()

        def visit(var: VariableTracker):
            if var in visited:
                return
            visited.add(var)
            # Object may have been mutated, store this mutation.
            if isinstance(var.mutation_type, AttributeMutationNew):
                live_new_objects.add(var)
            # It's possible that we have mutated the value of this variable
            # to be another one. The new value is in store_attr_mutations.
            # Also recurse through the new value to detect alive AttributeMutationNew.
            if var in self.store_attr_mutations:
                VariableTracker.visit(
                    visit, self.store_attr_mutations[var]  # noqa: F821
                )

        def is_live(var: VariableTracker):
            if isinstance(var.mutation_type, AttributeMutationNew):
                return var in live_new_objects
            return True

        pre_existing_vars = [
            var
            for var in self.id_to_variable.values()
            if not isinstance(var.mutation_type, AttributeMutationNew)
        ]

        # The only live side effects come from returns (tx.stack), any intermediates
        # during a graph break (tx.symbolic_locals), and mutation on pre-existing variables.
        # Recursively visit Variables and see if any of them have been mutated.
        VariableTracker.visit(
            visit,
            # TODO track from all possible sources.
            (
                tx.stack,
                tx.symbolic_locals,
                pre_existing_vars,
                tx.output.backward_state,
                self.tensor_hooks,
            ),
        )
        # Manually release the self-referential function, which indirectly
        # captures certain `VariableTracker` and affects parts of PT test/logic
        # that are sensitive to when certain objects get released.
        del visit

        # NB: cell variable handling.is tricky.
        # cell variables must stay alive if any NestedUserFunctionVariable
        # are live. "visit"-ing the NestedUserFunctionVariable visits
        # the .closures field, from which we will see if we need to keep
        # any mutations to cell variables alive.

        self.id_to_variable = {
            k: v for k, v in self.id_to_variable.items() if is_live(v)
        }
        self.store_attr_mutations = {
            k: v for k, v in self.store_attr_mutations.items() if is_live(k)
        }

    def mutation(self, var):
        self.check_allowed_side_effect(var)
        if isinstance(var.mutation_type, ValueMutationExisting):
            var.mutation_type.is_modified = True

    def _get_modified_vars(self):
        return [var for var in self.id_to_variable.values() if self.is_modified(var)]

    def codegen_save_tempvars(self, cg: PyCodegen):
        # Make sure we codegen these modified VT to their source by default, so
        # that mutation and aliasing are properly accounted for.
        for var in self._get_modified_vars():
            if isinstance(var.mutation_type, AttributeMutationNew) and isinstance(
                var, variables.CellVariable
            ):
                # Cells created in the root frame are created either by
                # `MAKE_CELL` or by them being in `co_cellvars`, so we only emit
                # `make_cell` for the non-root-frame cells here.
                # TODO generalize this so we never need to call `make_cell`.
                if var.local_name is None:
                    cg.add_push_null(
                        lambda: cg.load_import_from(utils.__name__, "make_cell")
                    )
                    cg.extend_output(create_call_function(0, False))
                    cg.add_cache(var)
                    var.source = LocalSource(cg.tempvars[var])  # type: ignore[attr-defined]
                elif var.source is None:
                    var.source = LocalCellSource(var.local_name)
            elif isinstance(var.mutation_type, AttributeMutationNew):
                if isinstance(var, variables.AutogradFunctionContextVariable):
                    unimplemented("AutogradFunctionContextVariable escaped")

                # Reconstruct the bytecode for
                # base_cls.__new__(user_cls, *args)

                if isinstance(var, variables.UserDefinedObjectVariable):

                    def load_new_method():
                        assert var.base_cls_vt is not None
                        cg(var.base_cls_vt)  # type: ignore[attr-defined]
                        cg.extend_output([cg.create_load_attr("__new__")])

                    cg.add_push_null(load_new_method)
                else:
                    cg.add_push_null(
                        lambda: cg.load_import_from(utils.__name__, "object_new")
                    )
                cg(var.mutation_type.cls_source)

                # Generate the args to the __new__ method
                for arg in var.init_args:
                    cg(arg)

                # Call the __new__ method
                cg.extend_output(create_call_function(1 + len(var.init_args), False))

                cg.add_cache(var)
                var.source = LocalSource(cg.tempvars[var])
            else:
                # The remaning cases here are `AttributeMutationExisting` and
                # `MutableSideEffects`, which have sources already.
                assert var.source is not None

        for ctx, args in self.save_for_backward:
            cg(ctx.source)
            cg.load_method("save_for_backward")
            for arg in args:
                cg(arg)
            cg.extend_output(
                [
                    *create_call_method(len(args)),
                    create_instruction("POP_TOP"),
                ]
            )

    def register_hook(self, tensor, hook, handle, name):
        assert isinstance(tensor, variables.TensorVariable)
        assert isinstance(hook, variables.VariableTracker)
        assert (
            isinstance(handle, variables.RemovableHandleVariable)
            and handle.is_mutable()
        )
        assert hasattr(torch.Tensor, name)
        idx = len(self.tensor_hooks.keys())
        # duplicate index possible because of self.remove_hook()
        while idx in self.tensor_hooks:
            idx += 1
        self.tensor_hooks[idx] = (tensor, hook, handle, name)
        assert not handle.idx
        handle.idx = idx

    def remove_hook(self, idx):
        del self.tensor_hooks[idx]

    def codegen_hooks(self, cg):
        for (
            tensor,
            hook,
            handle,
            name,
        ) in self.tensor_hooks.values():
            # Note: [On tensor.register_hook]
            #
            # register_hook on a tensor, AKA backward hooks, have slightly nuanced differences in how they are implemented
            # when it comes to hooks on objects with sources (inputs, params) vs objects without sources (intermediaries).
            #
            # For tensors with a source, we bypass direct inclusion of register_hook calls in the graph.
            # Instead, these are tracked and stashed as a global variable, enabling their association with tensors in
            # the residuals. During dynamo's frame creation, these hooks are invoked seamlessly on known reconstructible/fetch-able
            # tensors. Because a source indicates knowledge of this object outside the torch compile region, and
            # because we are running residuals firmly before .backward() can be run, it is sound to invoke
            # `register_hook` on a known tensor.
            #
            # For tensors without a source, we support a limited subset of hooks. Global functions only, and
            # compiled_autograd must be enabled or we will graph break.
            #
            # Handling the Handle: When a user retains the register_hook result in a handle, we intercept the
            # STORE_FAST operation to record the user-designated local variable name. This ensures the reconstructed
            # bytecode retains this name. If no handle is defined, we simply pop the generated value to keep the
            # stack intact.
            #
            # Dynamo Tensor Hooks Workflow:
            # - Functions passed to register_hook are lifted globally.
            # - For tensors with sources:
            #   - In the "side_effects" phase of codegen, we iterate over tensors with hooks to:
            #     - Generate the tensor.
            #     - Issue a register_hook call on the tensor, linking to the globally stored function.
            #     - Incorporate a handle if one was established in the eager phase.
            #  - For tensors without sources:
            #    - We don't generate any instructions for registering a hook.
            #    - Handles from intermediary hooks are NYI.
            #    - We produce a call function that utilizes the trace_wrapped higher order op, closing over it.
            #    - We then manually insert the call function above into the graph.
            # - The handle's exact user-specified name, "user_code_variable_name", is discerned and associated during STORE_FAST.
            assert tensor.source, "Hooks on non input tensors NYI - should not get here"

            def gen_fn():
                cg(tensor)
                cg.extend_output([cg.create_load_attr(name)])

            cg.add_push_null(gen_fn)
            cg(hook)
            cg.extend_output(create_call_function(1, False))

            # Adding the handle to the cache means RemovableHandleVariable().reconstruct() will
            # be associated with the return value of register_hook().  This consumes the top of stack.
            cg.add_cache(handle)

    def get_ca_final_callbacks_var(self):
        from .variables.base import ValueMutationNew

        if self.ca_final_callbacks_var is None:
            self.ca_final_callbacks_var = variables.ListVariable(
                [], mutation_type=ValueMutationNew()
            )
        return self.ca_final_callbacks_var

    def codegen_update_mutated(self, cg: PyCodegen):
        suffixes = []
        for var in self._get_modified_vars():
            if isinstance(var, variables.ListVariable):
                # old[:] = new
                cg(var, allow_cache=False)  # Don't codegen via source
                cg(var.source)  # type: ignore[attr-defined]
                cg.extend_output(
                    [
                        cg.create_load_const(None),
                        cg.create_load_const(None),
                        create_instruction("BUILD_SLICE", arg=2),
                    ]
                )
                suffixes.append([create_instruction("STORE_SUBSCR")])
            elif isinstance(var, variables.lists.DequeVariable):
                # For limited maxlen, the order of operations matter for side
                # effect, but we currently don't track the order, so no support.
                if not (
                    isinstance(var.maxlen, variables.ConstantVariable)
                    and var.maxlen.value is None
                ):
                    unimplemented("side effect on existing deque with limited maxlen")

                # old.extend(new), this runs last
                cg(var.source)
                cg.load_method("extend")
                cg(var, allow_cache=False)  # Don't codegen via source
                suffixes.append(
                    [
                        *create_call_method(1),
                        create_instruction("POP_TOP"),
                    ]
                )

                # old.clear(), this runs first
                cg(var.source)
                cg.load_method("clear")
                suffixes.append(
                    [
                        *create_call_method(0),
                        create_instruction("POP_TOP"),
                    ]
                )

            elif isinstance(var, variables.ConstDictVariable):
                # Reconstruct works as follow:
                # (1) Skip codegen if there are no new items
                # (2) codegen(...) each pair of key/value
                # (3) create a new dictionary with the pairs of key/values above
                # (4) clear the original dictionary
                #   + only if a key was removed from the input dict
                # (5) update the original dictionary with the dict created in (2)

                if var.has_new_items():
                    cg(var.source)  # type: ignore[attr-defined]
                    cg.load_method("update")
                    cg(var, allow_cache=False)  # Don't codegen via source

                    if var.should_reconstruct_all:
                        cg(var.source)  # type: ignore[attr-defined]
                        cg.load_method("clear")

                    suffixes.append(
                        [
                            *create_call_method(1),  # update
                            create_instruction("POP_TOP"),
                        ]
                    )

                    if var.should_reconstruct_all:
                        # clear will appear before "update" as the suffixes are
                        # applied in reverse order.
                        suffixes.append(
                            [
                                *create_call_method(0),  # clear
                                create_instruction("POP_TOP"),
                            ]
                        )

            elif isinstance(
                var, variables.torch_function.TorchFunctionModeStackVariable
            ):
                # Needed in the finally block for stack restoration
                cg.add_push_null(
                    lambda: cg.load_import_from(
                        utils.__name__, "get_torch_function_mode_stack"
                    )
                )
                cg.call_function(0, False)
                name = variables.torch_function.get_prev_stack_var_name()
                cg.code_options["co_varnames"] += (name,)
                cg.append_output(create_instruction("STORE_FAST", argval=name))
                cg.add_push_null(
                    lambda: cg.load_import_from(
                        utils.__name__, "set_torch_function_mode_stack"
                    )
                )

                cg.foreach(var.symbolic_stack)
                cg.append_output(
                    create_instruction("BUILD_LIST", arg=len(var.symbolic_stack))
                )
                cg.call_function(1, False)
                cg.append_output(create_instruction("POP_TOP"))

            elif isinstance(var, variables.CellVariable) and var.local_name is not None:
                # Emit more readable and performant bytecode.
                # TODO generalize this for cells created during inlining.
                if var in self.store_attr_mutations:
                    contents_var = self.load_cell(var)
                    cg(contents_var)
                    suffixes.append([cg.create_store_deref(var.local_name)])

            elif self.is_attribute_mutation(var):
                if isinstance(var, variables.UserDefinedDictVariable):
                    # Do dict related update manually here. The store_attr
                    # mutations will be applied later.
                    varname_map = {}
                    for name in _manual_dict_setitem.__code__.co_varnames:
                        varname_map[name] = cg.tx.output.new_var()

                    try:
                        mro_index = type(var.value).__mro__.index(
                            collections.OrderedDict
                        )
                    except ValueError:
                        mro_index = type(var.value).__mro__.index(dict)

                    cg.extend_output(
                        [
                            create_instruction("LOAD_CONST", argval=mro_index),
                            create_instruction(
                                "STORE_FAST", argval=varname_map["mro_index"]
                            ),
                        ]
                    )

                    cg(var.source)  # type: ignore[attr-defined]
                    cg.extend_output(
                        [
                            create_instruction(
                                "STORE_FAST", argval=varname_map["dict_to"]
                            )
                        ]
                    )

                    cg(var._dict_vt, allow_cache=False)  # Don't codegen via source
                    cg.extend_output(
                        [
                            create_instruction(
                                "STORE_FAST", argval=varname_map["dict_from"]
                            )
                        ]
                    )

                    dict_update_insts = bytecode_from_template(
                        _manual_dict_setitem, varname_map=varname_map
                    )

                    suffixes.append(
                        [
                            *dict_update_insts,
                            create_instruction("POP_TOP"),
                        ]
                    )

                # Applying mutations involves two steps: 1) Push all
                # reconstructed objects onto the stack.  2) Call STORE_ATTR to
                # apply the mutations.
                #
                # Dynamo must ensure that mutations are applied in the same
                # order as in the original program. Therefore, two reverse
                # operations occur below.
                #
                # The first reverse operation concerns `suffixes`. We apply
                # suffixes in reverse order due to the way Python handles the
                # stack. In Step 1, we push all reconstructed objects onto the
                # stack, but the item at the top of the stack refers to the last
                # attribute in the mutation order. If not fixed, this will apply
                # the mutations of attributes in the reverse order.  To account
                # for this reversal, we iterate through the mutable attributes
                # in reverse order.
                for name, value in reversed(
                    self.store_attr_mutations.get(var, {}).items()
                ):
                    if isinstance(var, variables.NewGlobalVariable):
                        cg.tx.output.update_co_names(name)
                        cg(value)
                        assert isinstance(var.source, GlobalSource)  # type: ignore[attr-defined]
                        suffixes.append(
                            [create_instruction("STORE_GLOBAL", argval=name)]
                        )
                    elif isinstance(value, variables.DeletedVariable):
                        if isinstance(
                            var.mutation_type, AttributeMutationExisting
                        ) and hasattr(getattr(var, "value", None), name):
                            cg.tx.output.update_co_names(name)
                            cg(var.source)
                            suffixes.append(
                                [create_instruction("DELETE_ATTR", argval=name)]
                            )
                    elif (
                        isinstance(var, variables.UserDefinedObjectVariable)
                        and var.needs_slow_setattr()
                    ):
                        # __setattr__ is defined on this object, so call object.__setattr__ directly
                        cg.load_import_from("builtins", "object")
                        cg.load_method("__setattr__")
                        cg(var.source)  # type: ignore[attr-defined]
                        cg(variables.ConstantVariable(name))
                        cg(value)
                        suffixes.append(
                            [*create_call_method(3), create_instruction("POP_TOP")]
                        )
                    else:
                        cg.tx.output.update_co_names(name)
                        cg(value)
                        cg(var.source)
                        suffixes.append([create_instruction("STORE_ATTR", argval=name)])
            elif isinstance(var, variables.ListIteratorVariable):
                for _ in range(var.index):
                    cg.add_push_null(
                        lambda: cg.load_import_from(utils.__name__, "iter_next")
                    )
                    cg(var.source)  # type: ignore[attr-defined]
                    cg.call_function(1, False)
                    cg.pop_top()
            elif isinstance(var, variables.RandomVariable):
                # set correct random seed state
                def gen_fn():
                    cg(var.source)  # type: ignore[attr-defined]
                    cg.load_attr("setstate")

                cg.add_push_null(gen_fn)
                cg(var.wrap_state(var.random.getstate()))

                suffixes.append(
                    [
                        *create_call_function(1, False),  # setstate
                        create_instruction("POP_TOP"),
                    ]
                )
            else:
                raise AssertionError(type(var))

        # do all the actual mutations at the very end to handle dependencies
        for suffix in reversed(suffixes):
            cg.extend_output(suffix)

    def is_empty(self):
        return not (
            any(map(self.is_modified, self.id_to_variable.values()))
            or self.tensor_hooks
            or self.save_for_backward
            or self.tensor_hooks
        )

    def clear(self):
        self.keepalive.clear()
        self.id_to_variable.clear()


@contextlib.contextmanager
def allow_side_effects_under_checkpoint(tx: "InstructionTranslator"):
    assert tx.output.current_tracer.under_activation_checkpoint
    orig_val = tx.output.current_tracer.allow_side_effects_under_checkpoint
    try:
        tx.output.current_tracer.allow_side_effects_under_checkpoint = True
        yield
    finally:
        tx.output.current_tracer.allow_side_effects_under_checkpoint = orig_val


@contextlib.contextmanager
def disallow_side_effects_in_generator(tx: "InstructionTranslator"):
    orig_val = tx.output.current_tracer.is_reconstructing_generator
    try:
        tx.output.current_tracer.is_reconstructing_generator = True
        yield
    finally:
        tx.output.current_tracer.is_reconstructing_generator = orig_val<|MERGE_RESOLUTION|>--- conflicted
+++ resolved
@@ -20,18 +20,7 @@
 from .codegen import PyCodegen
 from .exc import SideEffectsError, unimplemented
 from .source import GlobalSource, LocalCellSource, LocalSource, Source
-<<<<<<< HEAD
-from .utils import (
-    dict_new,
-    exception_new,
-    is_frozen_dataclass,
-    nn_module_new,
-    object_new,
-    tuple_new,
-)
-=======
 from .utils import is_frozen_dataclass, nn_module_new, object_new
->>>>>>> b18e3c01
 from .variables.base import (
     AttributeMutation,
     AttributeMutationExisting,
@@ -293,17 +282,6 @@
         if user_cls is torch.autograd.function.FunctionCtx:
             with warnings.catch_warnings(record=True):
                 obj = torch.autograd.Function()
-<<<<<<< HEAD
-        elif issubclass(user_cls, torch.nn.Module):
-            obj = nn_module_new(user_cls)
-        elif issubclass(user_cls, (dict, collections.OrderedDict)):
-            obj = dict_new(user_cls)
-        elif issubclass(user_cls, tuple):
-            obj = tuple_new(user_cls)
-        elif issubclass(user_cls, Exception):
-            obj = exception_new(user_cls)
-=======
->>>>>>> b18e3c01
         else:
             obj = object_new(user_cls)
         variable = variable_cls(
@@ -345,10 +323,8 @@
             variable_cls = variables.MutableMappingVariable
         elif is_frozen_dataclass(user_cls):
             variable_cls = FrozenDataClassVariable
-<<<<<<< HEAD
         elif issubclass(user_cls, BaseException):
             variable_cls = variables.UserDefinedExceptionObjectVariable
-=======
         assert issubclass(variable_cls, variables.UserDefinedObjectVariable)
         return variable_cls
 
@@ -362,7 +338,6 @@
         if issubclass(user_cls, torch.nn.Module):
             # TODO(anijain2305) - Is it possible to remove this specialization?
             obj = nn_module_new(user_cls)
->>>>>>> b18e3c01
         else:
             if isinstance(base_cls_vt, variables.BuiltinVariable):
                 base_cls = base_cls_vt.fn
