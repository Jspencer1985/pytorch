--- conflicted
+++ resolved
@@ -539,10 +539,6 @@
                 contextlib.closing,
                 contextlib.redirect_stdout,
                 contextlib.redirect_stderr,
-<<<<<<< HEAD
-=======
-                contextlib.suppress,
->>>>>>> bb2e40fa
                 contextlib.AsyncExitStack,
             ):
                 # We are not changing the behavior of Dynamo as these function were
