# mypy: allow-untyped-defs
import abc
import builtins
import collections
import copy
import dataclasses
import functools
import importlib
import inspect
import linecache
import operator
import os
import random
import re
import sys
import traceback
import types
import typing
import unittest
from collections import defaultdict
from pathlib import Path
from typing import Any, Callable, cast, Optional, Union

import torch
import torch._inductor.test_operators
import torch.distributed
import torch.utils._content_store
from torch._environment import is_fbcode
from torch.utils import _config_module

from . import config
from .resume_execution import TORCH_DYNAMO_RESUME_IN_PREFIX
from .utils import getfile, hashable, NP_SUPPORTED_MODULES, unwrap_if_wrapper
from .variables import (
    BuiltinVariable,
    FunctionalCallVariable,
    FunctorchHigherOrderVariable,
    LocalGeneratorFunctionVariable,
    LocalGeneratorObjectVariable,
    NestedUserFunctionVariable,
    PolyfilledFunctionVariable,
    SkipFunctionVariable,
    TorchInGraphFunctionVariable,
    UserFunctionVariable,
    UserMethodVariable,
)


np: Optional[types.ModuleType] = None
try:
    import numpy as np
except ModuleNotFoundError:
    pass


if typing.TYPE_CHECKING:
    from .variables.base import VariableTracker


"""
A note on skip/inline rules:

Dynamo consults this file to determine whether function should be inlined or skipped.

A skip applies at the frame boundary, meaning dynamo either triggers a graph break
at the beginning of the frame or attempts to trace/inline the whole frame. When skipping
a frame, recursively called frames are still traced by dynamo unless also skipped.

Skipfiles (skipped at the file level instead of function level) still apply on a
frame-by-frame boundary as dynamo traces, but apply to all functions in that file.

@skip is a helper decorator that can be applied to your function to cause it to be
included here.

Dynamo skip/inline rules & priorities are defined as follows:
* Inline is the default behavior and will be used unless explicitly skipped.
* Dynamo has two SKIPLIST: BUILTIN_SKIPLIST and THIRDPARTY_SKIPLIST.
    * BUILTIN_SKIPLIST contains builtin python modules, such as abc, collections, etc.
    * THIRDPARTY_SKIPLIST contains common third party libraries, such as numpy, pandas, etc.
* Functions in these two SKIPLISTs are always skipped, except:
    * They have explicitly defined rule in `manual_torch_name_rule_map`;
    * The corresponding python module has been put into MOD_INLINELIST.
* PyTorch(torch) is in the BUILTIN_SKIPLIST by default, but there are many cases
    where we want inline the functions under torch namespace.
    We should specify inline for the functions in `manual_torch_name_rule_map` or
    put the corresponding python module into MOD_INLINELIST to make dynamo inline them.
* If you call functions under skipped modules/files, Dynamo will wrap these functions
    as SkipFunctionVariable. There are a few functions(e.g, collections.OrderedDict) that
    we have special handling at SkipFunctionVariable.call_function.

Overall: *_INLINELIST has precedence over *_SKIPLIST has precedence over DEFAULT (inline)

To figure out what the behavior is, check the following list in order:
* `manual_torch_name_rule_map` (Inline if YES)
* MOD_INLINELIST (Inline if YES)
* BUILTIN_SKIPLIST & THIRDPARTY_SKIPLIST (Skip if YES)
* MOD_SKIPLIST (Skip if YES)
* Inline by default

In general, if you want to force inline a function or module, please consider adding
the function's python module to MOD_INLINELIST first.
Use the `manual_torch_name_rule_map` only when there are other functions under the same module that
you don't want to inline them.
"""

"""
Map of function objects to their tracing rules (Dynamo variables).
* TorchInGraphFunctionVariable: The functions should be put into the FX graph or can be constant folded. E.g.,
  - torch.add: should be put into the FX graph.
  - torch.is_floating_point: constant folded.
* SkipFunctionVariable: The objects should be skipped from tracing.
* UserFunctionVariable: The functions should be inlined.

For developers: If you add/remove a torch level API, it may trigger failures from
test/dynamo/test_trace_rules.py:test_torch_name_rule_map_updated. To fix the failures:
If you are adding a new torch level API or Dynamo implementation:
* Add the name with the corresponding tracing rule to this map
  if you are adding a new in graph function or Dynamo implementation for an existing function.
* Remove the object name from test/dynamo/test_trace_rules.ignored_c_binding_in_graph_function_names if it's there.

If you are removing an existing torch level API:
* Remove the entry represented the API from this map or test/dynamo/test_trace_rules.ignored_c_binding_in_graph_function_names
  depends on where it is.


"""
manual_torch_name_rule_map: dict[str, Any] = {
    "torch.onnx.is_in_onnx_export": TorchInGraphFunctionVariable,
    "torch.onnx.operators.shape_as_tensor": TorchInGraphFunctionVariable,
    "torch.overrides.is_tensor_like": TorchInGraphFunctionVariable,
    "torch.jit.is_scripting": TorchInGraphFunctionVariable,
    "torch.jit.is_tracing": TorchInGraphFunctionVariable,
    "torch.jit.annotate": TorchInGraphFunctionVariable,
    "torch.distributed.is_available": TorchInGraphFunctionVariable,
    "torch.distributed.is_initialized": TorchInGraphFunctionVariable,
    "torch.distributed.get_rank": TorchInGraphFunctionVariable,
    "torch.distributed.get_world_size": TorchInGraphFunctionVariable,
    "torch.distributed.tensor._api.DTensor#from_local": TorchInGraphFunctionVariable,
    "torch.distributed.distributed_c10d._get_group_size_by_name": TorchInGraphFunctionVariable,
    "torch.distributed.distributed_c10d._resolve_group_name_by_ranks_and_tag": TorchInGraphFunctionVariable,
    "torch.distributed.distributed_c10d._get_group_tag": TorchInGraphFunctionVariable,
    "torch.distributed.distributed_c10d.get_process_group_ranks": TorchInGraphFunctionVariable,
    "torch._utils.is_compiling": TorchInGraphFunctionVariable,
    "torch.fx._symbolic_trace.is_fx_tracing": TorchInGraphFunctionVariable,
    "torch._dynamo.external_utils.is_compiling": TorchInGraphFunctionVariable,
    "torch.compiler.is_compiling": TorchInGraphFunctionVariable,
    "torch.compiler.is_dynamo_compiling": TorchInGraphFunctionVariable,
    "torch.compiler.is_exporting": TorchInGraphFunctionVariable,
    "torch.autograd._profiler_enabled": SkipFunctionVariable,
    "torch._C._to_dlpack": SkipFunctionVariable,
    "torch.to_dlpack": SkipFunctionVariable,
    # We graph break on RNG state setters or getters like
    # `torch.get_rng_state` or `torch.set_rng_state`. These functions
    # are not aten operations and therefore they are completely ignored
    # by the AOT dispatcher. As a result, the AOT graph does not have
    # these setter or getter functions, producing an incorrect graph
    # when it comes to rng states.
    "torch.default_generator#get_state": SkipFunctionVariable,
    "torch._C.Generator#get_state": SkipFunctionVariable,
    "torch.get_rng_state": SkipFunctionVariable,
    "torch.cuda.get_rng_state": SkipFunctionVariable,
    "torch.default_generator#set_state": SkipFunctionVariable,
    "torch._C.Generator#set_state": SkipFunctionVariable,
    "torch.set_rng_state": SkipFunctionVariable,
    "torch.cuda.set_rng_state": SkipFunctionVariable,
    # https://github.com/pytorch/pytorch/issues/107187
    "torch.manual_seed": SkipFunctionVariable,
    # https://github.com/pytorch/pytorch/issues/93501
    "torch.nn.utils.rnn.pack_padded_sequence": SkipFunctionVariable,
    "torch.nn.Parameter": TorchInGraphFunctionVariable,
    "torch.nn.Buffer": TorchInGraphFunctionVariable,
    "torch._nested_tensor_from_mask": SkipFunctionVariable,
    "torch.nested._internal.nested_tensor.nested_from_padded": TorchInGraphFunctionVariable,
    "torch.nested.nested_tensor_from_jagged": UserFunctionVariable,
    "torch.nested.nested_tensor_from_padded": UserFunctionVariable,
    # torch.fx map utils
    "torch.fx.node.map_aggregate": UserFunctionVariable,
    "torch.fx.node.map_arg": UserFunctionVariable,
    "torch.fx.immutable_collections._no_mutation": UserFunctionVariable,
    # symbol operators implemented in Python
    "torch.sym_not": TorchInGraphFunctionVariable,
    "torch.sym_float": TorchInGraphFunctionVariable,
    "torch.sym_int": TorchInGraphFunctionVariable,
    "torch.sym_max": TorchInGraphFunctionVariable,
    "torch.sym_min": TorchInGraphFunctionVariable,
    "torch.sym_sqrt": TorchInGraphFunctionVariable,
    "torch.sym_ite": TorchInGraphFunctionVariable,
    "torch.sym_sum": TorchInGraphFunctionVariable,
    "torch.sym_fresh_size": UserFunctionVariable,
    "torch.Tensor#_make_wrapper_subclass": SkipFunctionVariable,
    "torch.Tensor#__init__": SkipFunctionVariable,
    "torch.Tensor#split": TorchInGraphFunctionVariable,
    "torch.cuda.set_device": SkipFunctionVariable,
    "torch.cuda.current_device": TorchInGraphFunctionVariable,
    "torch._C.autocast_decrement_nesting": SkipFunctionVariable,
    "torch._C.autocast_increment_nesting": SkipFunctionVariable,
    "torch.autograd.grad": SkipFunctionVariable,
    "torch.autograd.backward": SkipFunctionVariable,
    "torch._C.clear_autocast_cache": SkipFunctionVariable,
    "torch.distributions.constraints.is_dependent": SkipFunctionVariable,
    "torch.jit.isinstance": SkipFunctionVariable,
    "torch._C.set_anomaly_enabled": SkipFunctionVariable,
    "torch._C.set_autocast_cache_enabled": SkipFunctionVariable,
    "torch._C.set_autocast_cpu_dtype": SkipFunctionVariable,
    "torch._C.set_autocast_cpu_enabled": SkipFunctionVariable,
    "torch._C.set_autocast_enabled": SkipFunctionVariable,
    "torch._C.set_autocast_gpu_dtype": SkipFunctionVariable,
    "torch._C.set_autocast_ipu_dtype": SkipFunctionVariable,
    "torch._C.set_autocast_ipu_enabled": SkipFunctionVariable,
    "torch._C.set_autocast_xla_dtype": SkipFunctionVariable,
    "torch._C.set_autocast_xla_enabled": SkipFunctionVariable,
    "torch.resize_as_": SkipFunctionVariable,
    "torch.resize_as_sparse_": SkipFunctionVariable,
    "torch.get_default_device": TorchInGraphFunctionVariable,
    # functorch/vmap
    "torch._functorch.vmap._check_int_or_none": UserFunctionVariable,
    "torch._functorch.vmap._check_out_dims_is_int_or_int_pytree": UserFunctionVariable,
    "torch._functorch.vmap._check_randomness_arg": UserFunctionVariable,
    "torch._functorch.vmap._chunked_vmap": UserFunctionVariable,
    "torch._functorch.vmap._concat_chunked_outputs": UserFunctionVariable,
    "torch._functorch.vmap._create_batched_inputs": UserFunctionVariable,
    "torch._functorch.vmap._flat_vmap": UserFunctionVariable,
    "torch._functorch.vmap._flatten_chunks_output": UserFunctionVariable,
    "torch._functorch.vmap._get_chunked_inputs": UserFunctionVariable,
    "torch._functorch.vmap._get_name": UserFunctionVariable,
    "torch._functorch.vmap._maybe_remove_batch_dim": UserFunctionVariable,
    "torch._functorch.vmap._num_outputs": UserFunctionVariable,
    "torch._functorch.vmap._process_batched_inputs": UserFunctionVariable,
    "torch._functorch.vmap._unwrap_batched": UserFunctionVariable,
    "torch._functorch.vmap._validate_and_get_batch_size": UserFunctionVariable,
    "torch._functorch.vmap.doesnt_support_saved_tensors_hooks": UserFunctionVariable,
    "torch._functorch.vmap.get_chunk_sizes": UserFunctionVariable,
    # lazy_load_decompositions uses a lock that is not supported yet in dynamo
    # "torch._functorch.vmap.lazy_load_decompositions": UserFunctionVariable,
    "torch._functorch.vmap.restore_vmap": UserFunctionVariable,
    "torch._functorch.apis.vmap": UserFunctionVariable,
    "torch._functorch.vmap.unwrap_batched": UserFunctionVariable,
    "torch._functorch.vmap.vmap_impl": FunctorchHigherOrderVariable,
    "torch._functorch.vmap.wrap_batched": UserFunctionVariable,
    # functorch/grad
    "torch._functorch.eager_transforms.grad_impl": FunctorchHigherOrderVariable,
    "torch._functorch.apis.grad_and_value": UserFunctionVariable,
    "torch._functorch.eager_transforms._as_tuple": UserFunctionVariable,
    "torch._functorch.eager_transforms._check_unique_non_empty": UserFunctionVariable,
    "torch._functorch.eager_transforms._create_differentiable": UserFunctionVariable,
    "torch._functorch.eager_transforms._slice_argnums": UserFunctionVariable,
    "torch._functorch.eager_transforms._undo_create_differentiable": UserFunctionVariable,
    "torch._functorch.eager_transforms._validate_and_wrap_argnum": UserFunctionVariable,
    "torch._functorch.eager_transforms._validate_and_wrap_argnums": UserFunctionVariable,
    "torch._functorch.eager_transforms._wrap_all_tensors": UserFunctionVariable,
    "torch._functorch.eager_transforms._wrap_tensor_for_grad": UserFunctionVariable,
    # functorch/jacrev
    "torch._functorch.eager_transforms.jacrev": FunctorchHigherOrderVariable,
    "torch._functorch.eager_transforms.error_if_complex": UserFunctionVariable,
    "torch._functorch.eager_transforms._chunked_standard_basis_for_": UserFunctionVariable,
    "torch._functorch.eager_transforms._safe_zero_index": UserFunctionVariable,
    # functorch/vjp
    "torch._functorch.eager_transforms.vjp": FunctorchHigherOrderVariable,
    "torch._functorch.eager_transforms._vjp_with_argnums": UserFunctionVariable,
    "torch._functorch.eager_transforms.assert_non_empty_tensor_output": UserFunctionVariable,
    # functorch/jvp
    "torch._functorch.eager_transforms._jvp_with_argnums": UserFunctionVariable,
    "torch._functorch.eager_transforms.jvp": FunctorchHigherOrderVariable,
    "torch._functorch.eager_transforms._replace_args": UserFunctionVariable,
    "torch._functorch.eager_transforms.safe_unpack_dual": UserFunctionVariable,
    "torch._functorch.eager_transforms.assert_non_empty_list_of_tensors": UserFunctionVariable,
    "torch._functorch.eager_transforms.assert_output_is_tensor_or_tensors": UserFunctionVariable,
    "torch.autograd.forward_ad.enter_dual_level": UserFunctionVariable,
    "torch.autograd.forward_ad.exit_dual_level": UserFunctionVariable,
    "torch.autograd.forward_ad.make_dual": UserFunctionVariable,
    "torch.autograd.forward_ad.unpack_dual": UserFunctionVariable,
    # functorch/linearize
    "torch._functorch.eager_transforms.linearize": FunctorchHigherOrderVariable,
    # functorch/jacfwd
    "torch._functorch.eager_transforms.jacfwd": FunctorchHigherOrderVariable,
    "torch._functorch.eager_transforms._construct_standard_basis_for": UserFunctionVariable,
    "torch._functorch.eager_transforms.safe_unflatten": UserFunctionVariable,
    # functorch/hessian
    "torch._functorch.eager_transforms.hessian": FunctorchHigherOrderVariable,
    # functional_call
    "torch._functorch.functional_call.functional_call": FunctionalCallVariable,
    "torch.nn.utils.stateless._groupby_tensor": TorchInGraphFunctionVariable,
    # functorch/deprecated
    "torch._functorch.deprecated.jvp": UserFunctionVariable,
    "torch._functorch.deprecated.hessian": UserFunctionVariable,
    "torch._functorch.deprecated.jacfwd": UserFunctionVariable,
    "torch._functorch.deprecated.jacrev": UserFunctionVariable,
    "torch._functorch.deprecated.grad": UserFunctionVariable,
    "torch._functorch.deprecated.grad_and_value": UserFunctionVariable,
    "torch._functorch.deprecated.vjp": UserFunctionVariable,
    # functorch/C++ bindings
    "torch._C._functorch._add_batch_dim": TorchInGraphFunctionVariable,
    "torch._C._functorch._remove_batch_dim": TorchInGraphFunctionVariable,
    "torch._C._functorch._wrap_for_grad": TorchInGraphFunctionVariable,
    "torch._C._functorch._unwrap_for_grad": TorchInGraphFunctionVariable,
    "torch._C._functorch._unwrap_batched": TorchInGraphFunctionVariable,
    "torch._C._functorch.current_level": TorchInGraphFunctionVariable,
    "torch._C._functorch.maybe_current_level": TorchInGraphFunctionVariable,
    "torch._C._functorch.is_batchedtensor": TorchInGraphFunctionVariable,
    "torch._C._functorch.peek_interpreter_stack": TorchInGraphFunctionVariable,
    "torch._C._functorch.unwrap_if_dead": TorchInGraphFunctionVariable,
    # everything else
    "torch._functorch.pyfunctorch.coerce_cinterpreter": TorchInGraphFunctionVariable,
    "torch._higher_order_ops.triton_kernel_wrap.do_prune_configs": UserFunctionVariable,
    "torch._higher_order_ops.foreach_map.foreach_map": UserFunctionVariable,
    "torch._constrain_as_size": UserFunctionVariable,
    "torch._tensor._convert": UserFunctionVariable,
    "torch.jit._unwrap_optional": UserFunctionVariable,
    "torch.backends.mha.get_fastpath_enabled": UserFunctionVariable,
    "torch._dynamo.dont_skip_tracing": UserFunctionVariable,
    "torch._dynamo.mark_static": UserFunctionVariable,
    "torch._dynamo.nonstrict_trace": UserFunctionVariable,
    "torch._dynamo.patch_dynamo_config": UserFunctionVariable,
    "torch.fx.experimental.symbolic_shapes.guard_size_oblivious": TorchInGraphFunctionVariable,
    "torch.fx.experimental.symbolic_shapes.guard_or_true": TorchInGraphFunctionVariable,
    "torch.fx.experimental.symbolic_shapes.guard_or_false": TorchInGraphFunctionVariable,
    "torch.cuda._get_device_properties": TorchInGraphFunctionVariable,
    "torch.utils.hooks.BackwardHook": TorchInGraphFunctionVariable,
    "torch.set_default_device": UserFunctionVariable,
    "torch.sparse_bsc_tensor": SkipFunctionVariable,
    "torch.sparse_bsr_tensor": SkipFunctionVariable,
    "torch.sparse_csc_tensor": SkipFunctionVariable,
    "torch.sparse_csr_tensor": SkipFunctionVariable,
    "torch.sparse_compressed_tensor": SkipFunctionVariable,
    "torch._C._autograd._unsafe_set_version_counter": TorchInGraphFunctionVariable,
    # avoid skipping user defined modules in distributed unit tests
    "torch/testing/_internal/common_fsdp.py#forward": UserFunctionVariable,
    f"torch/testing/_internal/common_fsdp.py#{TORCH_DYNAMO_RESUME_IN_PREFIX}": UserFunctionVariable,
    "torch/testing/_internal/distributed/_tensor/common_dtensor.py#forward": UserFunctionVariable,
    f"torch/testing/_internal/distributed/_tensor/common_dtensor.py#{TORCH_DYNAMO_RESUME_IN_PREFIX}": UserFunctionVariable,
    "torch/testing/_internal/common_distributed.py#forward": UserFunctionVariable,
    f"torch/testing/_internal/common_distributed.py#{TORCH_DYNAMO_RESUME_IN_PREFIX}": UserFunctionVariable,
}


# In graph functions (including constant folding) that are C bindings
torch_c_binding_in_graph_functions = dict.fromkeys(
    [
        "math.acos",
        "math.acosh",
        "math.asin",
        "math.asinh",
        "math.atan",
        "math.atan2",
        "math.atanh",
        "math.ceil",
        "math.comb",
        "math.copysign",
        "math.cos",
        "math.cosh",
        "math.degrees",
        "math.dist",
        "math.erf",
        "math.erfc",
        "math.exp",
        "math.expm1",
        "math.fabs",
        "math.factorial",
        "math.floor",
        "math.fmod",
        "math.frexp",
        "math.fsum",
        "math.gamma",
        "math.gcd",
        "math.hypot",
        "math.isclose",
        "math.isfinite",
        "math.isinf",
        "math.isnan",
        "math.isqrt",
        "math.lcm",
        "math.ldexp",
        "math.lgamma",
        "math.log",
        "math.log10",
        "math.log1p",
        "math.log2",
        "math.modf",
        "math.nextafter",
        "math.perm",
        "math.pow",
        "math.prod",
        "math.radians",
        "math.remainder",
        "math.sin",
        "math.sinh",
        "math.tan",
        "math.tanh",
        "math.trunc",
        "math.ulp",
        "torch._adaptive_avg_pool2d",
        "torch._adaptive_avg_pool3d",
        "torch._add_batch_dim",
        "torch._add_relu_",
        "torch._add_relu",
        "torch._addmm_activation",
        "torch._aminmax",
        "torch._amp_foreach_non_finite_check_and_unscale_",
        "torch._amp_update_scale_",
        "torch._assert_async",
        "torch._assert_tensor_metadata",
        "torch._batch_norm_impl_index",
        "torch._C._activate_gpu_trace",
        "torch._C._add_cached_tensor",
        "torch._C._add_docstr",
        "torch._C._are_functorch_transforms_active",
        "torch._C._autograd_init",
        "torch._C._awaitable_nowait",
        "torch._C._awaitable_wait",
        "torch._C._awaitable",
        "torch._C._backport_for_mobile_from_buffer_to_buffer",
        "torch._C._backport_for_mobile_from_buffer",
        "torch._C._backport_for_mobile_to_buffer",
        "torch._C._backport_for_mobile",
        "torch._C._broadcast_coalesced",
        "torch._C._broadcast_out",
        "torch._C._broadcast",
        "torch._C._c10d_init",
        "torch._C._calculate_package_version_based_on_upgraders",
        "torch._C._can_use_flash_attention",
        "torch._C._can_use_mem_efficient_attention",
        "torch._C._can_use_cudnn_attention",
        "torch._C._check_onnx_proto",
        "torch._C._check_sparse_tensor_invariants",
        "torch._C._collect_all",
        "torch._C._commit_update",
        "torch._C._compile_graph_to_code_table",
        "torch._C._construct_CUDA_Tensor_From_Storage_And_Metadata",
        "torch._C._construct_storage_from_data_pointer",
        "torch._C._conv_determine_backend_memory_format",
        "torch._C._cpu._is_avx2_supported",
        "torch._C._cpu._is_avx512_supported",
        "torch._C._cpu._is_avx512_vnni_supported",
        "torch._C._cpu._is_avx512_bf16_supported",
        "torch._C._cpu._is_amx_tile_supported",
        "torch._C._cpu._is_amx_fp16_supported",
        "torch._C._cpu._init_amx",
        "torch._C._crash_if_aten_asan",
        "torch._C._crash_if_csrc_asan",
        "torch._C._crash_if_csrc_ubsan",
        "torch._C._crash_if_debug_asserts_fail",
        "torch._C._crash_if_vptr_ubsan",
        "torch._C._create_function_from_graph",
        "torch._C._create_function_from_trace_with_dict",
        "torch._C._create_function_from_trace",
        "torch._C._create_graph_by_tracing",
        "torch._C._create_module_with_type",
        "torch._C._create_object_with_type",
        "torch._C._cuda_attach_out_of_memory_observer",
        "torch._C._cuda_beginAllocateCurrentStreamToPool",
        "torch._C._cuda_canDeviceAccessPeer",
        "torch._C._cuda_changeCurrentAllocator",
        "torch._C._cuda_checkPoolLiveAllocations",
        "torch._C._cuda_clearCublasWorkspaces",
        "torch._C._cuda_cudaCachingAllocator_raw_alloc",
        "torch._C._cuda_cudaCachingAllocator_raw_delete",
        "torch._C._cuda_cudaCachingAllocator_set_allocator_settings",
        "torch._C._cuda_cudaHostAllocator",
        "torch._C._cuda_customAllocator",
        "torch._C._cuda_emptyCache",
        "torch._C._cuda_endAllocateCurrentStreamToPool",
        "torch._C._cuda_exchangeDevice",
        "torch._C._cuda_get_conv_benchmark_empty_cache",
        "torch._C._cuda_get_cudnn_benchmark_limit",
        "torch._C._cuda_get_sync_debug_mode",
        "torch._C._cuda_getAllocator",
        "torch._C._cuda_getAllocatorBackend",
        "torch._C._cuda_getArchFlags",
        "torch._C._cuda_getCheckpointState",
        "torch._C._cuda_getCompiledVersion",
        "torch._C._cuda_getCurrentBlasHandle",
        "torch._C._cuda_getCurrentRawStream",
        "torch._C._cuda_getCurrentStream",
        "torch._C._cuda_getDefaultStream",
        "torch._C._cuda_getDevice",
        "torch._C._cuda_getDeviceCount",
        "torch._C._cuda_hasPrimaryContext",
        "torch._C._cuda_hostMemoryStats",
        "torch._C._cuda_init",
        "torch._C._cuda_ipc_collect",
        "torch._C._cuda_isCurrentStreamCapturing",
        "torch._C._cuda_isHistoryEnabled",
        "torch._C._cuda_isInBadFork",
        "torch._C._cuda_jiterator_compile_and_launch_kernel",
        "torch._C._cuda_lock_mutex",
        "torch._C._cuda_maybeExchangeDevice",
        "torch._C._cuda_memorySnapshot",
        "torch._C._cuda_memoryStats",
        "torch._C._cuda_record_memory_history_legacy",
        "torch._C._cuda_record_memory_history",
        "torch._C._cuda_releasePool",
        "torch._C._cuda_resetAccumulatedHostMemoryStats",
        "torch._C._cuda_resetAccumulatedMemoryStats",
        "torch._C._cuda_resetPeakHostMemoryStats",
        "torch._C._cuda_resetPeakMemoryStats",
        "torch._C._cuda_set_cudnn_benchmark_limit",
        "torch._C._cuda_set_sync_debug_mode",
        "torch._C._cuda_setCheckpointPoolState",
        "torch._C._cuda_setDevice",
        "torch._C._cuda_setMemoryFraction",
        "torch._C._cuda_setStream",
        "torch._C._cuda_sleep",
        "torch._C._cuda_synchronize",
        "torch._C._cuda_unlock_mutex",
        "torch._C._cudnn_set_conv_benchmark_empty_cache",
        "torch._C._cudnn.getCompileVersion",
        "torch._C._cudnn.getRuntimeVersion",
        "torch._C._cudnn.getVersionInt",
        "torch._C._current_autograd_node",
        "torch._C._current_graph_task_execution_order",
        "torch._C._current_graph_task_id",
        "torch._C._cxx_flags",
        "torch._C._debug_get_fusion_group_inlining",
        "torch._C._debug_only_are_vmap_fallback_warnings_enabled",
        "torch._C._debug_only_display_vmap_fallback_warnings",
        "torch._C._debug_set_autodiff_subgraph_inlining",
        "torch._C._debug_set_fusion_group_inlining",
        "torch._C._demangle",
        "torch._C._disabled_torch_dispatch_impl",
        "torch._C._dispatch_call_boxed",
        "torch._C._dispatch_check_all_invariants",
        "torch._C._dispatch_check_invariants",
        "torch._C._dispatch_dump_table",
        "torch._C._dispatch_dump",
        "torch._C._dispatch_find_dangling_impls",
        "torch._C._dispatch_find_schema_or_throw",
        "torch._C._dispatch_get_all_op_names",
        "torch._C._dispatch_get_backend_keyset_from_autograd",
        "torch._C._dispatch_get_registrations_for_dispatch_key",
        "torch._C._dispatch_has_backend_fallback",
        "torch._C._dispatch_has_computed_kernel_for_dispatch_key",
        "torch._C._dispatch_has_kernel_for_any_dispatch_key",
        "torch._C._dispatch_has_kernel_for_dispatch_key",
        "torch._C._dispatch_has_kernel",
        "torch._C._dispatch_is_alias_key",
        "torch._C._dispatch_is_included_in_alias",
        "torch._C._dispatch_is_main_interpreter",
        "torch._C._dispatch_isTensorSubclassLike",
        "torch._C._dispatch_key_for_device",
        "torch._C._dispatch_key_name",
        "torch._C._dispatch_key_parse",
        "torch._C._dispatch_key_set",
        "torch._C._dispatch_keys",
        "torch._C._dispatch_keyset_full_after",
        "torch._C._dispatch_keyset_full",
        "torch._C._dispatch_keyset_to_string",
        "torch._C._dispatch_library",
        "torch._C._dispatch_num_backends",
        "torch._C._dispatch_print_registrations_for_dispatch_key",
        "torch._C._dispatch_pystub",
        "torch._C._dispatch_set_report_error_callback",
        "torch._C._dispatch_tls_is_dispatch_key_excluded",
        "torch._C._dispatch_tls_is_dispatch_key_included",
        "torch._C._dispatch_tls_local_exclude_set",
        "torch._C._dispatch_tls_local_include_set",
        "torch._C._dispatch_tls_set_dispatch_key_excluded",
        "torch._C._dispatch_tls_set_dispatch_key_included",
        "torch._C._dist_autograd_init",
        "torch._C._dump_local_tls_set",
        "torch._C._dump_upgraders_map",
        "torch._C._enable_mobile_interface_call_export",
        "torch._C._enter_dual_level",
        "torch._C._error_if_any_worker_fails",
        "torch._C._exit_dual_level",
        "torch._C._export_operator_list",
        "torch._C._export_opnames",
        "torch._C._faulty_agent_init",
        "torch._C._fft.fft_fft",
        "torch._C._fft.fft_fft2",
        "torch._C._fft.fft_fftfreq",
        "torch._C._fft.fft_fftn",
        "torch._C._fft.fft_fftshift",
        "torch._C._fft.fft_hfft",
        "torch._C._fft.fft_hfft2",
        "torch._C._fft.fft_hfftn",
        "torch._C._fft.fft_ifft",
        "torch._C._fft.fft_ifft2",
        "torch._C._fft.fft_ifftn",
        "torch._C._fft.fft_ifftshift",
        "torch._C._fft.fft_ihfft",
        "torch._C._fft.fft_ihfft2",
        "torch._C._fft.fft_ihfftn",
        "torch._C._fft.fft_irfft",
        "torch._C._fft.fft_irfft2",
        "torch._C._fft.fft_irfftn",
        "torch._C._fft.fft_rfft",
        "torch._C._fft.fft_rfft2",
        "torch._C._fft.fft_rfftfreq",
        "torch._C._fft.fft_rfftn",
        "torch._C._free_And_Remove_DeleterFn",
        "torch._C._freeze_module",
        "torch._C._from_dlpack",
        "torch._C._functionality_to_backend_keys",
        "torch._C._functionalization_reapply_views_tls",
        "torch._C._fuse_to_static_module",
        "torch._C._gather_out",
        "torch._C._gather",
        "torch._C._generate_upgraders_graph",
        "torch._C._get_autograd_fallback_mode",
        "torch._C._get_backcompat_broadcast_warn",
        "torch._C._get_backcompat_keepdim_warn",
        "torch._C._get_blas_preferred_backend",
        "torch._C._get_caught_jit_exception_class_name",
        "torch._C._get_caught_jit_exception_original_msg",
        "torch._C._get_constant_bool_symnode",
        "torch._C._get_cpp_backtrace",
        "torch._C._get_cpu_capability",
        "torch._C._get_cublas_allow_bf16_reduced_precision_reduction",
        "torch._C._get_cublas_allow_fp16_reduced_precision_reduction",
        "torch._C._get_cublas_allow_tf32",
        "torch._C._get_cudnn_allow_tf32",
        "torch._C._get_cudnn_benchmark",
        "torch._C._get_cudnn_deterministic",
        "torch._C._get_cudnn_enabled",
        "torch._C._get_custom_class_python_wrapper",
        "torch._C._get_default_device",
        "torch._C._get_deterministic_algorithms_warn_only",
        "torch._C._get_deterministic_algorithms",
        "torch._C._get_deterministic_fill_uninitialized_memory",
        "torch._C._get_dispatch_mode",
        "torch._C._get_dispatch_stack_at",
        "torch._C._get_file_format",
        "torch._C._get_flash_sdp_enabled",
        "torch._C._get_float32_matmul_precision",
        "torch._C._get_function_stack_at",
        "torch._C._get_graph_executor_optimize",
        "torch._C._get_linalg_preferred_backend",
        "torch._C._get_rocm_fa_preferred_backend",
        "torch._C._get_math_sdp_enabled",
        "torch._C._get_math_sdp_allow_fp16_bf16_reduction",
        "torch._C._get_max_operator_version",
        "torch._C._get_mem_efficient_sdp_enabled",
        "torch._C._get_mkldnn_enabled",
        "torch._C._get_cudnn_sdp_enabled",
        "torch._C._set_sdp_use_cudnn",
        "torch._C._get_mobile_model_contained_types_from_buffer",
        "torch._C._get_mobile_model_contained_types",
        "torch._C._get_model_bytecode_version_from_buffer",
        "torch._C._get_model_bytecode_version",
        "torch._C._get_model_extra_files_from_buffer",
        "torch._C._get_model_extra_files",
        "torch._C._get_model_ops_and_info_from_buffer",
        "torch._C._get_model_ops_and_info",
        "torch._C._get_module_info_from_flatbuffer",
        "torch._C._get_nnpack_enabled",
        "torch._C._get_obj_in_tls",
        "torch._C._get_operation_overload",
        "torch._C._get_operator_version_map",
        "torch._C._get_privateuse1_backend_name",
        "torch._C._get_qengine",
        "torch._C._get_schema",
        "torch._C._get_sm_carveout_experimental",
        "torch._C._get_nested_int",
        "torch._C._get_tensor_metadata",
        "torch._C._get_tracing_state",
        "torch._C._get_upgrader_ranges",
        "torch._C._get_upgraders_entry_map",
        "torch._C._get_upgraders_map_size",
        "torch._C._get_value_trace",
        "torch._C._get_version_calculator_flag",
        "torch._C._get_warnAlways",
        "torch._C._graph_pool_handle",
        "torch._C._group_tensors_by_device_and_dtype",
        "torch._C._hack_do_not_use_clone_module_with_class",
        "torch._C._has_distributed",
        "torch._C._has_Standard_Deleter",
        "torch._C._has_storage",
        "torch._C._has_tensorexpr_cpp_tests",
        "torch._C._run_tensorexpr_cpp_tests",
        "torch._C._has_torch_function_unary",
        "torch._C._has_torch_function_variadic",
        "torch._C._has_torch_function",
        "torch._C._import_ir_module_from_package",
        "torch._C._increment_version",
        "torch._C._infer_size",
        "torch._C._init_names",
        "torch._C._initExtension",
        "torch._C._is_alias_of",
        "torch._C._is_any_autocast_enabled",
        "torch._C._is_cached_tensor",
        "torch._C._is_flash_attention_available",
        "torch._C._is_fwd_grad_enabled",
        "torch._C._is_key_in_tls",
        "torch._C._is_multithreading_enabled",
        "torch._C._is_torch_function_enabled",
        "torch._C._is_torch_function_mode_enabled",
        "torch._C._is_torch_function_all_disabled",
        "torch._C._is_tracing",
        "torch._C._is_view_replay_enabled",
        "torch._C._is_xnnpack_enabled",
        "torch._C._itt.is_available",
        "torch._C._itt.mark",
        "torch._C._itt.rangePop",
        "torch._C._itt.rangePush",
        "torch._C._ivalue_debug_python_object",
        "torch._C._ivalue_tags_match",
        "torch._C._jit_assert_is_instance",
        "torch._C._jit_can_fuse_on_cpu_legacy",
        "torch._C._jit_can_fuse_on_cpu",
        "torch._C._jit_can_fuse_on_gpu",
        "torch._C._jit_cat_wo_conditionals",
        "torch._C._jit_check_alias_annotation",
        "torch._C._jit_clear_class_registry",
        "torch._C._jit_debug_fuser_num_cached_kernel_specs",
        "torch._C._jit_debug_module_iterators",
        "torch._C._jit_decay_packed_param_input_types",
        "torch._C._jit_decomposition_graph_for_node",
        "torch._C._jit_differentiate",
        "torch._C._jit_erase_non_input_shape_information",
        "torch._C._jit_flatten",
        "torch._C._jit_fuser_get_fused_kernel_code",
        "torch._C._jit_get_all_schemas",
        "torch._C._jit_get_custom_class_schemas",
        "torch._C._jit_get_emit_hooks",
        "torch._C._jit_get_inline_everything_mode",
        "torch._C._jit_get_logging_option",
        "torch._C._jit_get_num_profiled_runs",
        "torch._C._jit_get_operation",
        "torch._C._jit_get_schemas_for_operator",
        "torch._C._jit_get_te_cuda_pointwise_block_count",
        "torch._C._jit_get_te_cuda_pointwise_block_size",
        "torch._C._jit_get_te_cuda_pointwise_loop_levels",
        "torch._C._jit_get_te_generate_block_code",
        "torch._C._jit_get_te_must_use_llvm_cpu",
        "torch._C._jit_get_tracer_state_warn",
        "torch._C._jit_has_cpp_tests",
        "torch._C._jit_init",
        "torch._C._jit_interpret_graph",
        "torch._C._jit_is_onnx_log_enabled",
        "torch._C._jit_is_script_object",
        "torch._C._jit_llga_enabled",
        "torch._C._jit_nvfuser_can_be_enabled",
        "torch._C._jit_nvfuser_clear_comparison_callback",
        "torch._C._jit_nvfuser_enabled",
        "torch._C._jit_nvfuser_horizontal_mode",
        "torch._C._jit_nvfuser_set_comparison_callback",
        "torch._C._jit_nvfuser_single_node_mode",
        "torch._C._jit_object_is_non_holding",
        "torch._C._jit_onnx_convert_pattern_from_subblock",
        "torch._C._jit_onnx_create_full_scope_name",
        "torch._C._jit_onnx_list_model_parameters",
        "torch._C._jit_onnx_log",
        "torch._C._jit_opt_conditionals",
        "torch._C._jit_override_can_fuse_on_cpu_legacy",
        "torch._C._jit_override_can_fuse_on_cpu",
        "torch._C._jit_override_can_fuse_on_gpu",
        "torch._C._jit_pass_autocast",
        "torch._C._jit_pass_batch_mm",
        "torch._C._jit_pass_canonicalize_graph_fuser_ops",
        "torch._C._jit_pass_canonicalize",
        "torch._C._jit_pass_complete_shape_analysis",
        "torch._C._jit_pass_concat_frozen_linear",
        "torch._C._jit_pass_constant_loop_unrolling",
        "torch._C._jit_pass_constant_pooling",
        "torch._C._jit_pass_constant_propagation_immutable_types",
        "torch._C._jit_pass_constant_propagation",
        "torch._C._jit_pass_convert_frozen_ops_to_mkldnn",
        "torch._C._jit_pass_create_autodiff_subgraphs",
        "torch._C._jit_pass_create_functional_graphs",
        "torch._C._jit_pass_cse",
        "torch._C._jit_pass_custom_pattern_based_rewrite_graph",
        "torch._C._jit_pass_custom_pattern_based_rewrite",
        "torch._C._jit_pass_dbr_quant_remove_redundant_aliases",
        "torch._C._jit_pass_dce_allow_deleting_nodes_with_side_effects",
        "torch._C._jit_pass_dce",
        "torch._C._jit_pass_decompose_ops",
        "torch._C._jit_pass_dedup_module_uses",
        "torch._C._jit_pass_erase_number_types",
        "torch._C._jit_pass_erase_shape_information",
        "torch._C._jit_pass_filter_non_tensor_arguments",
        "torch._C._jit_pass_fixup_onnx_controlflow_node",
        "torch._C._jit_pass_fold_convbn",
        "torch._C._jit_pass_fold_frozen_conv_add_or_sub",
        "torch._C._jit_pass_fold_frozen_conv_bn",
        "torch._C._jit_pass_fold_frozen_conv_mul_or_div",
        "torch._C._jit_pass_fold_frozen_linear_bn",
        "torch._C._jit_pass_fold_prepacking_ops",
        "torch._C._jit_pass_functional_to_inplace_activation",
        "torch._C._jit_pass_fuse_add_relu",
        "torch._C._jit_pass_fuse_addmm",
        "torch._C._jit_pass_fuse_clamp_w_prepacked_linear_conv",
        "torch._C._jit_pass_fuse_frozen_conv_add_relu",
        "torch._C._jit_pass_fuse_linear",
        "torch._C._jit_pass_fuse_quantized_add_relu",
        "torch._C._jit_pass_fuse_tensorexprs",
        "torch._C._jit_pass_fuse",
        "torch._C._jit_pass_inline_fork_wait",
        "torch._C._jit_pass_inline_functional_graphs",
        "torch._C._jit_pass_inline",
        "torch._C._jit_pass_inplace_to_functional_activation",
        "torch._C._jit_pass_insert_observer_method_for_ondevice_ptq",
        "torch._C._jit_pass_insert_observers",
        "torch._C._jit_pass_insert_prepack_unpack",
        "torch._C._jit_pass_insert_prepacked_ops",
        "torch._C._jit_pass_insert_quant_dequant_for_ondevice_ptq",
        "torch._C._jit_pass_insert_quant_dequant",
        "torch._C._jit_pass_integer_value_refinement",
        "torch._C._jit_pass_lint",
        "torch._C._jit_pass_loop_unrolling",
        "torch._C._jit_pass_lower_all_tuples",
        "torch._C._jit_pass_lower_graph",
        "torch._C._jit_pass_metal_fold_prepacking_ops",
        "torch._C._jit_pass_metal_fuse_clamp_w_prepacked_conv",
        "torch._C._jit_pass_metal_insert_prepacked_ops",
        "torch._C._jit_pass_metal_optimize_for_mobile",
        "torch._C._jit_pass_onnx_assign_output_shape",
        "torch._C._jit_pass_onnx_assign_scoped_names_for_node_and_value",
        "torch._C._jit_pass_onnx_autograd_function_process",
        "torch._C._jit_pass_onnx_block",
        "torch._C._jit_pass_onnx_cast_all_constant_to_floating",
        "torch._C._jit_pass_onnx_clear_scope_records",
        "torch._C._jit_pass_onnx_constant_fold",
        "torch._C._jit_pass_onnx_deduplicate_initializers",
        "torch._C._jit_pass_onnx_eliminate_unused_items",
        "torch._C._jit_pass_onnx_eval_peephole",
        "torch._C._jit_pass_onnx_function_extraction",
        "torch._C._jit_pass_onnx_function_substitution",
        "torch._C._jit_pass_onnx_graph_shape_type_inference",
        "torch._C._jit_pass_onnx_lint",
        "torch._C._jit_pass_onnx_node_shape_type_inference",
        "torch._C._jit_pass_onnx_peephole",
        "torch._C._jit_pass_onnx_preprocess_caffe2",
        "torch._C._jit_pass_onnx_preprocess",
        "torch._C._jit_pass_onnx_quantization_insert_permutes",
        "torch._C._jit_pass_onnx_remove_inplace_ops_for_onnx",
        "torch._C._jit_pass_onnx_remove_print",
        "torch._C._jit_pass_onnx_scalar_type_analysis",
        "torch._C._jit_pass_onnx_set_dynamic_input_shape",
        "torch._C._jit_pass_onnx_track_scope_attributes",
        "torch._C._jit_pass_onnx_unpack_quantized_weights",
        "torch._C._jit_pass_onnx",
        "torch._C._jit_pass_optimize_for_inference",
        "torch._C._jit_pass_optimize_for_mobile",
        "torch._C._jit_pass_optimize_frozen_graph",
        "torch._C._jit_pass_pattern_based_rewrite",
        "torch._C._jit_pass_peephole_list_idioms",
        "torch._C._jit_pass_peephole",
        "torch._C._jit_pass_prepare_division_for_onnx",
        "torch._C._jit_pass_propagate_device",
        "torch._C._jit_pass_propagate_dtype",
        "torch._C._jit_pass_propagate_shapes_on_graph_and_build_compute",
        "torch._C._jit_pass_propagate_shapes_on_graph",
        "torch._C._jit_pass_quant_finalize_for_ondevice_ptq",
        "torch._C._jit_pass_quant_finalize",
        "torch._C._jit_pass_quant_fusion",
        "torch._C._jit_pass_refine_integer_values",
        "torch._C._jit_pass_refine_tuple_types",
        "torch._C._jit_pass_remove_dropout",
        "torch._C._jit_pass_remove_expands",
        "torch._C._jit_pass_remove_inplace_ops",
        "torch._C._jit_pass_remove_mutation",
        "torch._C._jit_pass_replace_old_ops_with_upgraders",
        "torch._C._jit_pass_replicate_dequantize",
        "torch._C._jit_pass_run_decompositions",
        "torch._C._jit_pass_specialize_autogradzero",
        "torch._C._jit_pass_swap_functional_linear",
        "torch._C._jit_pass_transform_conv1d_to_conv2d",
        "torch._C._jit_pass_transpose_frozen_linear",
        "torch._C._jit_pass_vulkan_fold_prepacking_ops",
        "torch._C._jit_pass_vulkan_fuse_clamp_w_prepacked_conv",
        "torch._C._jit_pass_vulkan_insert_prepacked_ops",
        "torch._C._jit_pass_vulkan_optimize_for_mobile",
        "torch._C._jit_register_decomposition_for_schema",
        "torch._C._jit_register_shape_compute_graph_for_node",
        "torch._C._jit_resolve_packet",
        "torch._C._jit_run_cpp_tests",
        "torch._C._jit_script_class_compile",
        "torch._C._jit_script_compile_overload",
        "torch._C._jit_script_compile",
        "torch._C._jit_script_interface_compile",
        "torch._C._jit_set_autocast_mode",
        "torch._C._jit_set_bailout_depth",
        "torch._C._jit_set_emit_hooks",
        "torch._C._jit_set_fusion_strategy",
        "torch._C._jit_set_inline_everything_mode",
        "torch._C._jit_set_llga_enabled",
        "torch._C._jit_set_logging_option",
        "torch._C._jit_set_logging_stream",
        "torch._C._jit_set_num_profiled_runs",
        "torch._C._jit_set_nvfuser_enabled",
        "torch._C._jit_set_nvfuser_guard_mode",
        "torch._C._jit_set_nvfuser_horizontal_mode",
        "torch._C._jit_set_nvfuser_single_node_mode",
        "torch._C._jit_set_nvfuser_skip_node_kind",
        "torch._C._jit_set_onnx_log_enabled",
        "torch._C._jit_set_onnx_log_output_stream",
        "torch._C._jit_set_profiling_executor",
        "torch._C._jit_set_profiling_mode",
        "torch._C._jit_set_symbolic_shapes_test_mode",
        "torch._C._jit_set_te_cuda_pointwise_block_count",
        "torch._C._jit_set_te_cuda_pointwise_block_size",
        "torch._C._jit_set_te_cuda_pointwise_loop_levels",
        "torch._C._jit_set_te_generate_block_code",
        "torch._C._jit_set_te_must_use_llvm_cpu",
        "torch._C._jit_set_texpr_dynamic_shape_enabled",
        "torch._C._jit_set_texpr_fuser_enabled",
        "torch._C._jit_set_texpr_reductions_enabled",
        "torch._C._jit_set_tracer_state_warn",
        "torch._C._jit_set_utf8_decoding_ignore",
        "torch._C._jit_shape_compute_graph_for_node",
        "torch._C._jit_symbolic_shapes_test_mode_enabled",
        "torch._C._jit_texpr_dynamic_shape_enabled",
        "torch._C._jit_texpr_fallback_allowed",
        "torch._C._jit_texpr_fuser_enabled",
        "torch._C._jit_texpr_reductions_enabled",
        "torch._C._jit_texpr_set_fallback_allowed",
        "torch._C._jit_to_backend_selective",
        "torch._C._jit_to_backend",
        "torch._C._jit_to_static_module",
        "torch._C._jit_trace_graph",
        "torch._C._jit_trace_module",
        "torch._C._jit_tree_views.FalseLiteral",
        "torch._C._jit_tree_views.NoneLiteral",
        "torch._C._jit_tree_views.TrueLiteral",
        "torch._C._jit_try_infer_type",
        "torch._C._jit_unflatten",
        "torch._C._last_executed_optimized_graph",
        "torch._C._len_torch_dispatch_stack",
        "torch._C._len_torch_function_stack",
        "torch._C._linalg._linalg_eigvals",
        "torch._C._linalg.linalg_cholesky_ex",
        "torch._C._linalg.linalg_cholesky",
        "torch._C._linalg.linalg_cond",
        "torch._C._linalg.linalg_cross",
        "torch._C._linalg.linalg_det",
        "torch._C._linalg.linalg_diagonal",
        "torch._C._linalg.linalg_eig",
        "torch._C._linalg.linalg_eigh",
        "torch._C._linalg.linalg_eigvals",
        "torch._C._linalg.linalg_eigvalsh",
        "torch._C._linalg.linalg_householder_product",
        "torch._C._linalg.linalg_inv_ex",
        "torch._C._linalg.linalg_inv",
        "torch._C._linalg.linalg_ldl_factor_ex",
        "torch._C._linalg.linalg_ldl_factor",
        "torch._C._linalg.linalg_ldl_solve",
        "torch._C._linalg.linalg_lstsq",
        "torch._C._linalg.linalg_lu_factor_ex",
        "torch._C._linalg.linalg_lu_factor",
        "torch._C._linalg.linalg_lu_solve",
        "torch._C._linalg.linalg_lu",
        "torch._C._linalg.linalg_matmul",
        "torch._C._linalg.linalg_matrix_exp",
        "torch._C._linalg.linalg_matrix_norm",
        "torch._C._linalg.linalg_matrix_power",
        "torch._C._linalg.linalg_matrix_rank",
        "torch._C._linalg.linalg_multi_dot",
        "torch._C._linalg.linalg_norm",
        "torch._C._linalg.linalg_pinv",
        "torch._C._linalg.linalg_qr",
        "torch._C._linalg.linalg_slogdet",
        "torch._C._linalg.linalg_solve_ex",
        "torch._C._linalg.linalg_solve_triangular",
        "torch._C._linalg.linalg_solve",
        "torch._C._linalg.linalg_svd",
        "torch._C._linalg.linalg_svdvals",
        "torch._C._linalg.linalg_tensorinv",
        "torch._C._linalg.linalg_tensorsolve",
        "torch._C._linalg.linalg_vander",
        "torch._C._linalg.linalg_vecdot",
        "torch._C._linalg.linalg_vector_norm",
        "torch._C._llvm_enabled",
        "torch._C._load_for_lite_interpreter_from_buffer",
        "torch._C._load_for_lite_interpreter",
        "torch._C._load_jit_module_from_bytes",
        "torch._C._load_jit_module_from_file",
        "torch._C._load_mobile_module_from_bytes",
        "torch._C._load_mobile_module_from_file",
        "torch._C._log_api_usage_metadata",
        "torch._C._log_api_usage_once",
        "torch._C._logging_set_logger",
        "torch._C._meta_in_tls_dispatch_include",
        "torch._C._mps_acquireEvent",
        "torch._C._mps_currentAllocatedMemory",
        "torch._C._mps_deviceSynchronize",
        "torch._C._mps_driverAllocatedMemory",
        "torch._C._mps_recommendedMaxMemory",
        "torch._C._mps_elapsedTimeOfEvents",
        "torch._C._mps_emptyCache",
        "torch._C._mps_get_default_generator",
        "torch._C._mps_is_available",
        "torch._C._mps_is_in_bad_fork",
        "torch._C._mps_is_on_macos_13_or_newer",
        "torch._C._mps_profilerStartTrace",
        "torch._C._mps_profilerStopTrace",
        "torch._C._mps_queryEvent",
        "torch._C._mps_recordEvent",
        "torch._C._mps_releaseEvent",
        "torch._C._mps_setMemoryFraction",
        "torch._C._mps_synchronizeEvent",
        "torch._C._mps_waitForEvent",
        "torch._C._multiprocessing_init",
        "torch._C._nccl_all_gather",
        "torch._C._nccl_all_reduce",
        "torch._C._nccl_broadcast",
        "torch._C._nccl_init_rank",
        "torch._C._nccl_reduce_scatter",
        "torch._C._nccl_reduce",
        "torch._C._nccl_unique_id",
        "torch._C._nccl_version_suffix",
        "torch._C._nccl_version",
        "torch._C._nested.nested_tensor",
        "torch._C._nested.nested_to_padded_tensor",
        "torch._C._new_symbolic_shape_symbol",
        "torch._C._nn_module_to_mobile",
        "torch._C._nn._conv_depthwise2d",
        "torch._C._nn._pad_circular",
        "torch._C._nn._pad_enum",
        "torch._C._nn._parse_to",
        "torch._C._nn._test_ambiguous_defaults",
        "torch._C._nn._test_optional_filled_intlist",
        "torch._C._nn._test_optional_floatlist",
        "torch._C._nn._test_optional_intlist",
        "torch._C._nn._test_string_default",
        "torch._C._nn._test_warn_in_autograd",
        "torch._C._nn._upsample_bicubic2d_aa",
        "torch._C._nn._upsample_bilinear2d_aa",
        "torch._C._nn._upsample_nearest_exact1d",
        "torch._C._nn._upsample_nearest_exact2d",
        "torch._C._nn._upsample_nearest_exact3d",
        "torch._C._nn.adaptive_avg_pool2d",
        "torch._C._nn.adaptive_avg_pool3d",
        "torch._C._nn.adaptive_max_pool2d",
        "torch._C._nn.adaptive_max_pool3d",
        "torch._C._nn.avg_pool2d",
        "torch._C._nn.avg_pool3d",
        "torch._C._nn.binary_cross_entropy",
        "torch._C._nn.col2im",
        "torch._C._nn.conv_depthwise3d",
        "torch._C._nn.cross_entropy_loss",
        "torch._C._nn.elu_",
        "torch._C._nn.elu",
        "torch._C._nn.flatten_dense_tensors",
        "torch._C._nn.fractional_max_pool2d",
        "torch._C._nn.fractional_max_pool3d",
        "torch._C._nn.gelu_",
        "torch._C._nn.gelu",
        "torch._C._nn.glu",
        "torch._C._nn.hardsigmoid_",
        "torch._C._nn.hardsigmoid",
        "torch._C._nn.hardswish_",
        "torch._C._nn.hardswish",
        "torch._C._nn.hardtanh_",
        "torch._C._nn.hardtanh",
        "torch._C._nn.huber_loss",
        "torch._C._nn.im2col",
        "torch._C._nn.l1_loss",
        "torch._C._nn.leaky_relu_",
        "torch._C._nn.leaky_relu",
        "torch._C._nn.linear",
        "torch._C._nn.log_sigmoid",
        "torch._C._nn.max_pool2d_with_indices",
        "torch._C._nn.max_pool3d_with_indices",
        "torch._C._nn.max_unpool2d",
        "torch._C._nn.max_unpool3d",
        "torch._C._nn.mish_",
        "torch._C._nn.mish",
        "torch._C._nn.mkldnn_linear",
        "torch._C._nn.mkldnn_reorder_conv2d_weight",
        "torch._C._nn.mkldnn_reorder_conv3d_weight",
        "torch._C._nn.mse_loss",
        "torch._C._nn.multi_margin_loss",
        "torch._C._nn.multilabel_margin_loss",
        "torch._C._nn.nll_loss_nd",
        "torch._C._nn.nll_loss",
        "torch._C._nn.nll_loss2d",
        "torch._C._nn.one_hot",
        "torch._C._nn.pad_sequence",
        "torch._C._nn.pad",
        "torch._C._nn.reflection_pad1d",
        "torch._C._nn.reflection_pad2d",
        "torch._C._nn.reflection_pad3d",
        "torch._C._nn.relu6_",
        "torch._C._nn.relu6",
        "torch._C._nn.replication_pad1d",
        "torch._C._nn.replication_pad2d",
        "torch._C._nn.replication_pad3d",
        "torch._C._nn.rrelu_with_noise_",
        "torch._C._nn.rrelu_with_noise",
        "torch._C._nn.scaled_dot_product_attention",
        "torch._C._nn.silu_",
        "torch._C._nn.silu",
        "torch._C._nn.slow_conv_dilated2d",
        "torch._C._nn.slow_conv_dilated3d",
        "torch._C._nn.slow_conv_transpose2d",
        "torch._C._nn.slow_conv_transpose3d",
        "torch._C._nn.slow_conv3d",
        "torch._C._nn.smooth_l1_loss",
        "torch._C._nn.soft_margin_loss",
        "torch._C._nn.softplus",
        "torch._C._nn.softshrink",
        "torch._C._nn.thnn_conv2d",
        "torch._C._nn.unflatten_dense_tensors",
        "torch._C._nn.upsample_bicubic2d",
        "torch._C._nn.upsample_bilinear2d",
        "torch._C._nn.upsample_linear1d",
        "torch._C._nn.upsample_nearest1d",
        "torch._C._nn.upsample_nearest2d",
        "torch._C._nn.upsample_nearest3d",
        "torch._C._nn.upsample_trilinear3d",
        "torch._C._non_sym_sizes",
        "torch._C._overlaps",
        "torch._C._parallel_info",
        "torch._C._parse_dispatch_key",
        "torch._C._parse_source_def",
        "torch._C._pop_torch_dispatch_stack",
        "torch._C._pop_torch_function_stack",
        "torch._C._propagate_and_assign_input_shapes",
        "torch._C._propagate_shapes",
        "torch._C._propagate_xla_data",
        "torch._C._push_on_torch_dispatch_stack",
        "torch._C._push_on_torch_function_stack",
        "torch._C._quantize_ondevice_ptq_dynamic",
        "torch._C._register_py_class_for_device",
        "torch._C._remove_cached_tensor",
        "torch._C._remove_worker_pids",
        "torch._C._rename_privateuse1_backend",
        "torch._C._replace_",
        "torch._C._replace_overloaded_method_decl",
        "torch._C._resolve_type_from_object",
        "torch._C._resolve_type",
        "torch._C._rocm_is_backward_pass",
        "torch._C._rpc_init",
        "torch._C._run_emit_module_hook",
        "torch._C._save_jit_module_to_bytes",
        "torch._C._save_jit_module",
        "torch._C._save_mobile_module_to_bytes",
        "torch._C._save_mobile_module",
        "torch._C._save_parameters",
        "torch._C._scatter_out",
        "torch._C._scatter",
        "torch._C._select_conv_backend",
        "torch._C._select_batch_norm_backend",
        "torch._C._set_autograd_fallback_mode",
        "torch._C._set_backcompat_broadcast_warn",
        "torch._C._set_backcompat_keepdim_warn",
        "torch._C._set_blas_preferred_backend",
        "torch._C._set_cached_tensors_enabled",
        "torch._C._set_check_sparse_tensor_invariants",
        "torch._C._set_conj",
        "torch._C._set_cublas_allow_bf16_reduced_precision_reduction",
        "torch._C._set_cublas_allow_fp16_reduced_precision_reduction",
        "torch._C._set_cublas_allow_tf32",
        "torch._C._set_cudnn_allow_tf32",
        "torch._C._set_cudnn_benchmark",
        "torch._C._set_cudnn_deterministic",
        "torch._C._set_cudnn_enabled",
        "torch._C._set_default_dtype",
        "torch._C._set_default_mobile_cpu_allocator",
        "torch._C._set_default_tensor_type",
        "torch._C._set_deterministic_algorithms",
        "torch._C._set_deterministic_fill_uninitialized_memory",
        "torch._C._set_dispatch_mode",
        "torch._C._set_float32_matmul_precision",
        "torch._C._set_fwd_grad_enabled",
        "torch._C._set_grad_enabled",
        "torch._C._set_graph_executor_optimize",
        "torch._C._set_linalg_preferred_backend",
        "torch._C._set_rocm_fa_preferred_backend",
        "torch._C._set_meta_in_tls_dispatch_include",
        "torch._C._set_mkldnn_enabled",
        "torch._C._set_multithreading_enabled",
        "torch._C._set_neg",
        "torch._C._set_nnpack_enabled",
        "torch._C._set_print_stack_traces_on_fatal_signal",
        "torch._C._set_qengine",
        "torch._C._set_sdp_use_flash",
        "torch._C._set_sdp_use_math",
        "torch._C._set_math_sdp_allow_fp16_bf16_reduction",
        "torch._C._set_sdp_use_mem_efficient",
        "torch._C._set_should_use_format_with_string_table",
        "torch._C._set_sm_carveout_experimental",
        "torch._C._set_storage_access_error_msg",
        "torch._C._set_tensor_metadata",
        "torch._C._set_tracing_state",
        "torch._C._set_value_trace",
        "torch._C._set_view_replay_enabled",
        "torch._C._set_warnAlways",
        "torch._C._set_worker_pids",
        "torch._C._set_worker_signal_handlers",
        "torch._C._should_allow_numbers_as_tensors",
        "torch._C._show_config",
        "torch._C._sparse._sparse_addmm",
        "torch._C._sparse._sparse_log_softmax",
        "torch._C._sparse._sparse_mm_reduce_impl",
        "torch._C._sparse._sparse_mm",
        "torch._C._sparse._sparse_softmax",
        "torch._C._sparse._spdiags",
        "torch._C._sparse.sparse_sampled_addmm",
        "torch._C._special.special_airy_ai",
        "torch._C._special.special_bessel_j0",
        "torch._C._special.special_bessel_j1",
        "torch._C._special.special_bessel_y0",
        "torch._C._special.special_bessel_y1",
        "torch._C._special.special_chebyshev_polynomial_t",
        "torch._C._special.special_chebyshev_polynomial_u",
        "torch._C._special.special_chebyshev_polynomial_v",
        "torch._C._special.special_chebyshev_polynomial_w",
        "torch._C._special.special_digamma",
        "torch._C._special.special_entr",
        "torch._C._special.special_erf",
        "torch._C._special.special_erfc",
        "torch._C._special.special_erfcx",
        "torch._C._special.special_erfinv",
        "torch._C._special.special_exp2",
        "torch._C._special.special_expit",
        "torch._C._special.special_expm1",
        "torch._C._special.special_gammainc",
        "torch._C._special.special_gammaincc",
        "torch._C._special.special_gammaln",
        "torch._C._special.special_hermite_polynomial_h",
        "torch._C._special.special_hermite_polynomial_he",
        "torch._C._special.special_i0",
        "torch._C._special.special_i0e",
        "torch._C._special.special_i1",
        "torch._C._special.special_i1e",
        "torch._C._special.special_laguerre_polynomial_l",
        "torch._C._special.special_legendre_polynomial_p",
        "torch._C._special.special_log_ndtr",
        "torch._C._special.special_log_softmax",
        "torch._C._special.special_log1p",
        "torch._C._special.special_logit",
        "torch._C._special.special_logsumexp",
        "torch._C._special.special_modified_bessel_i0",
        "torch._C._special.special_modified_bessel_i1",
        "torch._C._special.special_modified_bessel_k0",
        "torch._C._special.special_modified_bessel_k1",
        "torch._C._special.special_multigammaln",
        "torch._C._special.special_ndtr",
        "torch._C._special.special_ndtri",
        "torch._C._special.special_polygamma",
        "torch._C._special.special_psi",
        "torch._C._special.special_round",
        "torch._C._special.special_scaled_modified_bessel_k0",
        "torch._C._special.special_scaled_modified_bessel_k1",
        "torch._C._special.special_shifted_chebyshev_polynomial_t",
        "torch._C._special.special_shifted_chebyshev_polynomial_u",
        "torch._C._special.special_shifted_chebyshev_polynomial_v",
        "torch._C._special.special_shifted_chebyshev_polynomial_w",
        "torch._C._special.special_sinc",
        "torch._C._special.special_softmax",
        "torch._C._special.special_spherical_bessel_j0",
        "torch._C._special.special_xlog1py",
        "torch._C._special.special_xlogy",
        "torch._C._special.special_zeta",
        "torch._C._stash_obj_in_tls",
        "torch._C._storage_id",
        "torch._C._storage_Use_Count",
        "torch._C._supported_qengines",
        "torch._C._te.abs",
        "torch._C._te.acos",
        "torch._C._te.annotate_input_shapes",
        "torch._C._te.asin",
        "torch._C._te.atan",
        "torch._C._te.atan2",
        "torch._C._te.ceil",
        "torch._C._te.Compute",
        "torch._C._te.Compute2",
        "torch._C._te.construct_codegen",
        "torch._C._te.cos",
        "torch._C._te.cosh",
        "torch._C._te.erf",
        "torch._C._te.erfc",
        "torch._C._te.exp",
        "torch._C._te.expm1",
        "torch._C._te.fixup_missing_shape_info",
        "torch._C._te.floor",
        "torch._C._te.fmod",
        "torch._C._te.frac",
        "torch._C._te.ifThenElse",
        "torch._C._te.is_graph_compilable",
        "torch._C._te.isnan",
        "torch._C._te.lgamma",
        "torch._C._te.log",
        "torch._C._te.log10",
        "torch._C._te.log1p",
        "torch._C._te.log2",
        "torch._C._te.lower",
        "torch._C._te.make_shapes_symbolic",
        "torch._C._te.pow",
        "torch._C._te.Reduce",
        "torch._C._te.remainder",
        "torch._C._te.remove_graph_output",
        "torch._C._te.remove_unused_self_argument",
        "torch._C._te.replace_list_output_with_tuple",
        "torch._C._te.round",
        "torch._C._te.rsqrt",
        "torch._C._te.sigmoid",
        "torch._C._te.simplify",
        "torch._C._te.sin",
        "torch._C._te.sinh",
        "torch._C._te.sqrt",
        "torch._C._te.tan",
        "torch._C._te.tanh",
        "torch._C._te.trim_graph",
        "torch._C._te.trunc",
        "torch._C._tensor_impl_raw_handle",
        "torch._C._test_only_add_entry_to_op_version_map",
        "torch._C._test_only_populate_upgraders",
        "torch._C._test_only_remove_entry_to_op_version_map",
        "torch._C._test_only_remove_upgraders",
        "torch._C._to_functionality_key",
        "torch._C._tracer_set_force_outplace",
        "torch._C._tracer_set_get_unique_name_fn",
        "torch._C._tracer_warn_use_python",
        "torch._C._unset_default_mobile_cpu_allocator",
        "torch._C._unset_dispatch_mode",
        "torch._C._valgrind_supported_platform",
        "torch._C._valgrind_toggle_and_dump_stats",
        "torch._C._valgrind_toggle",
        "torch._C._verbose.mkl_set_verbose",
        "torch._C._verbose.mkldnn_set_verbose",
        "torch._C._vmapmode_decrement_nesting",
        "torch._C._vmapmode_increment_nesting",
        "torch._C._warn_deprecation",
        "torch._C._warn",
        "torch._C._will_engine_execute_node",
        "torch._C._wrap_tensor_impl",
        "torch._C.fork",
        "torch._C.get_autocast_cpu_dtype",
        "torch._C.get_autocast_dtype",
        "torch._C.get_autocast_gpu_dtype",
        "torch._C.get_autocast_ipu_dtype",
        "torch._C.get_autocast_xla_dtype",
        "torch._C.get_default_dtype",
        "torch._C.get_num_interop_threads",
        "torch._C.get_num_threads",
        "torch._C.import_ir_module_from_buffer",
        "torch._C.import_ir_module",
        "torch._C.init_num_threads",
        "torch._C.is_anomaly_check_nan_enabled",
        "torch._C.is_anomaly_enabled",
        "torch._C.is_autocast_cache_enabled",
        "torch._C.is_autocast_cpu_enabled",
        "torch._C.is_autocast_enabled",
        "torch._C.is_autocast_ipu_enabled",
        "torch._C.is_autocast_xla_enabled",
        "torch._C.is_grad_enabled",
        "torch._C.is_inference_mode_enabled",
        "torch._C.merge_type_from_type_comment",
        "torch._C.parse_ir",
        "torch._C.parse_schema",
        "torch._C.parse_type_comment",
        "torch._C.read_vitals",
        "torch._C.set_vital",
        "torch._C.unify_type_list",
        "torch._C.vitals_enabled",
        "torch._C.wait",
        "torch._cast_Byte",
        "torch._cast_Char",
        "torch._cast_Double",
        "torch._cast_Float",
        "torch._cast_Half",
        "torch._cast_Int",
        "torch._cast_Long",
        "torch._cast_Short",
        "torch._choose_qparams_per_tensor",
        "torch._chunk_cat",
        "torch._coalesce",
        "torch._compute_linear_combination",
        "torch._conj_copy",
        "torch._conj_physical",
        "torch._conj",
        "torch._convert_indices_from_coo_to_csr",
        "torch._convert_indices_from_csr_to_coo",
        "torch._convert_weight_to_int4pack",
        "torch._convert_weight_to_int4pack_for_cpu",
        "torch._convolution_mode",
        "torch._convolution",
        "torch._copy_from_and_resize",
        "torch._copy_from",
        "torch._cslt_compress",
        "torch._cslt_sparse_mm",
        "torch._ctc_loss",
        "torch._cudnn_ctc_loss",
        "torch._cudnn_init_dropout_state",
        "torch._cudnn_rnn_flatten_weight",
        "torch._cudnn_rnn",
        "torch._cufft_clear_plan_cache",
        "torch._cufft_get_plan_cache_max_size",
        "torch._cufft_get_plan_cache_size",
        "torch._cufft_set_plan_cache_max_size",
        "torch._cummax_helper",
        "torch._cummin_helper",
        "torch._debug_has_internal_overlap",
        "torch._dim_arange",
        "torch._dirichlet_grad",
        "torch._disable_functionalization",
        "torch._dyn_quant_matmul_4bit",
        "torch._dyn_quant_pack_4bit_weight",
        "torch._efficientzerotensor",
        "torch._embedding_bag_forward_only",
        "torch._embedding_bag",
        "torch._empty_affine_quantized",
        "torch._empty_per_channel_affine_quantized",
        "torch._enable_functionalization",
        "torch._euclidean_dist",
        "torch._fake_quantize_learnable_per_channel_affine",
        "torch._fake_quantize_learnable_per_tensor_affine",
        "torch._fake_quantize_per_tensor_affine_cachemask_tensor_qparams",
        "torch._fft_c2c",
        "torch._fft_c2r",
        "torch._fft_r2c",
        "torch._fill_mem_eff_dropout_mask_",
        "torch._foobar",
        "torch._foreach_abs_",
        "torch._foreach_abs",
        "torch._foreach_acos_",
        "torch._foreach_acos",
        "torch._foreach_add_",
        "torch._foreach_add",
        "torch._foreach_addcdiv_",
        "torch._foreach_addcdiv",
        "torch._foreach_addcmul_",
        "torch._foreach_addcmul",
        "torch._foreach_asin_",
        "torch._foreach_asin",
        "torch._foreach_atan_",
        "torch._foreach_atan",
        "torch._foreach_ceil_",
        "torch._foreach_ceil",
        "torch._foreach_clamp_max_",
        "torch._foreach_clamp_max",
        "torch._foreach_clamp_min_",
        "torch._foreach_clamp_min",
        "torch._foreach_copy_",
        "torch._foreach_cos_",
        "torch._foreach_cos",
        "torch._foreach_cosh_",
        "torch._foreach_cosh",
        "torch._foreach_div_",
        "torch._foreach_div",
        "torch._foreach_erf_",
        "torch._foreach_erf",
        "torch._foreach_erfc_",
        "torch._foreach_erfc",
        "torch._foreach_exp_",
        "torch._foreach_exp",
        "torch._foreach_expm1_",
        "torch._foreach_expm1",
        "torch._foreach_floor_",
        "torch._foreach_floor",
        "torch._foreach_frac_",
        "torch._foreach_frac",
        "torch._foreach_lerp_",
        "torch._foreach_lerp",
        "torch._foreach_lgamma_",
        "torch._foreach_lgamma",
        "torch._foreach_log_",
        "torch._foreach_log",
        "torch._foreach_log10_",
        "torch._foreach_log10",
        "torch._foreach_log1p_",
        "torch._foreach_log1p",
        "torch._foreach_log2_",
        "torch._foreach_log2",
        "torch._foreach_maximum_",
        "torch._foreach_maximum",
        "torch._foreach_minimum_",
        "torch._foreach_minimum",
        "torch._foreach_mul_",
        "torch._foreach_mul",
        "torch._foreach_neg_",
        "torch._foreach_neg",
        "torch._foreach_norm",
        "torch._foreach_pow_",
        "torch._foreach_pow",
        "torch._foreach_reciprocal_",
        "torch._foreach_reciprocal",
        "torch._foreach_round_",
        "torch._foreach_round",
        "torch._foreach_sigmoid_",
        "torch._foreach_sigmoid",
        "torch._foreach_rsqrt_",
        "torch._foreach_rsqrt",
        "torch._foreach_sign_",
        "torch._foreach_sign",
        "torch._foreach_sin_",
        "torch._foreach_sin",
        "torch._foreach_sinh_",
        "torch._foreach_sinh",
        "torch._foreach_sqrt_",
        "torch._foreach_sqrt",
        "torch._foreach_sub_",
        "torch._foreach_sub",
        "torch._foreach_tan_",
        "torch._foreach_tan",
        "torch._foreach_tanh_",
        "torch._foreach_tanh",
        "torch._foreach_trunc_",
        "torch._foreach_trunc",
        "torch._foreach_zero_",
        "torch._freeze_functional_tensor",
        "torch._from_functional_tensor",
        "torch._functional_assert_async",
        "torch._functional_sym_constrain_range_for_size",
        "torch._functional_sym_constrain_range",
        "torch._functionalize_are_all_mutations_hidden_from_autograd",
        "torch._functionalize_commit_update",
        "torch._functionalize_enable_reapply_views",
        "torch._functionalize_has_data_mutation",
        "torch._functionalize_has_metadata_mutation",
        "torch._functionalize_is_multi_output_view",
        "torch._functionalize_mark_mutation_hidden_from_autograd",
        "torch._functionalize_replace",
        "torch._functionalize_sync",
        "torch._functionalize_was_storage_changed",
        "torch._fused_adam_",
        "torch._fused_adamw_",
        "torch._fused_dropout",
        "torch._fused_moving_avg_obs_fq_helper",
        "torch._fused_sdp_choice",
        "torch._fw_primal_copy",
        "torch._grid_sampler_2d_cpu_fallback",
        "torch._has_compatible_shallow_copy_type",
        "torch._histogramdd_bin_edges",
        "torch._histogramdd_from_bin_cts",
        "torch._histogramdd_from_bin_tensors",
        "torch._index_put_impl_",
        "torch._indices_copy",
        "torch._int_mm",
        "torch._is_all_true",
        "torch._is_any_true",
        "torch._is_functional_tensor",
        "torch._is_zerotensor",
        "torch._linalg_check_errors",
        "torch._linalg_det",
        "torch._linalg_eigh",
        "torch._linalg_eigvals",
        "torch._linalg_slogdet",
        "torch._linalg_solve_ex",
        "torch._linalg_svd",
        "torch._log_softmax_backward_data",
        "torch._log_softmax",
        "torch._logcumsumexp",
        "torch._lstm_mps",
        "torch._lu_with_info",
        "torch._make_dep_token",
        "torch._make_dual_copy",
        "torch._make_dual",
        "torch._make_per_channel_quantized_tensor",
        "torch._make_per_tensor_quantized_tensor",
        "torch._masked_scale",
        "torch._masked_softmax",
        "torch._mirror_autograd_meta_to",
        "torch._mixed_dtypes_linear",
        "torch._mkldnn_reshape",
        "torch._mkldnn_transpose_",
        "torch._mkldnn_transpose",
        "torch._mps_convolution_transpose",
        "torch._mps_convolution",
        "torch._native_batch_norm_legit_no_training",
        "torch._native_batch_norm_legit",
        "torch._native_multi_head_attention",
        "torch._neg_view_copy",
        "torch._neg_view",
        "torch._nested_from_padded_and_nested_example",
        "torch._nested_from_padded_tensor",
        "torch._nested_tensor_from_mask_left_aligned",
        "torch._nested_tensor_from_tensor_list",
        "torch._nested_tensor_softmax_with_shape",
        "torch._nested_view_from_buffer_copy",
        "torch._nested_view_from_buffer",
        "torch._nnpack_available",
        "torch._nnpack_spatial_convolution",
        "torch._pack_padded_sequence",
        "torch._pad_packed_sequence",
        "torch._pin_memory",
        "torch._prelu_kernel",
        "torch._propagate_xla_data",
        "torch._remove_batch_dim",
        "torch._reshape_alias_copy",
        "torch._reshape_from_tensor",
        "torch._resize_output_",
        "torch._rowwise_prune",
        "torch._sample_dirichlet",
        "torch._saturate_weight_to_fp16",
        "torch._scaled_dot_product_attention_math",
        "torch._scaled_dot_product_efficient_attention",
        "torch._scaled_dot_product_flash_attention",
        "torch._scaled_dot_product_flash_attention_for_cpu",
        "torch._scaled_dot_product_cudnn_attention",
        "torch._scaled_mm",
        "torch._scaled_grouped_mm",
        "torch._shape_as_tensor",
        "torch._sobol_engine_draw",
        "torch._sobol_engine_ff_",
        "torch._sobol_engine_initialize_state_",
        "torch._sobol_engine_scramble_",
        "torch._softmax_backward_data",
        "torch._softmax",
        "torch._sparse_broadcast_to_copy",
        "torch._sparse_broadcast_to",
        "torch._sparse_csr_prod",
        "torch._sparse_csr_sum",
        "torch._sparse_log_softmax_backward_data",
        "torch._sparse_semi_structured_addmm",
        "torch._sparse_semi_structured_linear",
        "torch._sparse_semi_structured_mm",
        "torch._sparse_softmax_backward_data",
        "torch._sparse_sparse_matmul",
        "torch._sparse_sum",
        "torch._stack",
        "torch._standard_gamma_grad",
        "torch._standard_gamma",
        "torch._test_autograd_multiple_dispatch_view_copy",
        "torch._test_autograd_multiple_dispatch_view",
        "torch._test_autograd_multiple_dispatch",
        "torch._test_check_tensor",
        "torch._test_functorch_fallback",
        "torch._test_serialization_subcmul",
        "torch._to_cpu",
        "torch._to_functional_tensor",
        "torch._to_sparse_semi_structured",
        "torch._transform_bias_rescale_qkv",
        "torch._transformer_encoder_layer_fwd",
        "torch._trilinear",
        "torch._triton_multi_head_attention",
        "torch._triton_scaled_dot_attention",
        "torch._unique",
        "torch._unique2",
        "torch._unpack_dual",
        "torch._unsafe_index_put",
        "torch._unsafe_index",
        "torch._unsafe_masked_index_put_accumulate",
        "torch._unsafe_masked_index",
        "torch._use_cudnn_ctc_loss",
        "torch._use_cudnn_rnn_flatten_weight",
        "torch._values_copy",
        "torch._weight_int4pack_mm",
        "torch._weight_int4pack_mm_for_cpu",
        "torch._weight_int4pack_mm_with_scales_and_zeros",
        "torch._weight_int8pack_mm",
        "torch._weight_norm_interface",
        "torch._weight_norm",
        "torch.abs_",
        "torch.abs",
        "torch.absolute",
        "torch.acos_",
        "torch.acos",
        "torch.acosh_",
        "torch.acosh",
        "torch.adaptive_avg_pool1d",
        "torch.adaptive_max_pool1d",
        "torch.add",
        "torch.addbmm",
        "torch.addcdiv",
        "torch.addcmul",
        "torch.addmm",
        "torch.addmv_",
        "torch.addmv",
        "torch.addr",
        "torch.adjoint",
        "torch.affine_grid_generator",
        "torch.alias_copy",
        "torch.all",
        "torch.allclose",
        "torch.alpha_dropout_",
        "torch.alpha_dropout",
        "torch.amax",
        "torch.amin",
        "torch.aminmax",
        "torch.angle",
        "torch.any",
        "torch.arange",
        "torch.arccos_",
        "torch.arccos",
        "torch.arccosh_",
        "torch.arccosh",
        "torch.arcsin_",
        "torch.arcsin",
        "torch.arcsinh_",
        "torch.arcsinh",
        "torch.arctan_",
        "torch.arctan",
        "torch.arctan2",
        "torch.arctanh_",
        "torch.arctanh",
        "torch.argmax",
        "torch.argmin",
        "torch.argsort",
        "torch.argwhere",
        "torch.as_strided_",
        "torch.as_strided_copy",
        "torch.as_strided_scatter",
        "torch.as_strided",
        "torch.as_tensor",
        "torch.asarray",
        "torch.asin_",
        "torch.asin",
        "torch.asinh_",
        "torch.asinh",
        "torch.atan_",
        "torch.atan",
        "torch.atan2",
        "torch.atanh_",
        "torch.atanh",
        "torch.avg_pool1d",
        "torch.baddbmm",
        "torch.bartlett_window",
        "torch.batch_norm_backward_elemt",
        "torch.batch_norm_backward_reduce",
        "torch.batch_norm_elemt",
        "torch.batch_norm_gather_stats_with_counts",
        "torch.batch_norm_gather_stats",
        "torch.batch_norm_stats",
        "torch.batch_norm_update_stats",
        "torch.batch_norm",
        "torch.bernoulli",
        "torch.bilinear",
        "torch.binary_cross_entropy_with_logits",
        "torch.bincount",
        "torch.binomial",
        "torch.bitwise_and",
        "torch.bitwise_left_shift",
        "torch.bitwise_not",
        "torch.bitwise_or",
        "torch.bitwise_right_shift",
        "torch.bitwise_xor",
        "torch.blackman_window",
        "torch.bmm",
        "torch.broadcast_to",
        "torch.bucketize",
        "torch.can_cast",
        "torch.cat",
        "torch.ccol_indices_copy",
        "torch.ceil_",
        "torch.ceil",
        "torch.celu_",
        "torch.celu",
        "torch.channel_shuffle",
        "torch.cholesky_inverse",
        "torch.cholesky_solve",
        "torch.cholesky",
        "torch.choose_qparams_optimized",
        "torch.chunk",
        "torch.clamp_",
        "torch.clamp_max_",
        "torch.clamp_max",
        "torch.clamp_min_",
        "torch.clamp_min",
        "torch.clamp",
        "torch.clip_",
        "torch.clip",
        "torch.clone",
        "torch.col_indices_copy",
        "torch.column_stack",
        "torch.combinations",
        "torch.complex",
        "torch.concat",
        "torch.concatenate",
        "torch.conj_physical_",
        "torch.conj_physical",
        "torch.conj",
        "torch.constant_pad_nd",
        "torch.conv_tbc",
        "torch.conv_transpose1d",
        "torch.conv_transpose2d",
        "torch.conv_transpose3d",
        "torch.conv1d",
        "torch.conv2d",
        "torch.conv3d",
        "torch.convolution",
        "torch.copysign",
        "torch.corrcoef",
        "torch.cos_",
        "torch.cos",
        "torch.cosh_",
        "torch.cosh",
        "torch.cosine_embedding_loss",
        "torch.cosine_similarity",
        "torch.count_nonzero",
        "torch.cov",
        "torch.cross",
        "torch.crow_indices_copy",
        "torch.ctc_loss",
        "torch.cudnn_affine_grid_generator",
        "torch.cudnn_batch_norm",
        "torch.cudnn_convolution_add_relu",
        "torch.cudnn_convolution_relu",
        "torch.cudnn_convolution_transpose",
        "torch.cudnn_convolution",
        "torch.cudnn_grid_sampler",
        "torch.cudnn_is_acceptable",
        "torch.cummax",
        "torch.cummin",
        "torch.cumprod",
        "torch.cumsum",
        "torch.cumulative_trapezoid",
        "torch.deg2rad_",
        "torch.deg2rad",
        "torch.dequantize",
        "torch.det",
        "torch.detach_",
        "torch.detach_copy",
        "torch.detach",
        "torch.diag_embed",
        "torch.diag",
        "torch.diagflat",
        "torch.diagonal_copy",
        "torch.diagonal_scatter",
        "torch.diagonal",
        "torch.diff",
        "torch.digamma",
        "torch.dist",
        "torch.div",
        "torch.divide",
        "torch.dot",
        "torch.dropout_",
        "torch.dropout",
        "torch.dsmm",
        "torch.dsplit",
        "torch.dstack",
        "torch.embedding_bag",
        "torch.embedding_renorm_",
        "torch.embedding",
        "torch.empty_like",
        "torch.empty_permuted",
        "torch.empty_quantized",
        "torch.empty_strided",
        "torch.empty",
        "torch.eq",
        "torch.equal",
        "torch.erf_",
        "torch.erf",
        "torch.erfc_",
        "torch.erfc",
        "torch.erfinv",
        "torch.exp_",
        "torch.exp",
        "torch.exp2_",
        "torch.exp2",
        "torch.expand_copy",
        "torch.expm1_",
        "torch.expm1",
        "torch.eye",
        "torch.fake_quantize_per_channel_affine",
        "torch.fake_quantize_per_tensor_affine",
        "torch.fbgemm_linear_fp16_weight_fp32_activation",
        "torch.fbgemm_linear_fp16_weight",
        "torch.fbgemm_linear_int8_weight_fp32_activation",
        "torch.fbgemm_linear_int8_weight",
        "torch.fbgemm_linear_quantize_weight",
        "torch.fbgemm_pack_gemm_matrix_fp16",
        "torch.fbgemm_pack_quantized_matrix",
        "torch.feature_alpha_dropout_",
        "torch.feature_alpha_dropout",
        "torch.feature_dropout_",
        "torch.feature_dropout",
        "torch.fill_",
        "torch.fill",
        "torch.fix_",
        "torch.fix",
        "torch.flatten",
        "torch.flip",
        "torch.fliplr",
        "torch.flipud",
        "torch.float_power",
        "torch.floor_",
        "torch.floor_divide",
        "torch.floor",
        "torch.fmax",
        "torch.fmin",
        "torch.fmod",
        "torch.frac_",
        "torch.frac",
        "torch.frexp",
        "torch.frobenius_norm",
        "torch.from_file",
        "torch.from_numpy",
        "torch.frombuffer",
        "torch.full_like",
        "torch.full",
        "torch.fused_moving_avg_obs_fake_quant",
        "torch.gather",
        "torch.gcd_",
        "torch.gcd",
        "torch.ge",
        "torch.geqrf",
        "torch.ger",
        "torch.get_device",
        "torch.gradient",
        "torch.greater_equal",
        "torch.greater",
        "torch.grid_sampler_2d",
        "torch.grid_sampler_3d",
        "torch.grid_sampler",
        "torch.group_norm",
        "torch.gru_cell",
        "torch.gru",
        "torch.gt",
        "torch.hamming_window",
        "torch.hann_window",
        "torch.hardshrink",
        "torch.heaviside",
        "torch.hinge_embedding_loss",
        "torch.histc",
        "torch.histogram",
        "torch.histogramdd",
        "torch.hsmm",
        "torch.hsplit",
        "torch.hspmm",
        "torch.hstack",
        "torch.hypot",
        "torch.i0_",
        "torch.i0",
        "torch.igamma",
        "torch.igammac",
        "torch.imag",
        "torch.index_add",
        "torch.index_copy",
        "torch.index_fill",
        "torch.index_put_",
        "torch.index_put",
        "torch.index_reduce",
        "torch.index_select",
        "torch.indices_copy",
        "torch.inner",
        "torch.instance_norm",
        "torch.int_repr",
        "torch.inverse",
        "torch.is_complex",
        "torch.is_conj",
        "torch.is_distributed",
        "torch.is_floating_point",
        "torch.is_inference",
        "torch.is_neg",
        "torch.is_nonzero",
        "torch.is_same_size",
        "torch.is_signed",
        "torch.is_vulkan_available",
        "torch.isclose",
        "torch.isfinite",
        "torch.isin",
        "torch.isinf",
        "torch.isnan",
        "torch.isneginf",
        "torch.isposinf",
        "torch.isreal",
        "torch.istft",
        "torch.kaiser_window",
        "torch.kl_div",
        "torch.kron",
        "torch.kthvalue",
        "torch.layer_norm",
        "torch.lcm_",
        "torch.lcm",
        "torch.ldexp_",
        "torch.ldexp",
        "torch.le",
        "torch.lerp",
        "torch.less_equal",
        "torch.less",
        "torch.lgamma",
        "torch.linspace",
        "torch.log_",
        "torch.log_softmax",
        "torch.log",
        "torch.log10_",
        "torch.log10",
        "torch.log1p_",
        "torch.log1p",
        "torch.log2_",
        "torch.log2",
        "torch.logaddexp",
        "torch.logaddexp2",
        "torch.logcumsumexp",
        "torch.logdet",
        "torch.logical_and",
        "torch.logical_not",
        "torch.logical_or",
        "torch.logical_xor",
        "torch.logit_",
        "torch.logit",
        "torch.logspace",
        "torch.logsumexp",
        "torch.lstm_cell",
        "torch.lstm",
        "torch.lt",
        "torch.lu_solve",
        "torch.lu_unpack",
        "torch.margin_ranking_loss",
        "torch.masked_fill",
        "torch.masked_scatter",
        "torch.masked_select",
        "torch.matmul",
        "torch.matrix_exp",
        "torch.matrix_power",
        "torch.max_pool1d_with_indices",
        "torch.max_pool1d",
        "torch.max_pool2d",
        "torch.max_pool3d",
        "torch.max",
        "torch.maximum",
        "torch.mean",
        "torch.median",
        "torch.min",
        "torch.minimum",
        "torch.miopen_batch_norm",
        "torch.miopen_convolution_add_relu",
        "torch.miopen_convolution_relu",
        "torch.miopen_convolution_transpose",
        "torch.miopen_convolution",
        "torch.miopen_depthwise_convolution",
        "torch.miopen_rnn",
        "torch.mkldnn_adaptive_avg_pool2d",
        "torch.mkldnn_convolution",
        "torch.mkldnn_linear_backward_weights",
        "torch.mkldnn_max_pool2d",
        "torch.mkldnn_max_pool3d",
        "torch.mkldnn_rnn_layer",
        "torch.mm",
        "torch.mode",
        "torch.moveaxis",
        "torch.movedim",
        "torch.msort",
        "torch.mul",
        "torch.multinomial",
        "torch.multiply",
        "torch.mv",
        "torch.mvlgamma",
        "torch.nan_to_num_",
        "torch.nan_to_num",
        "torch.nanmean",
        "torch.nanmedian",
        "torch.nanquantile",
        "torch.nansum",
        "torch.narrow_copy",
        "torch.narrow",
        "torch.native_batch_norm",
        "torch.native_channel_shuffle",
        "torch.native_dropout",
        "torch.native_group_norm",
        "torch.native_layer_norm",
        "torch.native_norm",
        "torch.ne",
        "torch.neg_",
        "torch.neg",
        "torch.negative_",
        "torch.negative",
        "torch.nextafter",
        "torch.nonzero_static",
        "torch.nonzero",
        "torch.norm_except_dim",
        "torch.normal",
        "torch.not_equal",
        "torch.nuclear_norm",
        "torch.numel",
        "torch.ones_like",
        "torch.ones",
        "torch.orgqr",
        "torch.ormqr",
        "torch.outer",
        "torch.pairwise_distance",
        "torch.pdist",
        "torch.permute_copy",
        "torch.permute",
        "torch.pinverse",
        "torch.pixel_shuffle",
        "torch.pixel_unshuffle",
        "torch.poisson_nll_loss",
        "torch.poisson",
        "torch.polar",
        "torch.polygamma",
        "torch.positive",
        "torch.pow",
        "torch.prelu",
        "torch._print",
        "torch.prod",
        "torch.promote_types",
        "torch.put",
        "torch.q_per_channel_axis",
        "torch.q_per_channel_scales",
        "torch.q_per_channel_zero_points",
        "torch.q_scale",
        "torch.q_zero_point",
        "torch.qr",
        "torch.quantile",
        "torch.quantize_per_channel",
        "torch.quantize_per_tensor_dynamic",
        "torch.quantize_per_tensor",
        "torch.quantized_batch_norm",
        "torch.quantized_gru_cell",
        "torch.quantized_lstm_cell",
        "torch.quantized_max_pool1d",
        "torch.quantized_max_pool2d",
        "torch.quantized_max_pool3d",
        "torch.quantized_rnn_relu_cell",
        "torch.quantized_rnn_tanh_cell",
        "torch.rad2deg_",
        "torch.rad2deg",
        "torch.rand_like",
        "torch.rand",
        "torch.randint_like",
        "torch.randint",
        "torch.randn_like",
        "torch.randn",
        "torch.randperm",
        "torch.range",
        "torch.ravel",
        "torch.real",
        "torch.reciprocal_",
        "torch.reciprocal",
        "torch.relu_",
        "torch.relu",
        "torch.remainder",
        "torch.renorm",
        "torch.repeat_interleave",
        "torch.reshape",
        "torch.resolve_conj",
        "torch.resolve_neg",
        "torch.result_type",
        "torch.rms_norm",
        "torch.rnn_relu_cell",
        "torch.rnn_relu",
        "torch.rnn_tanh_cell",
        "torch.rnn_tanh",
        "torch.roll",
        "torch.rot90",
        "torch.round_",
        "torch.round",
        "torch.row_indices_copy",
        "torch.row_stack",
        "torch.rrelu_",
        "torch.rrelu",
        "torch.rsqrt_",
        "torch.rsqrt",
        "torch.rsub",
        "torch.saddmm",
        "torch.scalar_tensor",
        "torch.scatter_add",
        "torch.scatter_reduce",
        "torch.scatter",
        "torch.searchsorted",
        "torch.segment_reduce",
        "torch.select_copy",
        "torch.select_scatter",
        "torch.select",
        "torch.selu_",
        "torch.selu",
        "torch.sgn",
        "torch.sigmoid_",
        "torch.sigmoid",
        "torch.sign",
        "torch.signal.windows.windows.sqrt",
        "torch.signbit",
        "torch.sin_",
        "torch.sin",
        "torch.sinc_",
        "torch.sinc",
        "torch.sinh_",
        "torch.sinh",
        "torch.slice_copy",
        "torch.slice_scatter",
        "torch.slogdet",
        "torch.smm",
        "torch.softmax",
        "torch.sort",
        "torch.split_copy",
        "torch.split_with_sizes_copy",
        "torch.split_with_sizes",
        "torch.spmm",
        "torch.sqrt_",
        "torch.sqrt",
        "torch.square_",
        "torch.square",
        "torch.squeeze_copy",
        "torch.squeeze",
        "torch.sspaddmm",
        "torch.stack",
        "torch.std_mean",
        "torch.std",
        "torch.sub",
        "torch.subtract",
        "torch.sum",
        "torch.svd",
        "torch.swapaxes",
        "torch.swapdims",
        "torch.sym_constrain_range_for_size",
        "torch.sym_constrain_range",
        "torch.t_copy",
        "torch.t",
        "torch.take_along_dim",
        "torch.take",
        "torch.tan_",
        "torch.tan",
        "torch.tanh_",
        "torch.tanh",
        "torch.tensor_split",
        "torch.tensor",
        "torch.threshold_",
        "torch.threshold",
        "torch.tile",
        "torch.topk",
        "torch.trace",
        "torch.transpose_copy",
        "torch.transpose",
        "torch.trapezoid",
        "torch.trapz",
        "torch.triangular_solve",
        "torch.tril_indices",
        "torch.tril",
        "torch.triplet_margin_loss",
        "torch.triu_indices",
        "torch.triu",
        "torch.true_divide",
        "torch.trunc_",
        "torch.trunc",
        "torch.unbind_copy",
        "torch.unbind",
        "torch.unflatten",
        "torch.unfold_copy",
        "torch.unsafe_chunk",
        "torch.unsafe_split_with_sizes",
        "torch.unsafe_split",
        "torch.unsqueeze_copy",
        "torch.unsqueeze",
        "torch.values_copy",
        "torch.vander",
        "torch.var_mean",
        "torch.var",
        "torch.vdot",
        "torch.view_as_complex_copy",
        "torch.view_as_complex",
        "torch.view_as_real_copy",
        "torch.view_as_real",
        "torch.view_copy",
        "torch.vsplit",
        "torch.vstack",
        "torch.where",
        "torch.xlogy_",
        "torch.xlogy",
        "torch.zero_",
        "torch.zeros",
        "torch.zeros_like",
        "torch._fused_sgd_",
        "torch.slice_inverse",
        "torch._assert_scalar",
        "torch._functional_assert_scalar",
    ],
    TorchInGraphFunctionVariable,
)


if sys.version_info >= (3, 11):
    torch_c_binding_in_graph_functions["math.exp2"] = TorchInGraphFunctionVariable
    torch_c_binding_in_graph_functions["math.cbrt"] = TorchInGraphFunctionVariable


# In graph functions (including constant folding) that are not C bindings
# NOTE: [Cacheability of in-graph torch functions]
# Functions in this list have the property that graphs containing them are safe to cache/serialize.
# serialize given only the information in the graph. I.e, either:
# - Your function does not access or close over global state, or
# - Your function closes over global state, but this state is guarded by dynamo, either
#   through constant folding or other mechanisms
# If your function needs a custom special handler (via @register on TorchInGraphFunctionVariable),
# or captures global state, please add it to manual_torch_name_rule_map instead
torch_non_c_binding_in_graph_functions = dict.fromkeys(
    [
        "torch.__future__.get_overwrite_module_params_on_conversion",
        "torch.__future__.set_overwrite_module_params_on_conversion",
        "torch.__getattr__",
        "torch._assert",
        "torch._check_index",
        "torch._check_is_size",
        "torch._check_not_implemented",
        "torch._check_tensor_all_with",
        "torch._check_tensor_all",
        "torch._check_type",
        "torch._check_value",
        "torch._check_with",
        "torch._check",
        "torch._compile._disable_dynamo",
        "torch._functorch.apis.chunk_vmap",
        "torch._functorch.batch_norm_replacement.batch_norm_without_running_stats",
        "torch._functorch.batch_norm_replacement.replace_all_batch_norm_modules_",
        "torch._functorch.deprecated.combine_state_for_ensemble",
        "torch._functorch.deprecated.functionalize",
        "torch._functorch.deprecated.get_warning",
        "torch._functorch.deprecated.make_functional_with_buffers",
        "torch._functorch.deprecated.make_functional",
        "torch._functorch.deprecated.setup_docs",
        "torch._functorch.deprecated.warn_deprecated",
        "torch._functorch.eager_transforms._any_differentiable",
        "torch._functorch.eager_transforms._autograd_grad",
        "torch._functorch.eager_transforms._set_tensor_requires_grad",
        "torch._functorch.eager_transforms._is_differentiable",
        "torch._functorch.eager_transforms._maybe_unwrap_functional_tensor",
        "torch._functorch.eager_transforms._maybe_wrap_functional_tensor",
        "torch._functorch.eager_transforms._unwrap_all_tensors_from_functional",
        "torch._functorch.eager_transforms._wrap_all_tensors_to_functional",
        "torch._functorch.eager_transforms.assert_flat_tuple_of_tensors",
        "torch._functorch.eager_transforms.functionalize",
        "torch._functorch.eager_transforms.lazy_dynamo_disable",
        "torch._functorch.eager_transforms.noop",
        "torch._functorch.utils.enable_single_level_autograd_function",
        "torch._functorch.utils.exposed_in",
        "torch._functorch.utils.unwrap_dead_wrappers",
        "torch._functorch.vmap.lazy_load_decompositions",
        "torch._guards.compile_context",
        "torch._guards.detect_fake_mode",
        "torch._guards.tracing",
        "torch._higher_order_ops.map._has_potential_branch_input_alias",
        "torch._higher_order_ops.map._has_potential_branch_input_mutation",
        "torch._higher_order_ops.map._stack_pytree",
        "torch._higher_order_ops.map._unstack_pytree",
        "torch._higher_order_ops.map.create_fw_bw_graph",
        "torch._higher_order_ops.map.map_autograd",
        "torch._higher_order_ops.map.map_dense",
        "torch._higher_order_ops.map.map_fake_tensor_mode",
        "torch._higher_order_ops.map.map_functionalize",
        "torch._higher_order_ops.map.map_proxy_torch_dispatch_mode",
        "torch._higher_order_ops.map.map_wrapper",
        "torch._higher_order_ops.map.trace_map",
        "torch._higher_order_ops.out_dtype.elementwise_dtypes",
        "torch._higher_order_ops.out_dtype.is_int_mm",
        "torch._higher_order_ops.out_dtype.out_dtype_dense",
        "torch._higher_order_ops.out_dtype.out_dtype_fake_tensor_mode",
        "torch._higher_order_ops.out_dtype.out_dtype_fallback",
        "torch._higher_order_ops.out_dtype.out_dtype_func",
        "torch._higher_order_ops.out_dtype.out_dtype_proxy",
        "torch._higher_order_ops.out_dtype.trace_out_dtype",
        "torch._higher_order_ops.utils.autograd_not_implemented_inner",
        "torch._higher_order_ops.utils.autograd_not_implemented",
        "torch._linalg_utils._symeig",
        "torch._linalg_utils.basis",
        "torch._linalg_utils.bform",
        "torch._linalg_utils.eig",
        "torch._linalg_utils.get_floating_dtype",
        "torch._linalg_utils.is_sparse",
        "torch._linalg_utils.lstsq",
        "torch._linalg_utils.matmul",
        "torch._linalg_utils.matrix_rank",
        "torch._linalg_utils.qform",
        "torch._linalg_utils.solve",
        "torch._linalg_utils.symeig",
        "torch._load_global_deps",
        "torch._lowrank._svd_lowrank",
        "torch._lowrank.get_approximate_basis",
        "torch._lowrank.pca_lowrank",
        "torch._lowrank.svd_lowrank",
        "torch._preload_cuda_deps",
        "torch._register_device_module",
        "torch._running_with_deploy",
        "torch._utils._dummy_type",
        "torch._utils._flatten_dense_tensors",
        "torch._utils._unflatten_dense_tensors",
        "torch._weights_only_unpickler._get_allowed_globals",
        "torch._weights_only_unpickler.load",
        "torch.align_tensors",
        "torch.amp.autocast_mode._enter_autocast",
        "torch.amp.autocast_mode._exit_autocast",
        "torch.amp.autocast_mode.autocast_decorator",
        "torch.amp.autocast_mode.custom_bwd",
        "torch.amp.autocast_mode.custom_fwd",
        "torch.are_deterministic_algorithms_enabled",
        "torch.atleast_1d",
        "torch.atleast_2d",
        "torch.atleast_3d",
        "torch.autograd._calculate_shape",
        "torch.autograd._is_checkpoint_valid",
        "torch.autograd._make_grads",
        "torch.autograd._register_py_tensor_class_for_device",
        "torch.autograd._tensor_or_tensors_to_tuple",
        "torch.autograd.forward_ad._maybe_load_decompositions",
        "torch.autograd.function._iter_filter",
        "torch.autograd.function._iter_jit_values",
        "torch.autograd.function._iter_None_tensors",
        "torch.autograd.function._iter_tensors_permissive",
        "torch.autograd.function._iter_tensors",
        "torch.autograd.function._jit_unwrap_structured",
        "torch.autograd.function._map_tensor_data",
        "torch.autograd.function._nested_map",
        "torch.autograd.function._unflatten",
        "torch.autograd.function.once_differentiable",
        "torch.autograd.function.traceable",
        "torch.autograd.functional._as_tuple_nocheck",
        "torch.autograd.functional._as_tuple",
        "torch.autograd.functional._autograd_grad",
        "torch.autograd.functional._check_requires_grad",
        "torch.autograd.functional._construct_standard_basis_for",
        "torch.autograd.functional._fill_in_zeros",
        "torch.autograd.functional._grad_postprocess",
        "torch.autograd.functional._grad_preprocess",
        "torch.autograd.functional._jacfwd",
        "torch.autograd.functional._tuple_postprocess",
        "torch.autograd.functional._validate_v",
        "torch.autograd.functional.hessian",
        "torch.autograd.functional.hvp",
        "torch.autograd.functional.jacobian",
        "torch.autograd.functional.jvp",
        "torch.autograd.functional.vhp",
        "torch.autograd.functional.vjp",
        "torch.autograd.grad_mode._enter_inference_mode",
        "torch.autograd.grad_mode._exit_inference_mode",
        "torch.autograd.graph._get_sid",
        "torch.autograd.graph._get_tid",
        "torch.autograd.graph.allow_mutation_on_saved_tensors",
        "torch.autograd.graph.get_gradient_edge",
        "torch.autograd.graph.increment_version",
        "torch.autograd.graph.register_multi_grad_hook",
        "torch.autograd.variable",
        "torch.backends.__allow_nonbracketed_mutation",
        "torch.backends.cpu.get_cpu_capability",
        "torch.backends.cuda.can_use_efficient_attention",
        "torch.backends.cuda.can_use_flash_attention",
        "torch.backends.cuda.can_use_cudnn_attention",
        "torch.backends.cuda.enable_flash_sdp",
        "torch.backends.cuda.enable_math_sdp",
        "torch.backends.cuda.allow_fp16_bf16_reduction_math_sdp",
        "torch.backends.cuda.enable_mem_efficient_sdp",
        "torch.backends.cuda.flash_sdp_enabled",
        "torch.backends.cuda.is_built",
        "torch.backends.cuda.is_flash_attention_available",
        "torch.backends.cuda.math_sdp_enabled",
        "torch.backends.cuda.fp16_bf16_reduction_math_sdp_allowed",
        "torch.backends.cuda.mem_efficient_sdp_enabled",
        "torch.backends.cuda.cudnn_sdp_enabled",
        "torch.backends.cuda.enable_cudnn_sdp",
        "torch.backends.cuda.preferred_blas_library",
        "torch.backends.cuda.preferred_linalg_library",
        "torch.backends.cuda.preferred_rocm_fa_library",
        "torch.backends.cuda.sdp_kernel",
        "torch.backends.cudnn._init",
        "torch.backends.cudnn.flags",
        "torch.backends.cudnn.is_acceptable",
        "torch.backends.cudnn.is_available",
        "torch.backends.cudnn.set_flags",
        "torch.backends.cudnn.version",
        "torch.backends.disable_global_flags",
        "torch.backends.flags_frozen",
        "torch.backends.mkl.is_available",
        "torch.backends.mkldnn.flags",
        "torch.backends.mkldnn.is_available",
        "torch.backends.mkldnn.set_flags",
        "torch.backends.mps._init",
        "torch.backends.mps.is_available",
        "torch.backends.mps.is_built",
        "torch.backends.mps.is_macos13_or_newer",
        "torch.backends.openmp.is_available",
        "torch.backends.quantized._get_qengine_id",
        "torch.backends.quantized._get_qengine_str",
        "torch.block_diag",
        "torch.broadcast_tensors",
        "torch.cartesian_prod",
        "torch.cdist",
        "torch.chain_matmul",
        "torch.compile",
        "torch.compiled_with_cxx11_abi",
        "torch._C._cpu._is_avx2_supported",
        "torch._C._cpu._is_avx512_supported",
        "torch._C._cpu._is_avx512_vnni_supported",
        "torch._C._cpu._is_avx512_bf16_supported",
        "torch._C._cpu._is_amx_tile_supported",
        "torch._C._cpu._is_amx_fp16_supported",
        "torch.cpu._init_amx",
        "torch.cpu.current_device",
        "torch.cpu.current_stream",
        "torch.cpu.device_count",
        "torch.cpu.is_available",
        "torch.cpu.set_device",
        "torch.cpu.stream",
        "torch.cpu.synchronize",
        "torch.cuda._check_capability",
        "torch.cuda._check_cubins",
        "torch.cuda._device_count_amdsmi",
        "torch.cuda._device_count_nvml",
        "torch.cuda._get_amdsmi_handler",
        "torch.cuda._get_amdsmi_device_index",
        "torch.cuda._get_device",
        "torch.cuda._get_generator",
        "torch.cuda._get_nvml_device_index",
        "torch.cuda._get_pynvml_handler",
        "torch.cuda._get_rng_state_offset",
        "torch.cuda._is_compiled",
        "torch.cuda._lazy_call",
        "torch.cuda._lazy_init",
        "torch.cuda._memory_viz._block_extra_legacy",
        "torch.cuda._memory_viz._block_extra",
        "torch.cuda._memory_viz._format_size",
        "torch.cuda._memory_viz._format_viz",
        "torch.cuda._memory_viz._frame_filter",
        "torch.cuda._memory_viz._frame_fmt",
        "torch.cuda._memory_viz._frames_fmt",
        "torch.cuda._memory_viz._profile_to_snapshot",
        "torch.cuda._memory_viz._report_free",
        "torch.cuda._memory_viz._write_blocks",
        "torch.cuda._memory_viz.calc_active",
        "torch.cuda._memory_viz.compare",
        "torch.cuda._memory_viz.format_flamegraph",
        "torch.cuda._memory_viz.memory",
        "torch.cuda._memory_viz.profile_plot",
        "torch.cuda._memory_viz.segment_plot",
        "torch.cuda._memory_viz.segments",
        "torch.cuda._memory_viz.segsum",
        "torch.cuda._memory_viz.trace_plot",
        "torch.cuda._memory_viz.trace",
        "torch.cuda._nvml_based_avail",
        "torch.cuda._parse_visible_devices",
        "torch.cuda._raw_device_count_amdsmi",
        "torch.cuda._raw_device_count_nvml",
        "torch.cuda._raw_device_uuid_amdsmi",
        "torch.cuda._raw_device_uuid_nvml",
        "torch.cuda._register_triton_kernels",
        "torch.cuda._set_rng_state_offset",
        "torch.cuda._set_stream_by_id",
        "torch.cuda._sleep",
        "torch.cuda._transform_uuid_to_ordinals",
        "torch.cuda._utils._get_device_index",
        "torch.cuda.amp.autocast_mode._cast",
        "torch.cuda.amp.autocast_mode.custom_bwd",
        "torch.cuda.amp.autocast_mode.custom_fwd",
        "torch.cuda.amp.common.amp_definitely_not_available",
        "torch.amp.grad_scaler._refresh_per_optimizer_state",
        "torch.cuda.can_device_access_peer",
        "torch.cuda.check_error",
        "torch.cuda.clock_rate",
        "torch.cuda.cudart",
        "torch.cuda.current_blas_handle",
        "torch.cuda.current_stream",
        "torch.cuda.default_stream",
        "torch.cuda.device_count",
        "torch.cuda.device_memory_used",
        "torch.cuda.get_arch_list",
        "torch.cuda.get_device_capability",
        "torch.cuda.get_device_name",
        "torch.cuda.get_device_properties",
        "torch.cuda.get_gencode_flags",
        "torch.cuda.get_sync_debug_mode",
        "torch.cuda.graphs.graph_pool_handle",
        "torch.cuda.graphs.is_current_stream_capturing",
        "torch.cuda.graphs.make_graphed_callables",
        "torch.cuda.init",
        "torch.cuda.ipc_collect",
        "torch.cuda.is_available",
        "torch.cuda.is_bf16_supported",
        "torch.cuda.is_initialized",
        "torch.cuda.jiterator._create_jit_fn",
        "torch.cuda.jiterator._create_multi_output_jit_fn",
        "torch.cuda.memory_usage",
        "torch.cuda.memory._dump_snapshot",
        "torch.cuda.memory._free_mutex",
        "torch.cuda.memory._get_current_allocator",
        "torch.cuda.memory._host_allocator",
        "torch.cuda.memory._record_memory_history_impl",
        "torch.cuda.memory._record_memory_history_legacy",
        "torch.cuda.memory._record_memory_history",
        "torch.cuda.memory._save_memory_usage",
        "torch.cuda.memory._save_segment_usage",
        "torch.cuda.memory._set_allocator_settings",
        "torch.cuda.memory._snapshot",
        "torch.cuda.memory.caching_allocator_alloc",
        "torch.cuda.memory.caching_allocator_delete",
        "torch.cuda.memory.caching_allocator_enable",
        "torch.cuda.memory.change_current_allocator",
        "torch.cuda.memory.empty_cache",
        "torch.cuda.memory.get_allocator_backend",
        "torch.cuda.memory.get_per_process_memory_fraction",
        "torch.cuda.memory.host_memory_stats_as_nested_dict",
        "torch.cuda.memory.host_memory_stats",
        "torch.cuda.memory.list_gpu_processes",
        "torch.cuda.memory.max_memory_allocated",
        "torch.cuda.memory.max_memory_cached",
        "torch.cuda.memory.max_memory_reserved",
        "torch.cuda.memory.mem_get_info",
        "torch.cuda.memory.memory_allocated",
        "torch.cuda.memory.memory_cached",
        "torch.cuda.memory.memory_reserved",
        "torch.cuda.memory.memory_snapshot",
        "torch.cuda.memory.memory_stats_as_nested_dict",
        "torch.cuda.memory.memory_stats",
        "torch.cuda.memory.memory_summary",
        "torch.cuda.memory.reset_accumulated_host_memory_stats",
        "torch.cuda.memory.reset_accumulated_memory_stats",
        "torch.cuda.memory.reset_max_memory_allocated",
        "torch.cuda.memory.reset_max_memory_cached",
        "torch.cuda.memory.reset_peak_host_memory_stats",
        "torch.cuda.memory.reset_peak_memory_stats",
        "torch.cuda.memory.set_per_process_memory_fraction",
        "torch.cuda.nccl._check_sequence_type",
        "torch.cuda.nccl.all_gather",
        "torch.cuda.nccl.all_reduce",
        "torch.cuda.nccl.broadcast",
        "torch.cuda.nccl.init_rank",
        "torch.cuda.nccl.is_available",
        "torch.cuda.nccl.reduce_scatter",
        "torch.cuda.nccl.reduce",
        "torch.cuda.nccl.unique_id",
        "torch.cuda.nccl.version",
        "torch.cuda.nvtx.mark",
        "torch.cuda.nvtx.range_end",
        "torch.cuda.nvtx.range_pop",
        "torch.cuda.nvtx.range_push",
        "torch.cuda.nvtx.range_start",
        "torch.cuda.nvtx.range",
        "torch.cuda.power_draw",
        "torch.cuda.profiler.init",
        "torch.cuda.profiler.profile",
        "torch.cuda.profiler.start",
        "torch.cuda.profiler.stop",
        "torch.cuda.random.get_rng_state_all",
        "torch.cuda.random.initial_seed",
        "torch.cuda.random.manual_seed_all",
        "torch.cuda.random.manual_seed",
        "torch.cuda.random.seed_all",
        "torch.cuda.random.seed",
        "torch.cuda.random.set_rng_state_all",
        "torch.cuda.set_stream",
        "torch.cuda.set_sync_debug_mode",
        "torch.cuda.stream",
        "torch.cuda.synchronize",
        "torch.cuda.temperature",
        "torch.cuda.utilization",
        "torch.einsum",
        "torch.functional._check_list_size",
        "torch.functional._consecutive_return_counts",
        "torch.functional._consecutive_return_inverse_false",
        "torch.functional._consecutive_return_inverse_true",
        "torch.functional._consecutive_return_inverse",
        "torch.functional._consecutive_return_output",
        "torch.functional._lu_impl",
        "torch.functional._lu_no_infos",
        "torch.functional._lu_with_infos",
        "torch.functional._meshgrid",
        "torch.functional._return_counts",
        "torch.functional._return_inverse_false",
        "torch.functional._return_inverse_true",
        "torch.functional._return_inverse",
        "torch.functional._return_output",
        "torch.functional._unique_consecutive_impl",
        "torch.functional._unique_impl",
        "torch.functional._unravel_index",
        "torch.functional.broadcast_shapes",
        "torch.functional.lu",
        "torch.functional.unique",
        "torch.functional.unravel_index",
        "torch.futures.collect_all",
        "torch.futures.wait_all",
        "torch.fx.experimental.const_fold.split_const_subgraphs",
        "torch.fx.experimental.proxy_tensor.make_fx",
        "torch.get_deterministic_debug_mode",
        "torch.get_float32_matmul_precision",
        "torch.is_deterministic_algorithms_warn_only_enabled",
        "torch.is_storage",
        "torch.is_tensor",
        "torch.is_warn_always_enabled",
        "torch.masked._ops._any",
        "torch.masked._ops._apply_docstring_templates",
        "torch.masked._ops._canonical_dim",
        "torch.masked._ops._combine_input_and_mask",
        "torch.masked._ops._generate_docstring",
        "torch.masked._ops._input_mask",
        "torch.masked._ops._output_mask",
        "torch.masked._ops._reduction_identity",
        "torch.masked._ops._sparse_coo_flatten_indices",
        "torch.masked._ops._sparse_coo_scatter_reduction_helper",
        "torch.masked._ops._sparse_coo_where",
        "torch.masked._ops._sparse_csr_segment_reduction_helper",
        "torch.masked._ops._sparse_csr_where",
        "torch.masked._ops._std_var",
        "torch.masked._ops._where",
        "torch.masked._ops.amax",
        "torch.masked._ops.amin",
        "torch.masked._ops.argmax",
        "torch.masked._ops.argmin",
        "torch.masked._ops.corresponding_real_dtype",
        "torch.masked._ops.cumprod",
        "torch.masked._ops.cumsum",
        "torch.masked._ops.log_softmax",
        "torch.masked._ops.logaddexp",
        "torch.masked._ops.logsumexp",
        "torch.masked._ops.mean",
        "torch.masked._ops.median",
        "torch.masked._ops.norm",
        "torch.masked._ops.normalize",
        "torch.masked._ops.prod",
        "torch.masked._ops.softmax",
        "torch.masked._ops.softmin",
        "torch.masked._ops.std",
        "torch.masked._ops.sum",
        "torch.masked._ops.var",
        "torch.meshgrid",
        "torch.mps._get_default_mps_generator",
        "torch.mps.current_allocated_memory",
        "torch.mps.driver_allocated_memory",
        "torch.mps.empty_cache",
        "torch.mps.get_rng_state",
        "torch.mps.manual_seed",
        "torch.mps.profiler.profile",
        "torch.mps.profiler.start",
        "torch.mps.profiler.stop",
        "torch.mps.seed",
        "torch.mps.set_per_process_memory_fraction",
        "torch.mps.set_rng_state",
        "torch.mps.synchronize",
        "torch.nested._internal.nested_tensor.buffer_from_jagged",
        "torch.nested._internal.nested_tensor.get_tensor_symint",
        "torch.nested._internal.nested_tensor.is_expandable_to",
        "torch.nested._internal.nested_tensor.jagged_from_list",
        "torch.nested._internal.nested_tensor.jagged_from_tensor_and_lengths",
        "torch.nested._internal.nested_tensor.nested_view_from_values_offsets",
        "torch.nested._internal.nested_tensor.nested_view_from_values_offsets_lengths",
        "torch.nested.as_nested_tensor",
        "torch.nested.narrow",
        "torch.nested.nested_tensor",
        "torch.nn._reduction.get_enum",
        "torch.nn._reduction.legacy_get_enum",
        "torch.nn._reduction.legacy_get_string",
        "torch.nn.factory_kwargs",
        "torch.nn.functional.adaptive_avg_pool2d",
        "torch.nn.functional.adaptive_avg_pool3d",
        "torch.nn.functional.adaptive_max_pool1d_with_indices",
        "torch.nn.functional.adaptive_max_pool1d",
        "torch.nn.functional.adaptive_max_pool2d_with_indices",
        "torch.nn.functional.adaptive_max_pool2d",
        "torch.nn.functional.adaptive_max_pool3d_with_indices",
        "torch.nn.functional.adaptive_max_pool3d",
        "torch.nn.functional.affine_grid",
        "torch.nn.functional.alpha_dropout",
        "torch.nn.functional.assert_int_or_pair",
        "torch.nn.functional.batch_norm",
        "torch.nn.functional.binary_cross_entropy_with_logits",
        "torch.nn.functional.binary_cross_entropy",
        "torch.nn.functional.celu",
        "torch.nn.functional.cosine_embedding_loss",
        "torch.nn.functional.cross_entropy",
        "torch.nn.functional.ctc_loss",
        "torch.nn.functional.dropout",
        "torch.nn.functional.dropout1d",
        "torch.nn.functional.dropout2d",
        "torch.nn.functional.dropout3d",
        "torch.nn.functional.elu",
        "torch.nn.functional.embedding_bag",
        "torch.nn.functional.embedding",
        "torch.nn.functional.feature_alpha_dropout",
        "torch.nn.functional.fold",
        "torch.nn.functional.fractional_max_pool2d_with_indices",
        "torch.nn.functional.fractional_max_pool2d",
        "torch.nn.functional.fractional_max_pool3d_with_indices",
        "torch.nn.functional.fractional_max_pool3d",
        "torch.nn.functional.gaussian_nll_loss",
        "torch.nn.functional.glu",
        "torch.nn.functional.grid_sample",
        "torch.nn.functional.group_norm",
        "torch.nn.functional.gumbel_softmax",
        "torch.nn.functional.hardsigmoid",
        "torch.nn.functional.hardswish",
        "torch.nn.functional.hardtanh",
        "torch.nn.functional.hinge_embedding_loss",
        "torch.nn.functional.huber_loss",
        "torch.nn.functional.instance_norm",
        "torch.nn.functional.interpolate",
        "torch.nn.functional.kl_div",
        "torch.nn.functional.l1_loss",
        "torch.nn.functional.layer_norm",
        "torch.nn.functional.leaky_relu",
        "torch.nn.functional.local_response_norm",
        "torch.nn.functional.log_softmax",
        "torch.nn.functional.lp_pool1d",
        "torch.nn.functional.lp_pool2d",
        "torch.nn.functional.margin_ranking_loss",
        "torch.nn.functional.max_pool1d_with_indices",
        "torch.nn.functional.max_pool1d",
        "torch.nn.functional.max_pool2d_with_indices",
        "torch.nn.functional.max_pool2d",
        "torch.nn.functional.max_pool3d_with_indices",
        "torch.nn.functional.max_pool3d",
        "torch.nn.functional.max_unpool1d",
        "torch.nn.functional.max_unpool2d",
        "torch.nn.functional.max_unpool3d",
        "torch.nn.functional.mish",
        "torch.nn.functional.mse_loss",
        "torch.nn.functional.multi_head_attention_forward",
        "torch.nn.functional.multi_margin_loss",
        "torch.nn.functional.multilabel_margin_loss",
        "torch.nn.functional.multilabel_soft_margin_loss",
        "torch.nn.functional.nll_loss",
        "torch.nn.functional.normalize",
        "torch.nn.functional.poisson_nll_loss",
        "torch.nn.functional.relu",
        "torch.nn.functional.relu6",
        "torch.nn.functional.rrelu",
        "torch.nn.functional.selu",
        "torch.nn.functional.sigmoid",
        "torch.nn.functional.silu",
        "torch.nn.functional.smooth_l1_loss",
        "torch.nn.functional.soft_margin_loss",
        "torch.nn.functional.softmax",
        "torch.nn.functional.softmin",
        "torch.nn.functional.softsign",
        "torch.nn.functional.tanh",
        "torch.nn.functional.tanhshrink",
        "torch.nn.functional.triplet_margin_loss",
        "torch.nn.functional.unfold",
        "torch.nn.functional.upsample_bilinear",
        "torch.nn.functional.upsample_nearest",
        "torch.nn.functional.upsample",
        "torch.nn.grad._pair",
        "torch.nn.grad._single",
        "torch.nn.grad._triple",
        "torch.nn.grad.conv1d_input",
        "torch.nn.grad.conv1d_weight",
        "torch.nn.grad.conv2d_input",
        "torch.nn.grad.conv2d_weight",
        "torch.nn.grad.conv3d_input",
        "torch.nn.grad.conv3d_weight",
        "torch.nn.modules.activation._is_make_fx_tracing",
        "torch.nn.modules.utils._list_with_default",
        "torch.nn.modules.utils._ntuple",
        "torch.nn.modules.utils._quadruple",
        "torch.nn.modules.utils._reverse_repeat_tuple",
        "torch.nn.modules.utils.consume_prefix_in_state_dict_if_present",
        "torch.nn.parameter.is_lazy",
        "torch.norm",
        "torch.quantization.default_eval_fn",
        "torch.random._seed_custom_device",
        "torch.random.fork_rng",
        "torch.random.initial_seed",
        "torch.random.seed",
        "torch.return_types.pytree_register_structseq",
        "torch.set_default_dtype",
        "torch.set_default_tensor_type",
        "torch.set_deterministic_debug_mode",
        "torch.set_float32_matmul_precision",
        "torch.set_warn_always",
        "torch.signal.windows.windows._add_docstr",
        "torch.signal.windows.windows._window_function_checks",
        "torch.signal.windows.windows.bartlett",
        "torch.signal.windows.windows.blackman",
        "torch.signal.windows.windows.cosine",
        "torch.signal.windows.windows.exponential",
        "torch.signal.windows.windows.gaussian",
        "torch.signal.windows.windows.general_cosine",
        "torch.signal.windows.windows.general_hamming",
        "torch.signal.windows.windows.hamming",
        "torch.signal.windows.windows.hann",
        "torch.signal.windows.windows.kaiser",
        "torch.signal.windows.windows.merge_dicts",
        "torch.signal.windows.windows.nuttall",
        "torch.signal.windows.windows.parse_kwargs",
        "torch.sparse.semi_structured.to_sparse_semi_structured",
        "torch.sparse.sum",
        "torch.split",
        "torch.stft",
        "torch.sym_float",
        "torch.sym_int",
        "torch.sym_ite",
        "torch.sym_max",
        "torch.sym_min",
        "torch.sym_not",
        "torch.tensordot",
        "torch.unique_consecutive",
        "torch.use_deterministic_algorithms",
    ],
    TorchInGraphFunctionVariable,
)


torch_name_rule_map = [
    manual_torch_name_rule_map,
    torch_c_binding_in_graph_functions,
    torch_non_c_binding_in_graph_functions,
]


"""
Generate the torch object - Dynamo tracing rule (the wrapping variable) map.
"""


@functools.lru_cache(None)
def get_torch_obj_rule_map() -> dict[Any, type["VariableTracker"]]:
    d: dict[Any, type[VariableTracker]] = {}
    for m in torch_name_rule_map:
        for k, v in m.items():  # type: ignore[attr-defined]
            if ".py#" not in k:
                obj = load_object(k)
            else:
                obj = _module_dir(torch) + k[len("torch/") :]
            if obj is not None:
                if obj in d and d[obj] != v:
                    raise AssertionError(
                        f"Duplicate torch object {obj} with different rules: {v}, {d[obj]}"
                    )
                else:
                    d[obj] = v
    return d


def _load_obj_from_str(fully_qualified_name):
    module, obj_name = fully_qualified_name.rsplit(".", maxsplit=1)
    return getattr(importlib.import_module(module), obj_name)


"""
Load string represented torch objects.
"""


def load_object(name):
    try:
        x = name.split("#")
        if len(x) == 2:
            obj = _load_obj_from_str(x[0])
            val = getattr(obj, x[1])
        else:
            assert len(x) == 1, f"Invalid obj name {name}"
            val = _load_obj_from_str(x[0])
        val = unwrap_if_wrapper(val)
    except (AttributeError, ImportError):
        val = None
    return val


"""
Get all torch.Tensor methods which are allowed to be in graph functions.
"""


@functools.lru_cache(None)
def get_tensor_method():
    disallowed_tensor_methods = {"__new__", "_make_wrapper_subclass", "_make_subclass"}
    s = set()
    for name in dir(torch.Tensor):
        method = getattr(torch.Tensor, name)
        if (
            isinstance(
                method,
                (
                    types.MethodDescriptorType,
                    types.WrapperDescriptorType,
                    types.BuiltinFunctionType,
                ),
            )
            and name not in disallowed_tensor_methods
        ):
            s.add(method)

    # mlazos: these are functions which we handle specially in TensorVariable
    s.add(torch.Tensor.__contains__)  # type: ignore[arg-type]
    s.add(torch.Tensor.register_hook)  # type: ignore[arg-type]
    return frozenset(s)


"""
Return if a torch object is ATen op or torch.Tensor method.
"""


def is_aten_op_or_tensor_method(obj):
    return obj in get_tensor_method() or isinstance(
        obj,
        (torch._ops.OpOverloadPacket, torch._ops.OpOverload),
    )


class FunctionIdSet:
    """
    Track a set of `id()`s of objects which are either allowed or not
    allowed to go into the generated FX graph.  Use to test for torch.*,
    numpy.*, builtins.*, etc.

    Support user modification to permit customization of what can be
    added to the graph and what will cause a graph break.
    """

    function_ids: Optional[set[int]] = None
    function_names: Optional[dict[int, str]] = None

    def __init__(
        self, lazy_initializer: Callable[[], Union[dict[int, str], set[int]]]
    ) -> None:
        self.lazy_initializer = lazy_initializer

    def __call__(self) -> set[int]:
        if self.function_ids is None:
            value = self.lazy_initializer()
            if isinstance(value, dict):
                self.function_ids = set(value.keys())
                self.function_names = value
            else:
                assert isinstance(value, set)
                self.function_ids = value
        return self.function_ids

    def get_name(self, idx: int, default: str):
        self()  # lazy init
        assert self.function_names is not None
        return self.function_names.get(idx, default)

    def add(self, idx: int):
        function_ids = self()  # lazy init
        function_ids.add(idx)

    def remove(self, idx: int):
        function_ids = self()
        if idx in function_ids:
            function_ids.remove(idx)

    def __contains__(self, idx: int) -> bool:
        return idx in self()


@FunctionIdSet
def _allowed_callable_ids() -> dict[int, str]:
    rv: dict[int, str] = {}
    return rv


@FunctionIdSet
def _disallowed_callable_ids() -> dict[int, str]:
    rv: dict[int, str] = {}
    return rv


@FunctionIdSet
def _nonstrict_trace_callable_ids() -> dict[int, str]:
    rv: dict[int, str] = {}
    return rv


@FunctionIdSet
def _builtin_function_ids() -> dict[int, str]:
    # See also torch/_dynamo/polyfills/loader.py, which removes items in _builtin_function_ids
    rv = {
        id(v): f"builtins.{k}"
        for k, v in builtins.__dict__.items()
        if not k.startswith("_") and callable(v)
    }
    rv.update(
        {
            id(v): f"operator.{k}"
            for k, v in operator.__dict__.items()
            if not k.startswith("_") and callable(v)
        }
    )
    rv.update(
        {
            id(cast): "typing.cast",
            id(copy.deepcopy): "copy.deepcopy",
        }
    )
    return rv


@FunctionIdSet
def _polyfilled_function_ids() -> set[int]:
    # See also @torch._dynamo.decorators.substitute_in_graph(...), which adds items in _polyfilled_function_ids
    return set()


@FunctionIdSet
def _numpy_function_ids() -> dict[int, str]:
    unsupported_funcs = {
        "seed",
        "ranf",
        "get_bit_generator",
        "RandomState",
        "set_bit_generator",
        "sample",
    }

    def is_supported(k, v, mod):
        if not callable(v):
            return False
        if not getattr(v, "__module__", None):
            return True
        if v.__module__ == mod.__name__:
            return True
        if (
            v.__module__ == "numpy.random.mtrand"
            and mod.__name__ == "numpy.random"
            and k not in unsupported_funcs
        ):
            return True
        return False

    rv = {}
    for mod in NP_SUPPORTED_MODULES:
        for k, v in mod.__dict__.items():
            if is_supported(k, v, mod):
                rv[id(v)] = f"{mod.__name__}.{k}"
    return rv


@FunctionIdSet
def _builtin_constant_ids() -> dict[int, str]:
    """
    Collects constant builtins by eliminating callable items.
    """
    rv = {
        id(v): f"builtins.{k}"
        for k, v in builtins.__dict__.items()
        if not k.startswith("_") and not callable(v)
    }
    return rv


_lazy_module_init: dict[str, list[Callable[[], None]]] = defaultdict(list)


def add_module_init_func(name: str, init_func: Callable[[], None]) -> None:
    """Register a module without eagerly importing it"""
    # If the module is already imported, eagerly run init
    assert "." not in name, f"Expected a root module name, but got {name}"
    assert name not in _lazy_module_init
    _lazy_module_init[name].append(init_func)


def _maybe_init_lazy_module(obj: object) -> None:
    module = getattr(obj, "__module__", None)
    if module is None:
        return

    base_module = module.split(".")[0]
    init_funcs = _lazy_module_init.pop(base_module, None)
    if init_funcs is not None:
        for fn in init_funcs:
            fn()


def is_callable_allowed(obj) -> bool:
    _maybe_init_lazy_module(obj)
    return id(obj) in _allowed_callable_ids


def is_nonstrict_trace_callable(obj) -> bool:
    _maybe_init_lazy_module(obj)
    return id(obj) in _nonstrict_trace_callable_ids


def is_callable_disallowed(obj) -> bool:
    _maybe_init_lazy_module(obj)
    return id(obj) in _disallowed_callable_ids


def is_forbidden(obj) -> bool:
    _maybe_init_lazy_module(obj)
    return inspect.getattr_static(obj, "_dynamo_forbidden", False)


def is_builtin_callable(obj) -> bool:
    # See also torch/_dynamo/polyfills/loader.py, which removes items in _builtin_function_ids
    return id(obj) in _builtin_function_ids


def is_builtin_constant(obj) -> bool:
    return id(obj) in _builtin_constant_ids


def is_polyfilled_callable(obj) -> bool:
    # See also @torch._dynamo.decorators.substitute_in_graph(...), which adds items in _polyfilled_function_ids
    return id(obj) in _polyfilled_function_ids


def is_numpy(obj) -> bool:
    if np is None:
        return False
    return isinstance(obj, (np.ndarray, np.generic)) or id(obj) in _numpy_function_ids


def is_numpy_dtype(obj) -> bool:
    if np is None:
        return False
    return isinstance(obj, np.dtype)


def is_numpy_type_info(obj) -> bool:
    if np is None:
        return False
    return isinstance(obj, (np.finfo, np.iinfo))


BUILTIN_SKIPLIST = (
    abc,
    collections,
    copy,
    random,
    traceback,
    linecache,
)

# third party libraries skiplist is defined by str, because users may not use these libraries.
# we should use lazy import & skip in the future.
THIRDPARTY_SKIPLIST = (
    "fx2trt_oss",
    "hypothesis",
    "networkx",
    "numpy",
    "onnx",
    "onnxruntime",
    "onnx_tf",
    "pandas",
    "sklearn",
    "tabulate",
    "tensorflow",
    "tensorrt",
    "torch2trt",
    "tqdm",
    "tree",
    "tvm",
    "xarray",
)


def _as_posix_path(path):
    posix_path = Path(os.path.normpath(path)).as_posix()
    # os.path.normpath and pathlib.Path remove trailing slash, so we need to add it back
    if path.endswith((os.path.sep, "/")):
        posix_path += "/"
    return posix_path


def _strip_init_py(s):
    suffix = "__init__.py"
    s = s.removesuffix(suffix)
    return _as_posix_path(s)


def _module_dir(m: types.ModuleType):
    # Protect against a module not exporting __file__ - this can happen for
    # frozen modules, for example.
    file = getattr(m, "__file__", None)
    return file and _strip_init_py(file)


# These are legacy workarounds, don't add new modules to this list.
# Please use the MOD_INLINELIST instead to force inline functions under particular modules.
#
# NB: The only thing that is different about MOD_INLINELIST and LEGACY_MOD_INLINELIST
# is the behavior of a function f2 in the module when called by a function f1
# in a module in MOD_SKIPLIST (see MOD_SKIPLIST for more details)
#
# LEGACY_MOD_INLINELIST is the same thing as Dynamo's behavior on a module that
# is not in any *_INLINELIST or *_SKIPLIST.
# That being said, we prefer people to add things to MOD_INLINELIST over
# LEGACY_MOD_INLINELIST because it is less likely to break existing tests.
LEGACY_MOD_INLINELIST = {
    "torch._dynamo.external_utils",
    "torch._export.db.examples",
    "torch._export.wrappers",
    "torch._functorch.apis",
    "torch._functorch.deprecated",
    "torch.nn.attention.flex_attention",
    "torch.ao.quantization.pt2e.export_utils",
    "torch.ao.quantization.pt2e.qat_utils",
    "torch.ao.quantization.pt2e.representation.rewrite",
    "torch.ao.quantization.pt2e.utils",
    "torch.ao.quantization.quantizer.xnnpack_quantizer",
    "torch.export.unflatten",
}

if torch.distributed.is_available():
    LEGACY_MOD_INLINELIST |= {
        "torch.distributed.tensor._api",
        "torch.distributed.tensor.device_mesh",
        "torch.distributed.device_mesh",
        "torch.distributed.algorithms._checkpoint.checkpoint_wrapper",
        "torch.distributed.tensor.parallel._data_parallel_utils",
        "torch.distributed.tensor.parallel._utils",
        "torch.distributed.tensor.parallel.style",
        # we have to add replicate to LEGACY_MOD_INLINELIST to ensure
        # the forward_hook won't be ignored.
        "torch.distributed._composable.replicate",
    }
    if not config.skip_fsdp_hooks:
        LEGACY_MOD_INLINELIST.add("torch.distributed.fsdp._fully_shard")

# Force inline functions under these modules, even they are in *_SKIPLIST.
# We are using python module name instead of file or directory object to avoid circular dependency.
# Please keep this sorted alphabetically.
#
# Btw, it is not "ideal" for something to be in MOD_INLINELIST. If Dynamo
# fully supports a module, then the ideal case is that it is not in
# any *_INLINELIST or *_SKIPLIST: then, the behavior of Dynamo is that
# it will always inline into functions in the module.
MOD_INLINELIST = [
    "torch._decomp",
    "torch._dynamo._trace_wrapped_higher_order_op",
    "torch._dynamo.compiled_autograd",
    "torch._dynamo.comptime",
    "torch._dynamo.polyfills",
    "torch._functorch._aot_autograd.subclass_parametrization",
    "torch._functorch.autograd_function",
    "torch._functorch.eager_transforms",
    "torch._functorch.functional_call",
    "torch._functorch.pyfunctorch",
    "torch._functorch.vmap",
    "torch._inductor.test_operators",
    "torch._library.autograd",
    "torch._library.custom_ops",
    "torch._ops",
    "torch._prims",
    "torch._refs",
    "torch._tensor",
    "torch.amp.autocast_mode",
    "torch.ao.nn",
    "torch.autograd.function",
    "torch.backends.cuda",
    "torch.cuda.amp.autocast_mode",
    "torch.distributions",
    "torch.export._tree_utils",
    "torch.export._wrapper_utils",
    "torch.fx._pytree",
    "torch.fx._symbolic_trace",
    "torch.fx.experimental.proxy_tensor",
    "torch.fx.passes.shape_prop",
    "torch.nn",
    "torch.overrides",
    "torch.random",
    "torch.return_types",
    "torch.sparse",
    "torch.testing",
    "torch.utils._content_store",
    "torch.utils._contextlib",
    "torch.utils._cxx_pytree",
    "torch.utils._device",
    "torch.utils._foreach_utils",
    "torch.utils._python_dispatch",
    "torch.utils._pytree",
    "torch.utils.hooks",
]
assert sorted(set(MOD_INLINELIST)) == MOD_INLINELIST
MOD_INLINELIST = set(MOD_INLINELIST)


if torch.distributed.is_available():
    MOD_INLINELIST.add("torch.distributed")
    if not config.skip_fsdp_hooks:
        MOD_INLINELIST.add("torch.distributed.fsdp._fully_shard")


# By default, all functions under these modules are skipped.
# All the other knobs
# (torch_name_rule_map, MOD_INLINELIST, LEGACY_MOD_INLINELIST)
# take precedence over this list; e.g. if a function is in
# MOD_INLINELIST and MOD_SKIPLIST, then it will be inlined.
# See "A note on skip/inline rules" for more details.
#
# The skip is NOT recursive. If a function f1 in a module in MOD_SKIPLIST
# calls out to another function f2 in some other module, then Dynamo's
# behavior (skip/inline) depends on what we've marked f2 as:
# - if f2 is a function in a module in MOD_SKIPLIST, then we skip f2
# - if f2 is a function in a module in MOD_INLINELIST, then we skip f2
# - if f2 is a function in a module in LEGACY_MOD_INLINELIST, then we inline f2
# - if f2 is a function in a module not in any *_LIST, then we inline f2
MOD_SKIPLIST = [
    "torch._VF",
    "torch.__future__",
    "torch.__init__",
    "torch._awaits",
    "torch._classes",
    "torch._compile",
    "torch._custom_op",
    "torch._custom_ops",
    "torch._decomp",
    "torch._deploy",
    "torch._dispatch",
    "torch._dynamo",
    "torch._export",
    "torch._functorch",
    "torch._guards",
    "torch._higher_order_ops.effects",
    "torch._higher_order_ops.map",
    "torch._higher_order_ops.torchbind",
    "torch._higher_order_ops.wrap",
    "torch._inductor",
    "torch._jit_internal",
    "torch._lazy",
    "torch._library",
    "torch._linalg_utils",
    "torch._lobpcg",
    "torch._logging",
    "torch._lowrank",
    "torch._meta_registrations",
    "torch._namedtensor_internals",
    "torch._numpy",
    "torch._ops",
    "torch._prims",
    "torch._prims_common",
    "torch._python_dispatcher",
    "torch._refs",
    "torch._strobelight",
    "torch._subclasses",
    "torch._tensor",
    "torch._tensor_str",
    "torch._thread_safe_fork",
    "torch._utils",
    "torch._utils_internal",
    "torch._vmap_internals",
    "torch._weights_only_unpickler",
    "torch.accelerator",
    "torch.amp",
    "torch.ao",
    "torch.autograd",
    "torch.backends",
    "torch.compiler",
    "torch.contrib",
    "torch.cpu",
    "torch.cuda",
    "torch.distributed",
    "torch.distributions",
    "torch.export",
    "torch.fb",
    "torch.fft",
    "torch.functional",
    "torch.futures",
    "torch.fx",
    "torch.hub",
    "torch.jit",
    "torch.library",
    "torch.linalg",
    "torch.masked",
    "torch.monitor",
    "torch.mps",
    "torch.mtia",
    "torch.multiprocessing",
    "torch.nested",
    "torch.nn",
    "torch.onnx",
    "torch.overrides",
    "torch.package",
    "torch.profiler",
    "torch.quantization",
    "torch.quasirandom",
    "torch.random",
    "torch.serialization",
    "torch.signal",
    "torch.sparse",
    "torch.special",
    "torch.storage",
    "torch.testing",
    "torch.types",
    "torch.utils",
    "torch.xpu",
]

assert sorted(set(MOD_SKIPLIST)) == MOD_SKIPLIST
MOD_SKIPLIST = set(MOD_SKIPLIST)


@functools.lru_cache(None)
def get_legacy_mod_inlinelist():
    inlinelist = {
        _as_posix_path(_module_dir(torch) + m[len("torch.") :].replace(".", "/"))
        for m in LEGACY_MOD_INLINELIST
    }
    return inlinelist


@functools.lru_cache(None)
def get_mod_inlinelist():
    inlinelist = {
        _as_posix_path(_module_dir(torch) + m[len("torch.") :].replace(".", "/"))
        for m in MOD_INLINELIST
    }
    return inlinelist


@functools.lru_cache(None)
def get_mod_skiplist():
    skiplist = {
        _as_posix_path(_module_dir(torch) + m[len("torch.") :].replace(".", "/"))
        for m in MOD_SKIPLIST
    }
    return skiplist


# skip some standard python builtin libs
SKIP_DIRS = [
    "<frozen importlib",
    "<frozen abc",
    "<__array_function__ internals>",
    _as_posix_path(_config_module.__file__),
    "triton/backends",
]
SKIP_DIRS.extend(map(_as_posix_path, filter(None, map(_module_dir, BUILTIN_SKIPLIST))))

SKIP_DIRS_RE = re.compile(r"match nothing^")

# Skip fbcode paths(including torch.package paths) containing
# one of the following strings.
FBCODE_SKIP_DIRS: set[str] = set()

FBCODE_SKIP_DIRS_RE = re.compile(f".*({'|'.join(map(re.escape, FBCODE_SKIP_DIRS))})")

# Remove this after fbcode is fully migrated to tracing through torchrec.
FBCODE_SKIP_TORCHREC_DIRS = {
    "torchrec/distributed",
    "torchrec/fb/distributed",
    "caffe2/torch/fb/sparsenn/pooled_embeddings_modules.py",
}

FBCODE_SKIP_TORCHREC_DIRS_RE = re.compile(
    f".*({'|'.join(re.escape(_as_posix_path(d)) for d in FBCODE_SKIP_TORCHREC_DIRS)})"
)

# TODO(yanboliang, anijain2305) - There are a few concerns that we should
# resolve
# 1) Audit if torchrec/distributed is even required in FBCODE_SKIPS_DIR
# 2) To inline just one file but skip others in a directory, we could use
# manual_torch_name_rule_map but this one is hard because FBCODE can add unusual
# names like torch_package.
# So, this is a stop gap solution till then.
FBCODE_INLINE_FILES_IN_SKIPPED_DIRS = {
    "torchrec/distributed/types.py",
}
FBCODE_INLINE_FILES_IN_SKIPPED_DIRS_RE = re.compile(
    f".*({'|'.join(re.escape(_as_posix_path(d)) for d in FBCODE_INLINE_FILES_IN_SKIPPED_DIRS)})"
)

# torch.optim is a special case,
# we usually want to inline it, but the directory
# structure does not match the module structure
# and we want to skip the functions in optim/lr_scheduler.py
# this has precedence over all other rules in check_file
FORCE_SKIP_FILES = {f"{_module_dir(torch)}optim/lr_scheduler.py"}


def _recompile_re():
    global SKIP_DIRS_RE
    SKIP_DIRS_RE = re.compile(
        rf"^[^\s<]*({'|'.join(re.escape(_as_posix_path(d)) for d in SKIP_DIRS)})"
    )


def add(import_name: str):
    if isinstance(import_name, types.ModuleType):
        return add(import_name.__name__)
    assert isinstance(import_name, str)
    from importlib.util import find_spec

    module_spec = find_spec(import_name)
    if not module_spec:
        return
    origin = module_spec.origin
    if origin is None:
        return
    SKIP_DIRS.append(_strip_init_py(origin))
    _recompile_re()


@dataclasses.dataclass
class SkipResult:
    skipped: bool
    reason: Optional[str]


def check_file(filename, is_inlined_call=False):
    """Should skip this file?"""
    if filename is None:
        return SkipResult(True, "filename is None")
    filename = _as_posix_path(filename)
    if filename in FORCE_SKIP_FILES:
        return SkipResult(True, "FORCE_SKIP_FILES")

    if any(filename.startswith(d) for d in get_legacy_mod_inlinelist()):
        return SkipResult(
            False,
            "LEGACY_MOD_INLINELIST",
        )
    if is_inlined_call and is_torch_inline_allowed(filename):
        return SkipResult(
            False,
            "MOD_INLINELIST",
        )
    if (
        is_fbcode()
        and FBCODE_SKIP_DIRS
        and bool(FBCODE_SKIP_DIRS_RE.match(filename))
        and not bool(FBCODE_INLINE_FILES_IN_SKIPPED_DIRS_RE.match(filename))
    ):
        return SkipResult(
            True,
            "FBCODE_SKIP_DIRS",
        )

    if (
<<<<<<< HEAD
        is_fbcode
        and config.skip_torchrec
=======
        is_fbcode()
        and torch._dynamo.config.skip_torchrec
>>>>>>> 3d73ccba
        and FBCODE_SKIP_TORCHREC_DIRS
        and bool(FBCODE_SKIP_TORCHREC_DIRS_RE.match(filename))
        and not bool(FBCODE_INLINE_FILES_IN_SKIPPED_DIRS_RE.match(filename))
    ):
        return SkipResult(True, "FBCODE_SKIP_TORCHREC_DIRS")

    if (
        filename.startswith(_module_dir(unittest))
        and not torch._dynamo.config.enable_trace_unittest
    ):
        return SkipResult(True, "unittest")

    if bool(SKIP_DIRS_RE.match(filename)):
        return SkipResult(True, "SKIP_DIRS")

    if any(filename.startswith(d) for d in get_mod_skiplist()):
        return SkipResult(True, "MOD_SKIPLIST")
    return SkipResult(False, "inlined by default")


@dataclasses.dataclass
class FunctionInfo:
    py_obj: Optional[object]
    name: Optional[str]
    filename: str
    code: Optional[types.CodeType]


"""
This is the main entry point to determine whether an object (function) should be inlined or skipped.
Let's illustrate the logic with an example:
    @torch.compile
    def f1(x, y):
        ......
        f2(x, y)
        ......

    def f2(x, y):
        ......
        f3(x, y)
        ......

    def f3(x, y):
        ......

There are mainly three call sites of check/check_verbose:
* The compile region entrance (like function f1), the correspoinding code is located at eval_frame.py.
* When tracing the recursively called functions (like function f2 and f3).
    * Dynamo decides inline/skip everytime it encounters a new recursively function call, and the call site
      is in InliningInstructionTranslator.check_inlineable of symbolic_convert.py.
    * If f2 is skipped by Dynamo, when evaluating the frame of f3, Dynamo need the inline/skip check again
      and the call site is in catch_errors_wrapper.catch_errors of convert_frame.py.
* For global variables and function arguments, Dynamo needs to decide if they are wrapped as SkipFunctionVariable in builder.py.

`is_inlined_call` is used to indicate if the current function call is inlined (f2 is inlined call if it passes check)
or not (f3 is not inlined call if f2 is skipped). Inside of the `check_verbose` function, there are more rules
to be checked if this `is_inlined_call`.
The reason to have this flag is that if the upper level function call (e.g, f2) is skipped,
we don't want to inline the lower level function call (e.g, f3) by default.
"""


def check_verbose(obj, is_inlined_call=False):
    if isinstance(
        obj,
        (
            UserFunctionVariable,
            UserMethodVariable,
            NestedUserFunctionVariable,
            LocalGeneratorFunctionVariable,
            LocalGeneratorObjectVariable,
        ),
    ):
        try:
            py_obj = obj.get_function()
        except NotImplementedError:
            py_obj = None
        fi = FunctionInfo(py_obj, obj.get_name(), obj.get_filename(), obj.get_code())
    elif isinstance(obj, types.CodeType):
        fi = FunctionInfo(None, obj.co_name, obj.co_filename, obj)
    elif isinstance(obj, (types.FunctionType, types.MethodType)):
        fi = FunctionInfo(
            obj,
            obj.__name__,
            getfile(obj),
            obj.__code__,  # type: ignore[union-attr] # FIXME Add MethodType.__code__ to typeshed
        )
    else:
        fi = FunctionInfo(obj, None, getfile(obj), None)

    # Consulte the central trace rules defined in torch._dynamo.trace_rules.
    reasons: set[str] = set()
    rule = lookup_inner(fi.py_obj, fi.name, fi.filename, is_inlined_call, reasons)
    if issubclass(
        rule,
        (
            UserFunctionVariable,
            LocalGeneratorFunctionVariable,
            PolyfilledFunctionVariable,
        ),
    ):
        return SkipResult(
            False,
            f"inlined according trace_rules.lookup {reasons.pop()}",
        )
    elif issubclass(rule, TorchInGraphFunctionVariable):
        return SkipResult(
            False,
            f"registered in torch_obj_rule {reasons.pop()}",
        )
    else:
        assert rule == SkipFunctionVariable, rule
        return SkipResult(
            True,
            f"skipped according trace_rules.lookup {reasons.pop()}",
        )


def check(obj, is_inlined_call=False):
    return check_verbose(obj, is_inlined_call).skipped


# skip common third party libs
for _name in THIRDPARTY_SKIPLIST:
    add(_name)

_recompile_re()


def is_torch_inline_allowed(filename):
    return any(filename.startswith(d) for d in get_mod_inlinelist())


@functools.lru_cache(None)
def dynamo_dir():
    import torch._dynamo

    return _module_dir(torch._dynamo)


def is_torch(filename):
    if filename.startswith(dynamo_dir()):
        return False
    return filename.startswith(_module_dir(torch))


"""
Main entry point for looking up the trace rule (the Dynamo variable) for a given callable object.
"""


def lookup_callable(obj):
    if not hashable(obj):
        return None
    # Custom allow/disallow in graph takes precedence over the general lookup.
    if is_callable_disallowed(obj):
        return SkipFunctionVariable
    if is_callable_allowed(obj):
        return TorchInGraphFunctionVariable
    if is_polyfilled_callable(obj):
        return PolyfilledFunctionVariable
    if is_builtin_callable(obj):
        return BuiltinVariable
    return None


"""
Main entry point for looking up the trace rule (the Dynamo variable) for a given function object.
E.g, the lookup result of `torch.sin` is `TorchInGraphFunctionVariable`.
"""


def lookup(obj):
    return lookup_inner(obj)


# also takes config.dont_skip_tracing into account
def lookup_inner(
    obj,
    name=None,
    filename=None,
    is_direct_call=True,
    reasons: Union[None, set[str]] = None,
):
    result = _lookup_inner(
        obj,
        name=name,
        filename=filename,
        is_direct_call=is_direct_call,
        reasons=reasons,
    )
    # There are still some modules we should absolutely NOT trace into - e.g. most of torch._dynamo,
    # as this can result in really weird tracing behaviors.
    # Note that if a torch._dynamo function is already not skipped (e.g. functions in external_utils.py),
    # then this branch does not apply.
    if config.dont_skip_tracing and result is SkipFunctionVariable:
        if filename is None:
            filename = getfile(obj)
        filename = _as_posix_path(filename)
        dynamo_path = _as_posix_path(_module_dir(torch)) + "_dynamo"
        if filename.startswith(dynamo_path) and not filename.endswith(
            "test_dont_skip_tracing_functions.py"
        ):
            return SkipFunctionVariable
        if reasons is not None:
            reasons.add(
                "Attempted skip but we are ignoring skips due to torch._dynamo.config.dont_skip_tracing"
            )
        return UserFunctionVariable
    return result


def _lookup_inner(
    obj,
    name=None,
    filename=None,
    is_direct_call=True,
    reasons: Union[None, set[str]] = None,
):
    # Step 1: lookup obj's tracing rule in `torch_name_rule_map`.
    # The rules defined in `torch_name_rule_map` mainly includes two parts:
    # - Manually defined rules for any functions.
    # - The list of torch in graph functions.
    try:
        can_hash = hashable(obj)
    except Exception:
        can_hash = False
    if not can_hash:
        if reasons is not None:
            reasons.add("obj is not hashable")
        return None
    if obj is not None:
        if is_aten_op_or_tensor_method(obj):
            return TorchInGraphFunctionVariable
        rule = get_torch_obj_rule_map().get(obj, None)
        if rule is not None:
            if reasons is not None:
                reasons.add("get_torch_obj_rule_map")
            return rule
    elif name is not None and filename is not None and not is_direct_call:
        if name.startswith(TORCH_DYNAMO_RESUME_IN_PREFIX):
            rule = get_torch_obj_rule_map().get(
                filename + "#" + TORCH_DYNAMO_RESUME_IN_PREFIX, None
            )
        else:
            rule = get_torch_obj_rule_map().get(filename + "#" + name, None)
        if rule is not None:
            if reasons is not None:
                reasons.add("get_torch_obj_rule_map")
            return rule
    elif name == "<listcomp>":
        if reasons is not None:
            reasons.add("inlining frame from list comprehension")
        return UserFunctionVariable

    # Step 2: lookup obj's tracing rule by function name.
    if is_direct_call:
        if name == "patched_init":
            if reasons is not None:
                reasons.add("func name is patched_init")
            return SkipFunctionVariable
        elif name == "__torch_function__" or (
            obj and getattr(obj, "__name__", None) == "__torch_function__"
        ):
            if reasons is not None:
                reasons.add("func name is __torch_function__")
            return UserFunctionVariable

    if not is_direct_call:
        if name == "__getattr__":
            # is_direct_call = False indicates that this is the top-level frame
            # being traced (i.e., it is not inlined and not called from
            # InliningInstructionTranslator).  Tracing __getattr__ at the top
            # level is unlikely because we inline it for
            # UserDefinedObjectVariable. This scenario occurs only for
            # UnspecializedNNModuleVariable, where Dynamo directly calls
            # __getattr__ during trace time, generating LOAD_ATTR bytecode
            # without going through the underlying __getattr__ data structures.
            # When this optimized bytecode is executed, Dynamo is triggered
            # again on the __getattr__ call. Therefore, we skip Dynamo tracing
            # in this case.
            if reasons is not None:
                reasons.add(
                    "Tracing __getattr__ as the top level frame, unsuitable for tracing."
                )
            return SkipFunctionVariable

    # Step 3: lookup obj's tracing rule by filename.
    if filename is None:
        filename = getfile(obj)

    skip_result = check_file(filename, is_direct_call)
    if reasons is not None:
        reasons.add(skip_result.reason)
    if skip_result.skipped:
        return SkipFunctionVariable
    else:
        return UserFunctionVariable


def clear_lru_cache():
    torch._dynamo.trace_rules.get_torch_obj_rule_map.cache_clear()
    torch._dynamo.trace_rules.get_tensor_method.cache_clear()
    torch._dynamo.trace_rules.get_legacy_mod_inlinelist.cache_clear()
    torch._dynamo.trace_rules.get_mod_inlinelist.cache_clear()
    torch._dynamo.trace_rules.dynamo_dir.cache_clear()<|MERGE_RESOLUTION|>--- conflicted
+++ resolved
@@ -3577,13 +3577,8 @@
         )
 
     if (
-<<<<<<< HEAD
-        is_fbcode
+        is_fbcode()
         and config.skip_torchrec
-=======
-        is_fbcode()
-        and torch._dynamo.config.skip_torchrec
->>>>>>> 3d73ccba
         and FBCODE_SKIP_TORCHREC_DIRS
         and bool(FBCODE_SKIP_TORCHREC_DIRS_RE.match(filename))
         and not bool(FBCODE_INLINE_FILES_IN_SKIPPED_DIRS_RE.match(filename))
