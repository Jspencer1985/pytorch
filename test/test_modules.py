--- conflicted
+++ resolved
@@ -494,14 +494,8 @@
 
             # check total derivative
             grad_input = input_args + params + tuple(obj for (_, obj) in kwarg_tensors)
-<<<<<<< HEAD
             flat_input, flat_spec = pytree.tree_flatten(grad_input)
-
-            self.assertTrue(check(fn_to_gradcheck, flat_input, nondet_tol=gradcheck_nondet_tol))
-=======
-            flat_input, flat_spec = torch.utils._pytree.tree_flatten(grad_input)
             do_check(flat_input)
->>>>>>> f57c3246
 
             # check partial derivatives
             old_params_requires_grad = [p.requires_grad for p in params]
@@ -515,25 +509,15 @@
             for p, old in zip(params, old_params_requires_grad):
                 p.requires_grad = old
                 grad_input = input_args + params + tuple(obj for (_, obj) in kwarg_tensors)
-<<<<<<< HEAD
                 flat_input, flat_spec = pytree.tree_flatten(grad_input)
-                self.assertTrue(check(fn_to_gradcheck, flat_input, nondet_tol=gradcheck_nondet_tol))
-=======
-                flat_input, flat_spec = torch.utils._pytree.tree_flatten(grad_input)
                 do_check(flat_input)
->>>>>>> f57c3246
                 p.requires_grad = False
 
             for (_, obj), old in zip(kwarg_tensors, old_kwargs_requires_grad):
                 obj.requires_grad = old
                 grad_input = input_args + params + tuple(obj for (_, obj) in kwarg_tensors)
-<<<<<<< HEAD
                 flat_input, flat_spec = pytree.tree_flatten(grad_input)
-                self.assertTrue(check(fn_to_gradcheck, flat_input, nondet_tol=gradcheck_nondet_tol))
-=======
-                flat_input, flat_spec = torch.utils._pytree.tree_flatten(grad_input)
                 do_check(flat_input)
->>>>>>> f57c3246
                 obj.requires_grad = False
 
     @modules(module_db, allowed_dtypes=[torch.double])
