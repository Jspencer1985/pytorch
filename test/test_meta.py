--- conflicted
+++ resolved
@@ -662,13 +662,8 @@
     torch.Tensor.nonzero : {f64, i32, c128, i64, i16, c32, f16, u8, c64, bf16, b8, i8, f32},
     torch.Tensor.item : {f64, i32, c128, i64, i16, f16, u8, c32, c64, bf16, b8, i8, f32},
     torch.bincount : {i32, i64, u8, i16, i8},
-<<<<<<< HEAD
-    torch.functional.unique : {f64, i32, i64, u8, i16, f16, bf16, b8, i8, f32},
-    torch.functional.unique_consecutive : {f64, i32, i64, u8, i16, f16, bf16, b8, i8, f32},
-=======
     torch.functional.unique : {f64, i32, i64, u8, i16, f16, bf16, b8, i8, f32, u16, u32, u64},
     torch.functional.unique_consecutive : {f64, i32, i64, u8, i16, f16, bf16, b8, i8, f32, u16, u32, u64},
->>>>>>> f34905f6
     torch.histc : {f64, f16, bf16, f32},
     torch.histogram : {f64, f32},
     torch.histogramdd : {f64, f32},
