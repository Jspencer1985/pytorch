--- conflicted
+++ resolved
@@ -24,12 +24,8 @@
 OUT OF OR IN CONNECTION WITH THE SOFTWARE OR THE USE OR OTHER DEALINGS IN THE
 SOFTWARE.
 """
-<<<<<<< HEAD
-
-from typing import Any, Callable, Dict
-=======
+
 from typing import Any
->>>>>>> d48eb58d
 from unittest import mock
 
 from functorch.einops._parsing import (
