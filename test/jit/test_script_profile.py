# Owner(s): ["oncall: jit"]

import os
import sys

import torch
from torch import nn

# Make the helper files in test/ importable
pytorch_test_dir = os.path.dirname(os.path.dirname(os.path.realpath(__file__)))
sys.path.append(pytorch_test_dir)
from torch.testing._internal.jit_utils import JitTestCase

if __name__ == "__main__":
    raise RuntimeError(
        "This test file is not meant to be run directly, use:\n\n"
        "\tpython test/test_jit.py TESTNAME\n\n"
        "instead."
    )


class Sequence(nn.Module):
    def __init__(self):
        super().__init__()
        self.lstm1 = nn.LSTMCell(1, 51)
        self.lstm2 = nn.LSTMCell(51, 51)
        self.linear = nn.Linear(51, 1)

    def forward(self, input):
        outputs = []
        h_t = torch.zeros(input.size(0), 51)
        c_t = torch.zeros(input.size(0), 51)
        h_t2 = torch.zeros(input.size(0), 51)
        c_t2 = torch.zeros(input.size(0), 51)

        for input_t in input.split(1, dim=1):
            h_t, c_t = self.lstm1(input_t, (h_t, c_t))
            h_t2, c_t2 = self.lstm2(h_t, (h_t2, c_t2))
            output = self.linear(h_t2)
            outputs += [output]
        outputs = torch.cat(outputs, dim=1)
        return outputs


class TestScriptProfile(JitTestCase):
    def test_basic(self):
        seq = torch.jit.script(Sequence())
        p = torch.jit._ScriptProfile()
        p.enable()
        seq(torch.rand((10, 100)))
        p.disable()
        self.assertNotEqual(p.dump_string(), "")

    def test_script(self):
        seq = Sequence()

        p = torch.jit._ScriptProfile()
        p.enable()

        @torch.jit.script
        def fn():
            _ = seq(torch.rand((10, 100)))
<<<<<<< HEAD
        fn()
        p.disable()

=======

        fn()
        p.disable()

>>>>>>> f34905f6
        self.assertNotEqual(p.dump_string(), "")

    def test_multi(self):
        seq = torch.jit.script(Sequence())
        profiles = [torch.jit._ScriptProfile() for _ in range(5)]
        for p in profiles:
            p.enable()

        last = None
        while len(profiles) > 0:
            seq(torch.rand((10, 10)))
            p = profiles.pop()
            p.disable()
            stats = p.dump_string()
            self.assertNotEqual(stats, "")
            if last:
                self.assertNotEqual(stats, last)
            last = stats

    def test_section(self):
        seq = Sequence()

        @torch.jit.script
<<<<<<< HEAD
        def fn(max : int):
=======
        def fn(max: int):
>>>>>>> f34905f6
            _ = seq(torch.rand((10, max)))

        p = torch.jit._ScriptProfile()
        p.enable()
        fn(100)
        p.disable()
        s0 = p.dump_string()

        fn(10)
        p.disable()
        s1 = p.dump_string()

        p.enable()
        fn(10)
        p.disable()
        s2 = p.dump_string()

        self.assertEqual(s0, s1)
        self.assertNotEqual(s1, s2)

    def test_empty(self):
        p = torch.jit._ScriptProfile()
        p.enable()
        p.disable()
        self.assertEqual(p.dump_string(), "")<|MERGE_RESOLUTION|>--- conflicted
+++ resolved
@@ -60,16 +60,10 @@
         @torch.jit.script
         def fn():
             _ = seq(torch.rand((10, 100)))
-<<<<<<< HEAD
-        fn()
-        p.disable()
-
-=======
 
         fn()
         p.disable()
 
->>>>>>> f34905f6
         self.assertNotEqual(p.dump_string(), "")
 
     def test_multi(self):
@@ -93,11 +87,7 @@
         seq = Sequence()
 
         @torch.jit.script
-<<<<<<< HEAD
-        def fn(max : int):
-=======
         def fn(max: int):
->>>>>>> f34905f6
             _ = seq(torch.rand((10, max)))
 
         p = torch.jit._ScriptProfile()
