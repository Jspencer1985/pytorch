# Owner(s): ["module: dynamo"]

import inspect
import io
import os
import tempfile
from unittest.mock import patch

import torch
from torch._dynamo.test_case import run_tests, TestCase
from torch._dynamo.testing import CompileCounter


class ToyModel(torch.nn.Module):
    def __init__(self) -> None:
        super().__init__()
        self.linear = torch.nn.Linear(10, 10)
        self.relu = torch.nn.ReLU()

    def forward(self, x):
        return self.relu(self.linear(x))


class InPlaceCompilationTests(TestCase):
    def test_compilation(self):
        torch._dynamo.reset()
        model = ToyModel()
        cnt = CompileCounter()
        model.compile(backend=cnt)
        x = torch.randn(10, 10)
        model(x)
        self.assertEqual(cnt.frame_count, 1)

    def test_overwrite_call_impl(self):
        torch._dynamo.reset()
        model = ToyModel()
        self.assertTrue(model._compiled_call_impl is None)
        model.compile()
        self.assertTrue(model._compiled_call_impl is not None)

    def test_save(self):
        torch._dynamo.reset()
        model = ToyModel()
        model.compile()
        model(torch.randn(1, 10))

        with tempfile.TemporaryDirectory() as tmpdirname:
            torch.save(model, os.path.join(tmpdirname, "model.pt"))
            # weights_only=False as this is a legacy use case that loads a module
            loaded_model = torch.load(
                os.path.join(tmpdirname, "model.pt"), weights_only=False
            )
            loaded_model(torch.randn(1, 10))

    def test_state_dict_save(self):
        torch._dynamo.reset()
        model = ToyModel()
        model.compile()
        model(torch.randn(1, 10))
        with tempfile.TemporaryDirectory() as tmpdirname:
            torch.save(model.state_dict(), os.path.join(tmpdirname, "model.pt"))
            loaded_model = ToyModel()
            loaded_model.load_state_dict(
                # weights_only=False as this is a legacy use case that loads a module
                torch.load(os.path.join(tmpdirname, "model.pt"), weights_only=False)
            )
            loaded_model(torch.randn(1, 10))

    def test_jit_save(self):
        torch._dynamo.reset()
        model = ToyModel()
        model.compile()
        model(torch.randn(1, 10))
        scripted_model = torch.jit.script(model)
        with tempfile.TemporaryDirectory() as tmpdirname:
            torch.jit.save(scripted_model, os.path.join(tmpdirname, "model.pt"))
            loaded_model = torch.jit.load(os.path.join(tmpdirname, "model.pt"))
            loaded_model(torch.randn(1, 10))

    def test_compilation_callback(self):
        torch._dynamo.reset()

        @torch._dynamo.on_compile_start
        def start_callback():
            print("Compilation started.")

        @torch._dynamo.on_compile_end
        def end_callback():
            print("Compilation ended.")

        mod = ToyModel()
        x = torch.randn(10, 10)

        with patch("sys.stdout", new_callable=io.StringIO) as mock_stdout:
            opt_mod = torch.compile(backend="eager", fullgraph=True)(mod)
            opt_mod(x)
            printed_output = mock_stdout.getvalue().strip()

        self.assertEqual(printed_output, "Compilation started.\nCompilation ended.")

    def test_compile_eager_options(self):
        @torch.compile(backend="eager", options={"foo": 2})
        def f(x):
            return x + x

        f(torch.randn(3))

        @torch.compile(backend="aot_eager", options={"foo": 2})
        def g(x):
            return x + x

        g(torch.randn(3))

    def test_compilation_callback_with_graph_break(self):
        torch._dynamo.reset()
        counter = 0

        @torch._dynamo.on_compile_start
        def start_callback():
            nonlocal counter
            counter += 1
            print(f"Counter = {counter}")

        @torch._dynamo.on_compile_end
        def end_callback():
            nonlocal counter
            counter += 1
            print(f"Counter = {counter}")

        @torch.compile(backend="eager")
        def fn(x):
            x = x + 1
            torch._dynamo.graph_break()
            return torch.sin(x)

        x = torch.randn(10, 10)

        with patch("sys.stdout", new_callable=io.StringIO) as mock_stdout:
            fn(x)
            printed_output = mock_stdout.getvalue().strip()

        self.assertEqual(
            printed_output, "Counter = 1\nCounter = 2\nCounter = 3\nCounter = 4"
        )

    def test_compilation_constant_hasattr_fail(self):
        @torch.compile(backend="eager")
        def fn(x):
            return x.max()

        # We should fallback to normal mode, and throw a AttributeError, not a internal dynamo exception
        with self.assertRaises(AttributeError):
            fn(None)

    def test_compilation_evnum_hasattr_fail(self):
        from enum import Enum

        class TestEnum(Enum):
            VALID = 1

        @torch.compile(backend="eager")
        def fn(x):
            return x.max()

        # We should fallback to normal mode, and throw a AttributeError, not a internal dynamo exception
        with self.assertRaises(AttributeError):
            fn(TestEnum.VALID)

    def test_compilation_name_error(self):
        @torch.compile(backend="eager")
        def fn(x):
            x = x + 1
            does_not_exist()  # noqa: F821
            return x

        x = torch.randn(10, 10)
        with self.assertRaises(NameError):
            fn(x)

    def test_compilation_tensor_invalid_method(self):
        @torch.compile(backend="eager")
        def fn(x):
            y = torch.tensor(x)
            return y.doesnotexist()

        x = torch.randn(10, 10)

        with self.assertRaises(AttributeError):
            fn(x)

    @torch._dynamo.config.patch(inline_inbuilt_nn_modules=False)
    def test_compilation_nn_module_invalid_method(self):
        class Mod(torch.nn.Module):
            def __init__(self):
                super().__init__()

            def forward(self, x):
                return x + self.doesnotexist

        mod = Mod()
        opt_mod = torch.compile(mod, backend="eager")
        x = torch.randn(1, 1)
        with self.assertRaises(AttributeError):
            opt_mod(x)

<<<<<<< HEAD
    def test_mm_runtime_error(self):
        @torch.compile()
        def test(x, y):
            return x * y

        with self.assertRaises(
            RuntimeError,
            msg="RuntimeError: The size of tensor a (200) must match the size of tensor b (13) at non-singleton dimension 1",
        ):
            test(torch.randn(100, 200), torch.randn(7, 13))
=======
    def test_torch_script_compilation(self):
        @torch.jit.script
        def fn(x: torch.Tensor) -> torch.Tensor:
            return x

        a = torch.randn(1, 1)
        out = torch.compile(fn)(a)
        self.assertEqual(out, a)
>>>>>>> b70c0ad5


# The private variants of the below functions are extensively tested
# So as long as the signatures match we're good
class PublicTorchCompilerTests(TestCase):
    def check_signature(self, public_fn_name, private_fn_name, private_namespace):
        public_fn = getattr(torch.compiler, public_fn_name)
        private_fn = getattr(private_namespace, private_fn_name)

        public_sig = inspect.signature(public_fn)
        private_sig = inspect.signature(private_fn)

        self.assertEqual(
            public_sig,
            private_sig,
            f"Signatures do not match for function {public_fn_name}() \n Public: {public_sig} \n Private: {private_sig}",
        )

    def test_dynamo_signatures(self):
        function_names = [
            "reset",
            "allow_in_graph",
            "list_backends",
            "assume_constant_result",
            "disable",
        ]

        for fn_name in function_names:
            self.check_signature(fn_name, fn_name, torch._dynamo)


if __name__ == "__main__":
    run_tests()<|MERGE_RESOLUTION|>--- conflicted
+++ resolved
@@ -203,7 +203,15 @@
         with self.assertRaises(AttributeError):
             opt_mod(x)
 
-<<<<<<< HEAD
+    def test_torch_script_compilation(self):
+        @torch.jit.script
+        def fn(x: torch.Tensor) -> torch.Tensor:
+            return x
+
+        a = torch.randn(1, 1)
+        out = torch.compile(fn)(a)
+        self.assertEqual(out, a)
+
     def test_mm_runtime_error(self):
         @torch.compile()
         def test(x, y):
@@ -214,16 +222,6 @@
             msg="RuntimeError: The size of tensor a (200) must match the size of tensor b (13) at non-singleton dimension 1",
         ):
             test(torch.randn(100, 200), torch.randn(7, 13))
-=======
-    def test_torch_script_compilation(self):
-        @torch.jit.script
-        def fn(x: torch.Tensor) -> torch.Tensor:
-            return x
-
-        a = torch.randn(1, 1)
-        out = torch.compile(fn)(a)
-        self.assertEqual(out, a)
->>>>>>> b70c0ad5
 
 
 # The private variants of the below functions are extensively tested
