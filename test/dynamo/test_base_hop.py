# Owner(s): ["module: dynamo"]
import unittest

import torch
import torch._dynamo.test_case
import torch._functorch.config
import torch.utils.checkpoint
from torch._dynamo.testing import (
    AotEagerAndRecordGraphs,
    EagerAndRecordGraphs,
    normalize_gm,
)
from torch._higher_order_ops.schema import find_hop_schema
from torch.testing._internal.inductor_utils import HAS_CUDA


requires_cuda = unittest.skipUnless(HAS_CUDA, "requires cuda")


def normalize_graph(gm):
    return normalize_gm(gm.print_readable(print_output=False))


class InvokeQuantTest(torch._higher_order_ops.BaseHOP):
    def __init__(self):
        super().__init__("invoke_quant_test")

    def __call__(self, subgraph, *operands, scheme):
        return super().__call__(subgraph, *operands, scheme=scheme)


invoke_quant_test = InvokeQuantTest()


class BaseHOPTest(torch._dynamo.test_case.TestCase):
    # TODO: flip to False later, we're landing a refactor PR and don't want to merge conflict
    @torch._dynamo.config.patch(assume_static_by_default=True)
    def test_dynamo(self):
        def inner(x, y):
            return (x @ y).sin().cos()

        x = torch.randn(3, 3, requires_grad=True)
        y = torch.randn(3, 3, requires_grad=True)

        backend = EagerAndRecordGraphs()

        @torch.compile(backend=backend)
        def f(x, y):
            return invoke_quant_test(inner, x, y, scheme="nf4")

        out = f(x, y)
        self.assertEqual(out, inner(x, y))

        assert len(backend.graphs) == 1
        self.assertExpectedInline(
            normalize_graph(backend.graphs[0]),
            """\
class GraphModule(torch.nn.Module):
    def forward(self, L_x_: "f32[3, 3]", L_y_: "f32[3, 3]"):
        l_x_ = L_x_
        l_y_ = L_y_

        subgraph_0 = self.subgraph_0
        invoke_quant_test = torch.ops.higher_order.invoke_quant_test(subgraph_0, l_x_, l_y_, scheme = 'nf4');  subgraph_0 = l_x_ = l_y_ = None
        getitem: "f32[3, 3]" = invoke_quant_test[0];  invoke_quant_test = None
        return (getitem,)

    class subgraph_0(torch.nn.Module):
        def forward(self, l_x_: "f32[3, 3]", l_y_: "f32[3, 3]"):
            matmul: "f32[3, 3]" = l_x_ @ l_y_;  l_x_ = l_y_ = None
            sin: "f32[3, 3]" = matmul.sin();  matmul = None
            cos: "f32[3, 3]" = sin.cos();  sin = None
            return (cos,)
""",  # NOQA: B950
        )

<<<<<<< HEAD
    @torch._dynamo.config.patch(assume_static_by_default=True)
=======
    def _find_hop_schema(
        self, gm: torch.fx.GraphModule, target: Any
    ) -> list[torch._C.FunctionSchema]:
        import torch.utils._pytree as pytree

        schemas = []
        for node in gm.graph.find_nodes(op="call_function", target=target):

            def _get_example_value(node: torch.fx.Node) -> Any:
                if node.op == "get_attr":
                    return getattr(gm, node.target)
                else:
                    return node.meta["example_value"]

            fake_args, fake_kwargs = pytree.tree_map_only(
                torch.fx.Node,
                _get_example_value,
                (node.args, node.kwargs),
            )
            schema = node.target.gen_schema(*fake_args, **fake_kwargs)
            schemas.append(schema)
        return schemas

>>>>>>> 52aec182
    def test_schema_gen_single_return(self):
        def inner(x, y):
            return (x @ y).sin().cos()

        x = torch.randn(3, 3, requires_grad=False)
        y = torch.randn(3, 3, requires_grad=False)

        backend = EagerAndRecordGraphs()

        @torch.compile(backend=backend)
        def f(x, y):
            return invoke_quant_test(inner, x, y, scheme="nf4")

        out = f(x.clone(), y)
        self.assertEqual(out, inner(x.clone(), y))
        schemas = find_hop_schema(backend.graphs[0], invoke_quant_test)
        self.assertEqual(len(schemas), 1)
        self.assertExpectedInline(
            str(schemas[0]),
            """invoke_quant_test(Any subgraph, Tensor arg0, Tensor arg1, str scheme="nf4") -> ((Tensor))""",  # noqa: B950
        )

    def test_schema_gen_pytree_in_out(self):
        def inner(x_y):
            x, y = x_y
            return [
                (x @ y).sin().cos(),
                (x + y, x - y),
                {"out": (x @ y,)},
            ]

        # make x not require grad because we want to inplace mutate it
        x = torch.randn(3, 3, requires_grad=False)
        y = torch.randn(3, 3, requires_grad=True)

        backend = EagerAndRecordGraphs()

        @torch.compile(backend=backend)
        def f(x, y):
            return invoke_quant_test(inner, [x, y], scheme="nf4")

        out = f(x.clone(), y)
        self.assertEqual(out, inner([x.clone(), y]))
        schemas = find_hop_schema(backend.graphs[0], invoke_quant_test)
        self.assertEqual(len(schemas), 1)
        self.assertExpectedInline(
            str(schemas[0]),
            """invoke_quant_test(Any subgraph, Tensor arg0, Tensor arg1, str scheme="nf4") -> (Tensor, Tensor, Tensor, Tensor)""",  # noqa: B950
        )

    def test_schema_gen_single_return_with_mutation(self):
        def inner(x, y):
            x.add_(1)
            y.mul_(-1)
            return (x @ y).sin().cos()

        x = torch.randn(3, 3, requires_grad=False)
        y = torch.randn(3, 3, requires_grad=False)

        backend = EagerAndRecordGraphs()

        @torch.compile(backend=backend, fullgraph=True)
        def f(x, y):
            return invoke_quant_test(inner, x, y, scheme="nf4")

<<<<<<< HEAD
        out = f(x.clone(), y)
        self.assertEqual(out, inner(x.clone(), y))
        schemas = find_hop_schema(backend.graphs[0], invoke_quant_test)
        self.assertEqual(len(schemas), 1)
        self.assertExpectedInline(
            str(schemas[0]),
            """invoke_quant_test(Any subgraph, Tensor(a1!) arg0, Tensor(a2!) arg1, str scheme="nf4") -> ((Tensor))""",  # noqa: B950
        )
=======
        with self.assertRaisesRegex(
            RuntimeError,
            "Encountered input mutation during higher order op tracing for HOP",
        ):
            f(x.clone(), y)
>>>>>>> 52aec182

    def test_schema_gen_pytree_in_out_with_mutation(self):
        def inner(x_y):
            x, y = x_y
            x.add_(1)
            return [
                (x @ y).sin().cos(),
                (x + y, x - y),
                {"out": (x @ y,)},
            ]

        # make x not require grad because we want to inplace mutate it
        x = torch.randn(3, 3, requires_grad=False)
        y = torch.randn(3, 3, requires_grad=True)

        backend = EagerAndRecordGraphs()

        @torch.compile(backend=backend, fullgraph=True)
        def f(x, y):
            return invoke_quant_test(inner, [x, y], scheme="nf4")

<<<<<<< HEAD
        out = f(x.clone(), y)
        self.assertEqual(out, inner([x.clone(), y]))
        schemas = find_hop_schema(backend.graphs[0], invoke_quant_test)
        self.assertEqual(len(schemas), 1)
=======
        with self.assertRaisesRegex(
            RuntimeError,
            "Encountered input mutation during higher order op tracing for HOP",
        ):
            f(x.clone(), y)

    def test_none_input(self):
        def inner(x, y):
            if x is not None:
                return y.sin()
            return y.cos()

        backend = EagerAndRecordGraphs()

        @torch.compile(backend=backend, fullgraph=True)
        def f(x, y):
            return invoke_quant_test(inner, x, y, scheme="nf4")

        x = None
        y = torch.randn(3, 4)
        out = f(x, y)
        self.assertEqual(out, inner(x, y))
>>>>>>> 52aec182
        self.assertExpectedInline(
            normalize_graph(backend.graphs[0]),
            """\
class GraphModule(torch.nn.Module):
    def forward(self, L_y_: "f32[3, 4]"):
        l_y_ = L_y_

        subgraph_0 = self.subgraph_0
        invoke_quant_test = torch.ops.higher_order.invoke_quant_test(subgraph_0, l_y_, scheme = 'nf4');  subgraph_0 = l_y_ = None
        getitem: "f32[3, 4]" = invoke_quant_test[0];  invoke_quant_test = None
        return (getitem,)

    class subgraph_0(torch.nn.Module):
        def forward(self, l_y_: "f32[3, 4]"):
            cos: "f32[3, 4]" = l_y_.cos();  l_y_ = None
            return (cos,)
""",
        )

    def test_int_input(self):
        def inner(x, y):
            return x + y

        backend = EagerAndRecordGraphs()

        @torch.compile(backend=backend, fullgraph=True)
        def f(x, y):
            return invoke_quant_test(inner, x, y, scheme="nf4")

        x = 1
        y = torch.randn(3, 4)
        out = f(x, y)
        self.assertEqual(out, inner(x, y))
        self.assertExpectedInline(
            normalize_graph(backend.graphs[0]),
            """\
class GraphModule(torch.nn.Module):
    def forward(self, L_y_: "f32[3, 4]"):
        l_y_ = L_y_

        subgraph_0 = self.subgraph_0
        invoke_quant_test = torch.ops.higher_order.invoke_quant_test(subgraph_0, l_y_, scheme = 'nf4');  subgraph_0 = l_y_ = None
        getitem: "f32[3, 4]" = invoke_quant_test[0];  invoke_quant_test = None
        return (getitem,)

    class subgraph_0(torch.nn.Module):
        def forward(self, l_y_: "f32[3, 4]"):
            add: "f32[3, 4]" = 1 + l_y_;  l_y_ = None
            return (add,)
""",
        )

    @torch._dynamo.config.patch(assume_static_by_default=True)
    def test_aot_eager(self):
        def inner(x, y):
            return (x @ y).sin_().cos()

        x = torch.randn(3, 3, requires_grad=True)
        y = torch.randn(3, 3, requires_grad=True)

        backend = AotEagerAndRecordGraphs()

        @torch.compile(backend=backend)
        def f(x, y):
            return invoke_quant_test(inner, x, y, scheme="nf4")

        out = f(x, y)
        result = torch.autograd.grad(out, x, y)
        out = inner(x, y)
        expected = torch.autograd.grad(out, x, y)
        self.assertEqual(result, expected)

        assert len(backend.fw_graphs) == 1
        self.assertExpectedInline(
            normalize_graph(backend.fw_graphs[0]),
            """\
class GraphModule(torch.nn.Module):
    def forward(self, primals_1: "f32[3, 3]", primals_2: "f32[3, 3]"):
        subgraph0 = self.subgraph0
        invoke_quant_test = torch.ops.higher_order.invoke_quant_test(subgraph0, primals_1, primals_2, scheme = 'nf4');  subgraph0 = None
        getitem: "f32[3, 3]" = invoke_quant_test[0];  invoke_quant_test = None
        return (getitem, primals_1, primals_2)

    class subgraph0(torch.nn.Module):
        def forward(self, arg0_1: "f32[3, 3]", arg1_1: "f32[3, 3]"):
            mm: "f32[3, 3]" = torch.ops.aten.mm.default(arg0_1, arg1_1);  arg0_1 = arg1_1 = None
            sin: "f32[3, 3]" = torch.ops.aten.sin.default(mm);  mm = None
            cos: "f32[3, 3]" = torch.ops.aten.cos.default(sin);  sin = None
            return (cos,)
""",  # NOQA: B950
        )

        assert len(backend.bw_graphs) == 1
        self.assertExpectedInline(
            normalize_graph(backend.bw_graphs[0]),
            """\
class GraphModule(torch.nn.Module):
    def forward(self, primals_1: "f32[3, 3]", primals_2: "f32[3, 3]", tangents_1: "f32[3, 3]"):
        subgraph1 = self.subgraph1
        invoke_quant_test_1 = torch.ops.higher_order.invoke_quant_test(subgraph1, primals_1, primals_2, tangents_1, scheme = 'nf4');  subgraph1 = primals_1 = primals_2 = tangents_1 = None
        getitem_1: "f32[3, 3]" = invoke_quant_test_1[0]
        getitem_2: "f32[3, 3]" = invoke_quant_test_1[1];  invoke_quant_test_1 = None
        return (getitem_1, getitem_2)

    class subgraph1(torch.nn.Module):
        def forward(self, arg0_1: "f32[3, 3]", arg1_1: "f32[3, 3]", arg2_1: "f32[3, 3]"):
            mm: "f32[3, 3]" = torch.ops.aten.mm.default(arg0_1, arg1_1)
            clone: "f32[3, 3]" = torch.ops.aten.clone.default(mm)
            sin: "f32[3, 3]" = torch.ops.aten.sin.default(mm);  mm = None
            cos: "f32[3, 3]" = torch.ops.aten.cos.default(sin);  cos = None
            sin_1: "f32[3, 3]" = torch.ops.aten.sin.default(sin);  sin = None
            neg: "f32[3, 3]" = torch.ops.aten.neg.default(sin_1);  sin_1 = None
            mul: "f32[3, 3]" = torch.ops.aten.mul.Tensor(arg2_1, neg);  arg2_1 = neg = None
            cos_1: "f32[3, 3]" = torch.ops.aten.cos.default(clone);  clone = None
            mul_1: "f32[3, 3]" = torch.ops.aten.mul.Tensor(mul, cos_1);  mul = cos_1 = None
            t: "f32[3, 3]" = torch.ops.aten.t.default(arg0_1);  arg0_1 = None
            mm_1: "f32[3, 3]" = torch.ops.aten.mm.default(t, mul_1);  t = None
            t_1: "f32[3, 3]" = torch.ops.aten.t.default(arg1_1);  arg1_1 = None
            mm_2: "f32[3, 3]" = torch.ops.aten.mm.default(mul_1, t_1);  mul_1 = t_1 = None
            return (mm_2, mm_1)
""",  # NOQA: B950
        )

    def test_aliasing_mutation_error(self):
        def inner(x, y):
            return x

        def inner2(x, y):
            x.sin_()
            return x + y

        x = torch.randn(3, 3)
        y = torch.randn(3, 3)

        @torch.compile(backend="eager", fullgraph=True)
        def f(inner, x, y):
            return invoke_quant_test(inner, x, y, scheme="nf4")

        with self.assertRaisesRegex(
            RuntimeError, "Encountered aliasing during higher order op tracing for HOP"
        ):
            f(inner, x, y)

        with self.assertRaisesRegex(
            RuntimeError,
            "Encountered input mutation during higher order op tracing for HOP",
        ):
            f(inner2, x, y)

    def test_eager_call(self):
        def inner(x, y):
            return x + y

        x = torch.randn(3, 3)
        y = torch.randn(3, 3)

        with self.assertRaisesRegex(RuntimeError, "torch.fx.GraphModule"):
            invoke_quant_test(inner, x, y, scheme="nf4")

        from functorch import make_fx

        result = make_fx(inner)(x, y)
        # smoke test
        invoke_quant_test(result, x, y, scheme="nf4")


if __name__ == "__main__":
    from torch._dynamo.test_case import run_tests

    run_tests()<|MERGE_RESOLUTION|>--- conflicted
+++ resolved
@@ -74,33 +74,6 @@
 """,  # NOQA: B950
         )
 
-<<<<<<< HEAD
-    @torch._dynamo.config.patch(assume_static_by_default=True)
-=======
-    def _find_hop_schema(
-        self, gm: torch.fx.GraphModule, target: Any
-    ) -> list[torch._C.FunctionSchema]:
-        import torch.utils._pytree as pytree
-
-        schemas = []
-        for node in gm.graph.find_nodes(op="call_function", target=target):
-
-            def _get_example_value(node: torch.fx.Node) -> Any:
-                if node.op == "get_attr":
-                    return getattr(gm, node.target)
-                else:
-                    return node.meta["example_value"]
-
-            fake_args, fake_kwargs = pytree.tree_map_only(
-                torch.fx.Node,
-                _get_example_value,
-                (node.args, node.kwargs),
-            )
-            schema = node.target.gen_schema(*fake_args, **fake_kwargs)
-            schemas.append(schema)
-        return schemas
-
->>>>>>> 52aec182
     def test_schema_gen_single_return(self):
         def inner(x, y):
             return (x @ y).sin().cos()
@@ -166,22 +139,11 @@
         def f(x, y):
             return invoke_quant_test(inner, x, y, scheme="nf4")
 
-<<<<<<< HEAD
-        out = f(x.clone(), y)
-        self.assertEqual(out, inner(x.clone(), y))
-        schemas = find_hop_schema(backend.graphs[0], invoke_quant_test)
-        self.assertEqual(len(schemas), 1)
-        self.assertExpectedInline(
-            str(schemas[0]),
-            """invoke_quant_test(Any subgraph, Tensor(a1!) arg0, Tensor(a2!) arg1, str scheme="nf4") -> ((Tensor))""",  # noqa: B950
-        )
-=======
         with self.assertRaisesRegex(
             RuntimeError,
             "Encountered input mutation during higher order op tracing for HOP",
         ):
             f(x.clone(), y)
->>>>>>> 52aec182
 
     def test_schema_gen_pytree_in_out_with_mutation(self):
         def inner(x_y):
@@ -203,12 +165,6 @@
         def f(x, y):
             return invoke_quant_test(inner, [x, y], scheme="nf4")
 
-<<<<<<< HEAD
-        out = f(x.clone(), y)
-        self.assertEqual(out, inner([x.clone(), y]))
-        schemas = find_hop_schema(backend.graphs[0], invoke_quant_test)
-        self.assertEqual(len(schemas), 1)
-=======
         with self.assertRaisesRegex(
             RuntimeError,
             "Encountered input mutation during higher order op tracing for HOP",
@@ -231,7 +187,6 @@
         y = torch.randn(3, 4)
         out = f(x, y)
         self.assertEqual(out, inner(x, y))
->>>>>>> 52aec182
         self.assertExpectedInline(
             normalize_graph(backend.graphs[0]),
             """\
