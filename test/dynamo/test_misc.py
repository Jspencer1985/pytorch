# Owner(s): ["module: dynamo"]
# ruff: noqa: F841
import abc
import collections
import collections.abc
import copy
import dataclasses
import dis
import enum
import functools
import gc
import importlib
import itertools
import json
import logging
import math
import operator
import os
import random
import sys
import tempfile
import threading
import traceback
import typing
import unittest
import unittest.mock as mock
import warnings
import weakref
from unittest.mock import patch

import numpy as np

import torch
import torch._dynamo.testing
import torch._inductor.config
import torch._inductor.test_case
import torch.onnx.operators
import torch.utils._pytree as python_pytree
import torch.utils.cpp_extension
from torch import Tensor
from torch._C import FileCheck
from torch._dynamo import allow_in_graph
from torch._dynamo.eval_frame import _debug_get_cache_entry_list
from torch._dynamo.exc import Unsupported
from torch._dynamo.source import ConstantSource, GetItemSource, LocalSource
from torch._dynamo.testing import (
    CompileCounter,
    CompileCounterWithBackend,
    expectedFailureDynamic,
    requiresPy310,
    same,
    skipIfNotPy311,
    unsupported,
)
from torch._dynamo.utils import counters, ifdynstaticdefault
from torch._dynamo.variables import builder
from torch._inductor.utils import run_and_get_code
from torch.ao.quantization import MinMaxObserver
from torch.ao.quantization.fake_quantize import FakeQuantize
from torch.ao.quantization.qconfig import QConfig
from torch.ao.quantization.quantize_fx import prepare_qat_fx
from torch.fx.experimental.recording import NotEqualError, replay_shape_env_events
from torch.fx.experimental.symbolic_shapes import (
    _constrain_range_for_size,
    constrain_range,
    constrain_unify,
    ConstraintViolationError,
    expect_true,
    guard_size_oblivious,
    ShapeEnv,
)
from torch.nn import functional as F
from torch.testing import make_tensor
from torch.testing._internal.common_cuda import (
    PLATFORM_SUPPORTS_FLASH_ATTENTION,
    SM80OrLater,
    TEST_CUDA,
    TEST_MULTIGPU,
)
from torch.testing._internal.common_device_type import instantiate_device_type_tests
from torch.testing._internal.common_methods_invocations import (
    sample_inputs_take_along_dim,
)
from torch.testing._internal.common_utils import (
    freeze_rng_state,
    IS_FBCODE,
    scoped_load_inline,
    set_default_dtype,
    skipIfHpu,
    skipIfNNModuleInlined,
    skipIfWindows,
    TEST_HPU,
    wrapDeterministicFlagAPITest,
)
from torch.testing._internal.jit_utils import JitTestCase
from torch.testing._internal.logging_utils import logs_to_string


if python_pytree._cxx_pytree_dynamo_traceable:
    import torch.utils._cxx_pytree as cxx_pytree
else:
    cxx_pytree = None

MyTuple = collections.namedtuple("MyTuple", ["a", "b", "ab"])
T = typing.TypeVar("T")


# Defined in CPython's Include/object.h
TPFLAGS_MAPPING = 1 << 6

GLOBAL_INT = 1


# Specializes a test to run only if translation validation is set.
def onlyIfTranslationValidation(fn: typing.Callable) -> typing.Callable:
    @functools.wraps(fn)
    def wrapper(*args, **kwargs):
        import torch.fx.experimental.validator

        if torch.fx.experimental.validator.translation_validation_enabled():
            return fn(*args, **kwargs)
        raise unittest.SkipTest(f"only works when TV is True.")

    return wrapper


class MyPickledModule(torch.nn.Module):
    def __init__(self, z):
        super().__init__()
        self.z = z

    def forward(self, x, y):
        return x * x * x + y + self.z


# These are used for test_{cond/map}_with_quantization
default_symmetric_fake_quant = FakeQuantize.with_args(
    observer=MinMaxObserver, qscheme=torch.per_tensor_symmetric, dtype=torch.quint8
)
default_weight_symmetric_fake_quant = FakeQuantize.with_args(
    observer=MinMaxObserver, qscheme=torch.per_tensor_symmetric, dtype=torch.qint8
)
uniform_qconfig_8bit = QConfig(
    activation=default_symmetric_fake_quant,
    weight=default_weight_symmetric_fake_quant.with_args,
)
qconfig_dict = {"object_type": [(torch.nn.Linear, uniform_qconfig_8bit)]}


def closure_adder(val):
    def inner(x):
        return torch.sin(x + val)

    return inner


class UserDefineSetAttr:
    setup = False

    def __setattr__(self, key, value):
        assert torch.compiler.is_dynamo_compiling() or UserDefineSetAttr.setup
        super().__setattr__(f"pfx_{key}", value)

    def __getattr__(self, key, c=1):
        assert torch.compiler.is_dynamo_compiling() or UserDefineSetAttr.setup
        # c is added to force a guard on __defaults__ and checks the source for __getattr__
        if c:
            return self.__dict__[f"pfx_{key}"]
        else:
            return None


class MiscTests(torch._inductor.test_case.TestCase):
    def test_get_cache_entry(self):
        def f(x):
            return x + 1

        torch.compile(f)(torch.randn(5, 5, 5))
        entries = _debug_get_cache_entry_list(f)
        self.assertTrue(len(entries) > 0)

        def g(x):
            return x + 2

        entries = _debug_get_cache_entry_list(g)
        self.assertTrue(len(entries) == 0)

        try:
            _debug_get_cache_entry_list(1)
        except TypeError as e:
            self.assertIn("expected a code object!", str(e))

        # test get cache entry on skipped code object
        def h(x):
            x = x + 1
            torch._dynamo.graph_break()
            return x + 1

        torch.compile(h)(torch.randn(3, 3))

        entries = _debug_get_cache_entry_list(torch._dynamo.graph_break)
        self.assertEqual(len(entries), 0)

    def test_boolarg(self):
        def boolarg(aa, bb, flag):
            if flag:
                return aa - bb
            else:
                return bb - aa

        a = torch.randn(10, 10)
        b = torch.randn(10, 10)
        correct1 = boolarg(a, b, True)
        correct2 = boolarg(a, b, False)
        correct3 = boolarg(a, b, None)
        counter = CompileCounter()
        opt_boolarg = torch._dynamo.optimize_assert(counter)(boolarg)
        val1 = opt_boolarg(a, b, True)
        val2 = opt_boolarg(a, b, False)
        val3 = opt_boolarg(a, b, None)
        val4 = opt_boolarg(a, b, True)
        self.assertTrue(same(val1, correct1))
        self.assertTrue(same(val2, correct2))
        self.assertTrue(same(val3, correct3))
        self.assertTrue(same(val4, correct1))
        self.assertEqual(counter.frame_count, 3)

    @torch._dynamo.config.patch(accumulated_recompile_limit=1)
    def test_dynamo_disabled_in_custom_op_kernels(self):
        counters.clear()

        @torch.library.custom_op("mylib::foo9", mutates_args={})
        def foo(x: torch.Tensor) -> torch.Tensor:
            torch._dynamo.graph_break()
            return x.clone()

        foo.register_fake(torch.clone)

        @torch.compile(backend="eager")
        def f(x):
            return foo._opoverload(x)

        x = torch.randn(2)
        f(x)
        x = torch.randn(3)
        # Recompile hits the cache size limit, which will cause Dynamo to
        # recurse into the frames. The only frame is the implementation
        # of foo. If Dynamo was not turned off correctly, then
        # we'll see a graph break
        f(x)
        self.assertEqual(len(counters["graph_break"]), 0)

        counters.clear()

        called = 0

        # test register_kernel
        @foo.register_kernel("cpu")
        def _(x):
            nonlocal called
            called += 1
            torch._dynamo.graph_break()
            return x.clone()

        f(x)
        self.assertEqual(called, 1)
        self.assertEqual(len(counters["graph_break"]), 0)

        # test torch.library.register_kernel
        counters.clear()
        with torch.library._scoped_library("mylib", "FRAGMENT") as m:
            m.define("foo2(Tensor x) -> Tensor")

            @torch.library.register_fake("mylib::foo2", lib=m)
            def _(x):
                return x.clone()

            @torch.library.register_kernel("mylib::foo2", "cpu", lib=m)
            def _(x):
                torch._dynamo.graph_break()
                return x.clone()

            @torch.compile(backend="eager")
            def g(x):
                return torch.ops.mylib.foo2.default(x)

            x = torch.randn(2)
            g(x)  # compiles
            x = torch.randn(3)
            g(x)  # dynamo falls back on the outermost frame
            self.assertEqual(len(counters["graph_break"]), 0)

    def test_invalid_args_builtin(self):
        @torch.compile(backend="eager")
        def fn(x):
            x = x.sin()
            if isinstance(x, torch.Tensor, invalid=True):
                x = x.sin()
            return x

        with self.assertRaises(TypeError):
            fn(torch.randn(16))

    def test_scalar_device_movement(self):
        if not torch._dynamo.config.assume_static_by_default:
            self.skipTest("Doesn't work with symints")

        def add_fn(a, b, out):
            res = torch.add(a, b, out=out)
            return res

        res = add_fn(2, 3, torch.tensor(0.0))
        add_fn = torch.compile(add_fn, backend="eager", fullgraph=True)
        res_compiled = add_fn(2, 3, torch.tensor(0.0))
        self.assertEqual(res, res_compiled)

    def test_callpacked(self):
        def call_packed(args):
            a, b, c = args
            return a - b * c

        counter = CompileCounter()
        a = torch.randn(10, 10)
        b = torch.randn(10, 10)
        c = torch.randn(10, 10)
        correct = call_packed([a, b, c])
        opt_call_packed = torch._dynamo.optimize_assert(counter)(call_packed)
        val1 = opt_call_packed([a, b, c])
        val2 = opt_call_packed((a, b, c))
        val3 = opt_call_packed([a, b, c])
        val4 = opt_call_packed((a, b, c))
        self.assertTrue(same(val1, correct))
        self.assertTrue(same(val2, correct))
        self.assertTrue(same(val3, correct))
        self.assertTrue(same(val4, correct))
        self.assertEqual(counter.frame_count, 2)

    def test_raises(self):
        def fn(a, b, c, cls):
            x = a + b - c * 10
            raise cls(str(x))

        counter = CompileCounter()
        a = torch.randn(10, 10)
        b = torch.randn(10, 10)
        c = torch.randn(10, 10)
        opt_fn = torch.compile(fn, backend=counter)
        self.assertRaises(AssertionError, lambda: opt_fn(a, b, c, AssertionError))
        self.assertEqual(counter.frame_count, 1)
        self.assertEqual(counter.op_count, 3)

    def test_module_not_callable(self):
        def fn(x):
            return torch.fft(x)

        counter = CompileCounter()
        a = torch.randn(10, 10)
        opt_fn = torch.compile(fn, backend=counter)
        self.assertRaisesRegex(
            TypeError, "'module' object is not callable", lambda: opt_fn(a)
        )

    def test_inplace(self):
        def inplace1(a, b):
            o = torch.empty((10, 10))
            o.copy_(a)
            o -= b
            return o

        torch._dynamo.testing.standard_test(self, inplace1, 2, expected_ops=3)

    def test_inplace_desugaring(self):
        def inplace_on_literals(y):
            x0 = 1
            x0 += y
            x1 = 1
            x1 -= y
            return x0, x1

        torch._dynamo.testing.standard_test(
            self, inplace_on_literals, 1, expected_ops=2
        )

    def test_unpack4(self):
        def unpack4(a, b):
            a = a[:5, :]
            b = b[:5, :]
            x, y = a.size()
            o = torch.empty((x, y))
            o.copy_(a / b)
            return o

        torch._dynamo.testing.standard_test(
            self,
            unpack4,
            2,
            expected_ops=5,
        )

    def test_unpack5(self):
        def unpack5(a, b):
            a = a[:5, :]
            b = b[:5, :]
            x, y = a.shape
            o = torch.empty((x, y))
            o.copy_(a / b)
            return o

        torch._dynamo.testing.standard_test(
            self,
            unpack5,
            2,
            expected_ops=5,
        )

    def test_matmul1(self):
        def matmul_op1(a, b):
            return a @ b

        # TODO(jansel): FX doesn't support this, should add upstream support
        torch._dynamo.testing.standard_test(self, matmul_op1, 2, expected_ops=1)

    def test_int_shape_binops(self):
        def fn(x):
            # Test reversal by putting int arg first.
            y = 15 - x.shape[0]
            y = 4 + y
            y = 5 * y
            y = 2 % y
            y = 3**y
            y = 10 // y
            y = pow(2, y)
            y = 10 / y
            return x + y

        torch._dynamo.testing.standard_test(
            self, fn, 1, expected_ops=1, expected_ops_dynamic=ifdynstaticdefault(1, 9)
        )

    @torch._dynamo.config.patch(only_allow_pt2_compliant_ops=True)
    def test_pt2_compliant_ops_are_allowed(self):
        with torch.library._scoped_library("mylib", "FRAGMENT") as lib:
            torch.library.define(
                "mylib::bar",
                "(Tensor x) -> Tensor",
                lib=lib,
                tags=(torch.Tag.pt2_compliant_tag,),
            )
            torch.library.impl(
                "mylib::bar", "CompositeImplicitAutograd", torch.sin, lib=lib
            )
            assert torch.Tag.pt2_compliant_tag in torch.ops.mylib.bar.default.tags

            def f(x):
                return torch.ops.mylib.bar(x)

            overload = torch.ops.mylib.bar.default

            def g(x):
                return overload(x)

            x = torch.randn(3)

            counts = torch._dynamo.testing.CompileCounter()
            optimized_f = torch.compile(f, backend=counts, fullgraph=True)
            _ = optimized_f(x)

            optimized_g = torch.compile(f, backend=counts, fullgraph=True)
            _ = optimized_g(x)

    @torch._dynamo.config.patch(only_allow_pt2_compliant_ops=True)
    def test_non_pt2_compliant_ops_graph_break(self):
        with torch.library._scoped_library("mylib", "FRAGMENT") as lib:
            torch.library.define("mylib::bar2", "(Tensor x) -> Tensor", lib=lib)
            torch.library.impl(
                "mylib::bar2", "CompositeImplicitAutograd", torch.sin, lib=lib
            )
            assert torch.Tag.pt2_compliant_tag not in torch.ops.mylib.bar2.default.tags

            def f(x):
                return torch.ops.mylib.bar2(x)

            overload = torch.ops.mylib.bar2.default

            def g(x):
                return overload(x)

            x = torch.randn(3)

            counts = torch._dynamo.testing.CompileCounter()
            with self.assertRaisesRegex(
                torch._dynamo.exc.Unsupported, "not PT2 compliant"
            ):
                optimized_f = torch.compile(f, backend=counts, fullgraph=True)
                y = optimized_f(x)

            with self.assertRaisesRegex(
                torch._dynamo.exc.Unsupported, "not PT2 compliant"
            ):
                optimized_g = torch.compile(f, backend=counts, fullgraph=True)
                y = optimized_g(x)

    @torch._dynamo.config.patch(only_allow_pt2_compliant_ops=True)
    def test_pt2_compliant_overload(self):
        with torch.library._scoped_library("mylib", "FRAGMENT") as lib:
            torch.library.define(
                "mylib::bar3.tensor",
                "(Tensor x) -> Tensor",
                tags=torch.Tag.pt2_compliant_tag,
                lib=lib,
            )
            torch.library.define(
                "mylib::bar3.int", "(Tensor x, int dim) -> Tensor", lib=lib
            )

            torch.library.impl(
                "mylib::bar3.tensor",
                "CompositeImplicitAutograd",
                torch.sin,
                lib=lib,
            )
            torch.library.impl(
                "mylib::bar3.int", "CompositeImplicitAutograd", torch.sum, lib=lib
            )

            def f(x):
                return torch.ops.mylib.bar3(x)

            def g(x):
                return torch.ops.mylib.bar3(x, 1)

            def h(x):
                return torch.ops.mylib.bar3(x, x, x)

            x = torch.randn(3)

            counts = torch._dynamo.testing.CompileCounter()
            optimized_f = torch.compile(f, backend=counts, fullgraph=True)
            optimized_g = torch.compile(g, backend=counts, fullgraph=True)
            optimized_h = torch.compile(h, backend=counts, fullgraph=True)

            # No error: the overload is PT2 compliant
            optimized_f(x)

            with self.assertRaisesRegex(
                torch._dynamo.exc.Unsupported, "not PT2 compliant"
            ):
                y = optimized_g(x)

            # graph break on incorrect parsing
            with self.assertRaisesRegex(torch._dynamo.exc.Unsupported, "failed to"):
                y = optimized_h(x)

    def test_user_defined_setattr1(self):
        @torch.compile(backend="eager", fullgraph=True)
        def fn(obj):
            obj.y = obj.x + 1

        obj = UserDefineSetAttr()
        with patch.object(UserDefineSetAttr, "setup", True):
            obj.x = torch.randn(8)
        fn(obj)
        with patch.object(UserDefineSetAttr, "setup", True):
            self.assertEqual(obj.y, obj.x + 1)
        self.assertEqual(obj.__dict__.keys(), {"pfx_x", "pfx_y"})

    def test_user_defined_setattr2(self):
        @torch.compile(backend="eager", fullgraph=True)
        def fn(x):
            obj = UserDefineSetAttr()
            obj.x = x
            obj.y = obj.x + 1
            return obj

        x = torch.randn(8)
        obj = fn(x)
        with patch.object(UserDefineSetAttr, "setup", True):
            self.assertIs(obj.x, x)
            self.assertEqual(obj.y, x + 1)
        self.assertEqual(obj.__dict__.keys(), {"pfx_x", "pfx_y"})

    def test_tensor_setattr_getset_descriptor(self):
        # Tensor attribute `real` has special getter/setter for complex dtype.
        def f(x):
            x.real = 10
            return x + 1

        opt_f = torch.compile(f, backend="eager", fullgraph=False)
        x = torch.ones(5, dtype=torch.cfloat)

        res = opt_f(x)
        ref = f(x)
        self.assertEqual(res, ref)

    def test_newly_constructed_tensor_attr_mutation(self):
        def f(x):
            y = x + 10
            y.grad = x
            y.foo = 42
            return y

        opt_f = torch.compile(f, backend="eager", fullgraph=True)
        x = torch.ones(5)

        res = opt_f(x)
        ref = f(x)
        self.assertEqual(res, ref)
        self.assertEqual(res.grad, ref.grad)
        self.assertEqual(res.foo, ref.foo)

    def test_closure_recompiles(self):
        cnt = CompileCounter()

        def fn(x, other_fn):
            return other_fn(x + 1) - 1

        opt = torch.compile(fn, backend=cnt, fullgraph=True)

        x = torch.randn(8)
        for f in (
            closure_adder(5),
            closure_adder(5),
            closure_adder(torch.randn(8)),
            closure_adder(torch.randn(8)),
        ):
            self.assertEqual(opt(x, f), fn(x, f))

        self.assertEqual(cnt.frame_count, 2)

    def test_generate_trivial_abstract_impl(self):
        with torch.library._scoped_library("mylib", "FRAGMENT") as lib:
            torch.library.define(
                "mylib::foo",
                "(Tensor x, Tensor[] y, Tensor(a!)? z, SymInt w) -> ()",
                tags=torch.Tag.pt2_compliant_tag,
                lib=lib,
            )

            @torch.library.impl("mylib::foo", "cpu", lib=lib)
            @torch._dynamo.disable
            def foo_impl(x, y, z, w):
                x + y[0] + w
                return

            def f(x, y, z, w):
                return torch.ops.mylib.foo(x, y, z, 2)

            x = torch.randn(3)
            y = (torch.randn(3), torch.randn(3))
            z = torch.randn(3)
            w = torch.randn(3)
            args = (x, y, z, w)

            output = torch.compile(f, backend="eager", fullgraph=True)(*args)
            self.assertEqual(output, None)

    def test_shape_int_inplace_binops(self):
        def fn(x):
            p = x.shape[0]
            p += 2
            p -= 2
            p **= 2
            p /= 2
            p *= 2
            p //= 2
            p %= 2
            return x + p

        torch._dynamo.testing.standard_test(
            self, fn, 1, expected_ops=1, expected_ops_dynamic=ifdynstaticdefault(1, 6)
        )

    def test_int_shape_inplace_binops(self):
        def fn(x):
            p = x.shape[0]
            # Test reversal by putting constant first
            y = 2
            y += p
            y = 2
            y -= p
            y = 2
            y **= p
            y = 2
            y /= p
            y = 2
            y *= p
            y = 2
            y //= p
            y = 2
            y %= p
            return x + y

        torch._dynamo.testing.standard_test(
            self, fn, 1, expected_ops=1, expected_ops_dynamic=ifdynstaticdefault(1, 2)
        )

    def test_int_int_comparisons(self):
        def fn(x):
            if 2 != 2:
                out = 1
            elif 2 < 1:
                out = 1
            elif 1 > 2:
                out = 1
            elif 1 >= 2:
                out = 1
            elif 2 <= 1:
                out = 1
            elif 2 == 2:
                out = 2
            else:
                out = 1
            return x + out

        torch._dynamo.testing.standard_test(self, fn, 1, expected_ops=1)

    def test_shape_int_comparisons(self):
        def fn(x):
            a = x.shape[0]
            # Ensure support for constant on right side
            if a != 10:
                out = 1
            elif a < 2:
                out = 1
            elif a > 12:
                out = 1
            elif a >= 12:
                out = 1
            elif a <= 2:
                out = 1
            elif a == 10:
                out = 2
            else:
                out = 1
            return x + out

        # TODO: Test the guards maybe?
        torch._dynamo.testing.standard_test(self, fn, 1, expected_ops=1)

    def test_int_shape_comparisons(self):
        def fn(x):
            a = x.shape[0]
            # Ensure support for constant on left side
            if 10 != a:
                out = 1
            elif 12 < a:
                out = 1
            elif 2 > a:
                out = 1
            elif 2 >= a:
                out = 1
            elif 12 <= a:
                out = 1
            elif 10 == a:
                out = 2
            else:
                out = 1
            return x + out

        # TODO: Test the guards maybe?
        torch._dynamo.testing.standard_test(self, fn, 1, expected_ops=1)

    def test_param_shape_binops(self):
        class MyModule(torch.nn.Module):
            def __init__(self) -> None:
                super().__init__()
                self.param = torch.nn.Parameter(torch.randn(15))

            def forward(self, x):
                # Test reversal by putting param shape arg first.
                p = self.param.shape[0]
                y = p - x.shape[0]
                y = p + y
                y = p * y
                y = p % y
                y = p**y
                y = p // y
                y = pow(p, y)
                y = p / y
                return x + y

        counts = torch._dynamo.testing.CompileCounter()
        mod = MyModule()
        optimized_mod = torch.compile(mod, backend=counts, fullgraph=True)

        x = torch.randn(3)
        ref = mod(x)
        res = optimized_mod(x)

        self.assertTrue(same(ref, res))
        self.assertEqual(counts.frame_count, 1)

        if torch._dynamo.config.assume_static_by_default:
            self.assertExpectedInline(counts.op_count, """1""")
        else:
            self.assertExpectedInline(counts.op_count, """9""")

    def test_user_defined_binop(self):
        class MyClass:
            def __init__(self, value):
                self.value = value

            def __radd__(self, other):
                return self.value + other

        def fn(x, c):
            y = x.shape[0] + c
            return x + y

        counts = torch._dynamo.testing.CompileCounter()
        opt_fn = torch.compile(fn, backend=counts)

        x = torch.randn(3)
        c = MyClass(4)
        ref = fn(x, c)
        res = opt_fn(x, c)

        self.assertTrue(same(ref, res))
        self.assertEqual(counts.frame_count, 1)
        if torch._dynamo.config.assume_static_by_default:
            self.assertExpectedInline(counts.op_count, """1""")
        else:
            self.assertExpectedInline(counts.op_count, """2""")

    def test_user_defined_iter(self):
        class Mod:
            def __init__(self) -> None:
                self.a = [torch.randn(2, 2), torch.randn(2, 2)]

            def __iter__(self):
                return iter(self.a)

        def f(mod):
            ret = []
            for x in mod:
                ret.append(x + 1)
            return ret

        mod = Mod()
        counts = torch._dynamo.testing.CompileCounter()
        opt_fn = torch.compile(f, backend=counts, fullgraph=True)
        ref = f(mod)
        res = opt_fn(mod)
        res = opt_fn(mod)
        res = opt_fn(mod)
        res = opt_fn(mod)
        self.assertTrue(same(ref, res))
        self.assertEqual(counts.frame_count, 1)

        mod.a.append(torch.randn(2, 2))
        # `for x in mod` is inlined, where iter(m.a) creates a guard on the list length of m.a
        # Mutating length of mod.a causes a re-compilation.
        ref2 = f(mod)
        res2 = opt_fn(mod)
        res2 = opt_fn(mod)
        res2 = opt_fn(mod)
        res2 = opt_fn(mod)
        self.assertTrue(same(ref2, res2))
        self.assertEqual(counts.frame_count, 2)

    def test_compare_shapes_eq(self):
        def compare_shapes(a, b, to_list):
            x = list(a.unsqueeze(-1).shape) if to_list else a.shape
            y = list(b.unsqueeze(-1).shape) if to_list else b.shape
            if x == y:
                return a + 1
            else:
                return a + 2

        # Test both ListVariable and ShapeVariable
        torch._dynamo.testing.standard_test(
            self, lambda a, b: compare_shapes(a, b, to_list=True), 2
        )
        torch._dynamo.testing.standard_test(
            self, lambda a, b: compare_shapes(a, b, to_list=False), 2
        )

    def test_compare_shapes_tuple_eq(self):
        def compare_shapes(a, b):
            x = tuple(a.unsqueeze(-1).shape)
            y = tuple(b.unsqueeze(-1).shape)
            if x == y:
                return a + 1
            else:
                return a + 2

        torch._dynamo.testing.standard_test(self, lambda a, b: compare_shapes(a, b), 2)

    def test_compare_shapes_tuple_neq(self):
        def compare_shapes(a, b):
            x = tuple(a.unsqueeze(-1).shape)
            y = tuple(b.unsqueeze(-1).shape)
            if x != y:
                return a + 1
            else:
                return a + 2

        torch._dynamo.testing.standard_test(self, lambda a, b: compare_shapes(a, b), 2)

    def test_compare_shapes_neq(self):
        def compare_shapes(a, b, to_list):
            x = list(a.unsqueeze(-1).shape) if to_list else a.shape
            y = list(b.unsqueeze(-1).shape) if to_list else b.shape
            if x != y:
                return a + 1
            else:
                return a + 2

        # Test both ListVariable and ShapeVariable
        torch._dynamo.testing.standard_test(
            self, lambda a, b: compare_shapes(a, b, to_list=True), 2
        )
        torch._dynamo.testing.standard_test(
            self, lambda a, b: compare_shapes(a, b, to_list=False), 2
        )

    def test_compare_shapes_with_constant(self):
        def compare_shapes(a):
            x = a.shape
            if x[0] != 3:
                return a * 4
            return a * 3

        guard_failure = None

        def guard_failures(failure):
            nonlocal guard_failure
            guard_failure = failure

        opt_fn = torch._dynamo.optimize(
            "eager", nopython=True, guard_fail_fn=guard_failures
        )(compare_shapes)
        opt_fn(torch.randn([3, 4]))
        opt_fn(torch.randn([4, 3]))
        self.assertIn(
            """tensor 'a' size mismatch at index 0. expected 3, actual 4""",
            guard_failure.reason,
        )

    def test_recompile_message_on_parameter(self):
        def guard_failures(failure):
            self.assertIn("torch._dynamo.config.force_parameter_static_shapes", failure)

        @torch._dynamo.optimize("eager", guard_fail_fn=guard_failures)
        def fn(x):
            return torch.cos(x)

        x1 = torch.nn.Parameter(torch.rand(32, 16))
        x2 = torch.nn.Parameter(torch.rand(8, 4, 3, 3))
        x3 = torch.nn.Parameter(torch.rand(8, 8, 3, 3))
        fn(x1)
        fn(x2)
        fn(x3)

    def test_builtin_abs(self):
        def fn(x, y):
            return abs(x) + abs(y)

        sample = torch.randn(10, 10)
        opt_fn = torch.compile(fn, backend="eager", fullgraph=True)

        for sample in [
            (torch.randn(10, 10), torch.randn(10, 10)),
            (-10, make_tensor(10, dtype=torch.int64, device="cpu")),
            (-0.1, torch.randn(10)),
        ]:
            expect = fn(*sample)
            actual = opt_fn(*sample)
            self.assertEqual(expect, actual)

    def test_builtin_isinstance(self):
        def fn(x):
            t = torch.arange(1, 3)
            a = isinstance(x, torch.Tensor)
            b = isinstance(t, torch.Tensor)
            c = isinstance(x, int)
            d = isinstance(3, int)
            e = isinstance([1, 2, 3], list)
            f = isinstance({"foo": 1, "bar": 2}, dict)
            res = [a, b, c, d, e, f]
            # Can't run yet due to other unimplemented instructions
            # res += [isinstance(torch.nn.LazyLinear(2, 3), torch.nn.Linear)]
            return res

        torch._dynamo.testing.standard_test(self, fn, 1, expected_ops=1)

    def test_os_environ_get(self):
        cnts = torch._dynamo.testing.CompileCounter()

        @torch.compile(backend=cnts, fullgraph=True)
        def fn(x):
            if os.environ.get("OS_ENVIRON_TEST") == "1":
                return x + 1
            else:
                return x - 1

        x = torch.ones(2, 3)
        try:
            original = os.environ.get("OS_ENVIRON_TEST", None)

            os.environ["OS_ENVIRON_TEST"] = "1"
            res1 = fn(x)
            self.assertEqual(res1, x + 1)
            self.assertEqual(cnts.frame_count, 1)
            os.environ["OS_ENVIRON_TEST"] = "0"
            res2 = fn(x)
            self.assertEqual(res2, x - 1)
            # Ensure re-compile if os.environ items updated
            self.assertEqual(cnts.frame_count, 2)
        finally:
            if original is None:
                del os.environ["OS_ENVIRON_TEST"]
            else:
                os.environ["OS_ENVIRON_TEST"] = original

    def test_os_environ_set_graph_break(self):
        cnts = torch._dynamo.testing.CompileCounter()

        @torch.compile(backend=cnts, fullgraph=False)
        def fn(x):
            x = x + 1
            os.environ["OS_ENVIRON_TEST"] = "0"
            return torch.sin(x)

        x = torch.ones(2, 3)
        try:
            original = os.environ.get("OS_ENVIRON_TEST", None)

            os.environ["OS_ENVIRON_TEST"] = "1"
            res1 = fn(x)
            self.assertEqual(res1, torch.sin(x + 1))
            self.assertEqual(os.environ["OS_ENVIRON_TEST"], "0")
            # Ensure we graph break on os.environ.__setitem__
            self.assertEqual(cnts.frame_count, 2)
        finally:
            if original is None:
                del os.environ["OS_ENVIRON_TEST"]
            else:
                os.environ["OS_ENVIRON_TEST"] = original

    def test_sys_modules(self):
        def fn(x, y):
            mod_a = sys.modules.get("aaaaaaaa")
            assert mod_a is None
            assert "bbbbbbbb" not in sys.modules

            assert "operator" in sys.modules
            operator = sys.modules["operator"]
            builtins = sys.modules.get("builtins")
            operator2 = sys.modules.get("cccccccc", operator)

            return operator.add(x, y), operator2.neg(builtins.abs(x))

        torch._dynamo.testing.standard_test(self, fn, 2, expected_ops=3)

        x = torch.randn(10, 10)
        _, guards = torch._dynamo.export(fn, x, x)
        guard_code = []
        for guard in guards:
            if guard.code_list:
                guard_code += guard.code_list

        # Filter out id-matches that won't reproduce run to run
        guard_code = filter(
            lambda line: "id" not in line and "lookup_backend" not in line,
            sorted(guard_code),
        )
        guard_code_str = "\n".join(guard_code)

        for line in """\
2 <= L['x'].size()[0]
L['x'] is L['y']
L['x'].ndimension() == 2
L['x'].requires_grad == False
L['x'].size()[1] == L['x'].size()[0]
L['x'].storage_offset() == 0
___dict_contains('operator', G['sys'].modules)
___dict_contains('operator', G['sys'].modules)
hasattr(L['x'], '_dynamo_dynamic_indices') == False
not ___dict_contains('aaaaaaaa', G['sys'].modules)
not ___dict_contains('bbbbbbbb', G['sys'].modules)
not ___dict_contains('cccccccc', G['sys'].modules)
str(L['x'].device) == 'cpu'
str(L['x'].dtype) == 'torch.float32'
utils_device.CURRENT_DEVICE == None""".split(
            "\n"
        ):
            self.assertIn(
                line,
                guard_code_str,
            )

    def test_fold(self):
        def fn(a):
            return a + math.sqrt(63)

        torch._dynamo.testing.standard_test(self, fn, 1, expected_ops=1)

    def test_getattr_dict(self):
        def fn(x):
            from torch.masked.maskedtensor._ops_refs import _MASKEDTENSOR_FUNCTION_TABLE

            return x * len(_MASKEDTENSOR_FUNCTION_TABLE)

        i = torch.randn(5)
        r1 = fn(i)
        opt_fn = torch.compile(fn, backend="eager", fullgraph=True)
        r2 = opt_fn(i)
        self.assertEqual(r1, r2)

    def test_tensor_hasattr(self):
        @torch.compile(fullgraph=True)
        def fn(x):
            if hasattr(x, "test"):
                return x + 2
            else:
                return x + 1

        self.assertEqual(torch.ones(2, 2) + 1, fn(torch.ones(2, 2)))

        inp = torch.ones(2, 2)
        inp.test = None
        self.assertEqual(torch.ones(2, 2) + 2, fn(inp))

    def test_mro_type_tensor_no_source(self):
        @torch.compile(fullgraph=True)
        def fn(x):
            z = []
            input_type = type(torch.ones(2, 2))
            for cls in input_type.__mro__:
                z.append(cls.__name__)

            return x, input_type, z

        inp = torch.ones(2, 2)
        fn(inp)

    def test_tensor_dynamic_method(self):
        def add_one(x):
            return x + 1

        t = torch.nn.Parameter(torch.ones(1))
        t.add_one = add_one

        @torch.compile(fullgraph=True)
        def fn(x):
            return t.add_one(t) + x

        result = fn(torch.ones(1))
        self.assertEqual(torch.ones(1) + 2, result)

    def test_shape_unpack(self):
        def fn(x):
            a, b = x.size()
            return x * b

        i = torch.randn(5, 10)
        r1 = fn(i)
        opt_fn = torch.compile(fn, backend="eager")
        r2 = opt_fn(i)
        self.assertTrue(same(r1, r2))

    def test_typing_dict(self):
        def fn(d):
            return d[T]

        d = {T: torch.randn(3)}
        r1 = fn(d)
        opt_fn = torch.compile(fn, backend="eager", fullgraph=True)
        r2 = opt_fn(d)
        self.assertEqual(r1, r2)

    def test_tensor_iter(self):
        def fn(x):
            for y in x:
                y.add_(1.0)
            return y

        torch._dynamo.testing.standard_test(
            self,
            fn,
            1,
            expected_ops=20,
        )

    def test_empty_list(self):
        def fn(x, ll):
            if len(ll) == 0 and not ll and ll is not None:
                return x + 1

        i = torch.randn(5, 10)
        r1 = fn(i, [])
        opt_fn = torch.compile(fn, backend="eager")
        r2 = opt_fn(i, [])
        r3 = opt_fn(i, ())
        self.assertTrue(same(r1, r2))
        self.assertTrue(same(r1, r3))

    def test_min_max_over_iterable(self):
        def get_test_fn(func):
            def _fn(a, b, func=func):
                # try all of list, iterator, tuple, vararg.
                lst = [a.shape[0] + 1, 8, a.shape[0]]
                x = func(lst)
                y = func(iter(lst))
                z = func(tuple(lst))
                w = func(*lst)
                return a + (x + y + z + w)

            return _fn

        torch._dynamo.testing.standard_test(
            self,
            get_test_fn(func=min),
            2,
            expected_ops=1,
            expected_ops_dynamic=ifdynstaticdefault(1, 7),
        )
        torch._dynamo.testing.standard_test(
            self,
            get_test_fn(func=max),
            2,
            expected_ops=1,
            expected_ops_dynamic=ifdynstaticdefault(1, 7),
        )

    @torch._dynamo.config.patch(capture_scalar_outputs=True)
    def test_float_32_scalar_tensor_item(self):
        def f(y):
            y_scalar = y.item()
            return y_scalar

        f_opt = torch.compile(f)

<<<<<<< HEAD
        self.assertEqual(
            f(torch.tensor(3.0, device="cuda")), f_opt(torch.tensor(3.0, device="cuda"))
        )
=======
        self.assertEqual(f(torch.tensor(3.0)), f_opt(torch.tensor(3.0)))
>>>>>>> 668d62e1

    @torch._dynamo.config.patch(capture_scalar_outputs=True)
    def test_arange_length_with_float32_dtype(self):
        @torch.compile(fullgraph=True)
        def f(x):
            y = x.item()
            torch._check_is_size(y)
            r = torch.arange(y, dtype=torch.float32)

            if r.size(0) == y:
                return r + 1

            return r

        x = torch.tensor([300])
        r = f(x)

    @torch._dynamo.config.patch(capture_scalar_outputs=True)
    def test_torch_check(self):
        cnts = torch._dynamo.testing.CompileCounter()

        @torch.compile(backend=cnts, fullgraph=True)
        def f(x):
            y = x.item()
            torch._check(y >= 0)
            return torch.arange(0, y)

        f(torch.tensor([3]))
        f(torch.tensor([4]))
        self.assertEqual(cnts.frame_count, 1)

    @torch._dynamo.config.patch(capture_scalar_outputs=True)
    def test_torch_check_symbolic_shape_rel(self):
        cnts = torch._dynamo.testing.CompileCounter()

        @torch.compile(backend=cnts, fullgraph=True)
        def f(x):
            y = x.item()
            torch._check(x.shape[0] == 1)
            torch._check(x.shape[0] != 2)
            torch._check(x.shape[0] >= 0)
            torch._check(x.shape[0] > 0)
            torch._check(x.shape[0] < 4)
            torch._check(x.shape[0] <= 3)
            return torch.arange(0, y)

        f(torch.tensor([3]))
        f(torch.tensor([4]))
        self.assertEqual(cnts.frame_count, 1)

    @torch._dynamo.config.patch(capture_scalar_outputs=True)
    # Translation validation changes the exception type, don't run with it
    @torch.fx.experimental._config.patch(translation_validation=False)
    def test_torch_check_is_size(self):
        cnts = torch._dynamo.testing.CompileCounter()

        @torch.compile(backend=cnts, fullgraph=True)
        def f(x):
            y = x.item()
            torch._check_is_size(y)
            # Cannot conditional on unbacked SymInt
            if y == 0:
                assert False
            else:
                return torch.arange(0, y)

        self.assertRaises(torch._dynamo.exc.UserError, lambda: f(torch.tensor([3])))

    def test_assert(self):
        @torch.compile
        def fn1(x):
            assert x.shape != x.shape

        with self.assertRaises(AssertionError):
            a = torch.randn(10)
            fn1(a)

        def fn2(x):
            assert x.shape == x.shape
            return x.abs()

        torch._dynamo.testing.standard_test(self, fn=fn2, nargs=1, expected_ops=1)

    # When we unspecialize float, we wobble this test by changing
    # the op count since previously we would just specialize and constant
    # fold floats into the graph, whereas when we unspecialize we will have
    # ops for item, add, and all other tensorified operations. Since this
    # test really isn't testing that, we purposely specialize floats here.
    @torch._dynamo.config.patch(specialize_float=True)
    def test_config_obj(self):
        class Cfg:
            def __init__(self) -> None:
                self.val = 0.5
                self.count = 3

        def fn(x, cfg):
            for i in range(cfg.count):
                x = x + cfg.val
            return x

        cfg1 = Cfg()
        cfg1.val = 1.0
        cfg2 = Cfg()
        v = torch.zeros(1)
        cnts = torch._dynamo.testing.CompileCounter()
        opt_fn = torch.compile(fn, backend=cnts)
        v = opt_fn(v, cfg1)  # 3
        v = opt_fn(v, cfg2)  # 4.5
        cfg2.count = 1
        v = opt_fn(v, cfg2)  # 5
        cfg2.val = 2.0
        v = opt_fn(v, cfg2)  # 7
        self.assertEqual(v[0], 7)
        self.assertEqual(cnts.op_count, 8)

    def test_config_getattr_default(self):
        class Cfg:
            def __init__(self) -> None:
                self.val = 0.5
                self.count = 10

        def fn(x, cfg):
            if getattr(cfg, "just_add_7", False):
                return x + 7
            for i in range(cfg.count):
                x = x + cfg.val
            return x

        cfg1 = Cfg()
        v = torch.zeros(1)
        cnts = torch._dynamo.testing.CompileCounter()
        opt_fn = torch.compile(fn, backend=cnts)
        self.assertEqual(opt_fn(v, cfg1)[0], 5)
        self.assertEqual(opt_fn(v, cfg1)[0], 5)
        cfg1.just_add_7 = True
        self.assertEqual(opt_fn(v, cfg1)[0], 7)
        self.assertEqual(opt_fn(v, cfg1)[0], 7)
        cfg1.just_add_7 = False
        self.assertEqual(opt_fn(v, cfg1)[0], 5)
        self.assertEqual(opt_fn(v, cfg1)[0], 5)
        self.assertEqual(cnts.frame_count, 3)

    def test_size_input(self):
        def fn(x, s):
            a, b = s
            return x + (a - b)

        v = torch.zeros(10, 20)
        cnts = torch._dynamo.testing.CompileCounter()
        opt_fn = torch.compile(fn, backend=cnts)
        self.assertEqual(opt_fn(v, v.size())[0, 0], -10)
        self.assertEqual(opt_fn(v, (10, 20))[0, 0], -10)
        self.assertEqual(opt_fn(v, [10, 20])[0, 0], -10)
        # One recompile per differing input type
        self.assertEqual(cnts.frame_count, 3)

    def test_cell_output1(self):
        out = None

        def fn(a, b):
            nonlocal out
            out = a + b * 10

        v = torch.Tensor([100])
        cnts = torch._dynamo.testing.CompileCounter()
        opt_fn = torch.compile(fn, backend=cnts)
        self.assertIsNone(opt_fn(v, v))
        self.assertEqual(out[0], 1100)
        self.assertEqual(cnts.op_count, 2)

    def test_cell_output2(self):
        out = None

        def fn(a, b):
            nonlocal out
            c = unsupported(a, b)
            out = a + b * 10 + c

        v = torch.Tensor([100])
        cnts = torch._dynamo.testing.CompileCounter()
        opt_fn = torch.compile(fn, backend=cnts)
        self.assertIsNone(opt_fn(v, v))
        self.assertEqual(out[0], 1200)
        self.assertEqual(cnts.op_count, 3)

    def test_return_nested_function(self):
        out = None

        def fn(a, b):
            nonlocal out
            c = a + b
            d = a + 1.0

            def fn2(f: int = 7, g: float = 9.0):
                nonlocal out
                out = a + b * 10
                return c * f - d * g

            return fn2

        v1 = torch.Tensor([100])
        v2 = torch.Tensor([200])
        cnts = torch._dynamo.testing.CompileCounter()
        opt_fn = torch.compile(fn, backend=cnts)
        opt_fn_ret = torch.compile(opt_fn(v1, v2), backend=cnts)
        self.assertEqual(opt_fn_ret(1.5)[0], -459)
        self.assertEqual(out[0], 2100)
        self.assertEqual(cnts.frame_count, 2)
        self.assertEqual(cnts.op_count, 7)

    def test_tensor_dict1(self):
        def fn(inputs):
            return inputs["a"] - inputs["b"] * 1.5

        v1 = torch.Tensor([100])
        v2 = torch.Tensor([200])
        cnts = torch._dynamo.testing.CompileCounter()
        opt_fn = torch.compile(fn, backend=cnts, fullgraph=True)
        self.assertEqual(opt_fn({"a": v1, "b": v2})[0], -200)
        self.assertEqual(cnts.frame_count, 1)
        self.assertEqual(cnts.op_count, 2)

    def test_tensor_dict3(self):
        def fn(inputs_a, inputs_b):
            total = torch.zeros(1)
            input_keys = inputs_a.keys() | inputs_b.keys()
            for k in input_keys:
                if k in inputs_a:
                    total += inputs_a[k]
                if k in inputs_b:
                    total += inputs_b[k]
            return total

        v1 = torch.Tensor([100])
        v2 = torch.Tensor([200])
        cnts = torch._dynamo.testing.CompileCounter()
        opt_fn = torch.compile(fn, backend=cnts, fullgraph=True)
        self.assertEqual(
            opt_fn({"a": v1, "b": v2}, {"b": v1, "c": v2}),
            fn({"a": v1, "b": v2}, {"b": v1, "c": v2}),
        )
        self.assertEqual(cnts.frame_count, 1)
        self.assertEqual(cnts.op_count, 5)

    def test_tensor_dict2(self):
        def fn1(inputs):
            total = torch.zeros(1)
            for k, v in inputs.items():
                total += v
            return total

        def fn2(inputs):
            total = torch.zeros(1)
            for v in inputs.values():
                total += v
            return total

        def fn3(inputs):
            total = torch.zeros(1)
            for k in inputs.keys():
                total += inputs[k]
            return total

        v1 = torch.Tensor([100])
        v2 = torch.Tensor([200])
        cnts = torch._dynamo.testing.CompileCounter()
        opt_fn1 = torch.compile(fn1, backend=cnts, fullgraph=True)
        opt_fn2 = torch.compile(fn2, backend=cnts, fullgraph=True)
        opt_fn3 = torch.compile(fn3, backend=cnts, fullgraph=True)
        self.assertEqual(opt_fn1({"a": v1, "b": v2})[0], 300)
        self.assertEqual(opt_fn2({"a": v1, "b": v2})[0], 300)
        self.assertEqual(opt_fn3({"a": v1, "b": v2})[0], 300)
        self.assertEqual(cnts.frame_count, 3)
        self.assertEqual(cnts.op_count, 9)

    def test_dictcomp(self):
        def fn1(inputs):
            return {k: v + 1 for k, v in inputs.items()}

        v1 = torch.Tensor([100])
        v2 = torch.Tensor([200])
        cnts = torch._dynamo.testing.CompileCounter()
        opt_fn1 = torch.compile(fn1, backend=cnts)
        self.assertEqual(opt_fn1({"a": v1, "b": v2})["a"], 101)
        self.assertEqual(opt_fn1({"a": v1, "b": v2})["b"], 201)
        self.assertEqual(cnts.frame_count, 1)
        self.assertEqual(cnts.op_count, 2)

    def test_listcomp(self):
        def fn2(inputs):
            return torch.sum(torch.cat([v + 1 for k, v in inputs.items()], 0))

        v1 = torch.Tensor([100])
        v2 = torch.Tensor([200])
        cnts = torch._dynamo.testing.CompileCounter()
        opt_fn2 = torch.compile(fn2, backend=cnts)
        self.assertEqual(opt_fn2({"a": v1, "b": v2}), 302)
        self.assertEqual(cnts.frame_count, 1)
        self.assertEqual(cnts.op_count, 4)

    def test_is_floating_point(self):
        def fn(a, b):
            x = a + 1.0
            if torch.is_floating_point(b):
                x = x + b
            return x + 2.0

        return torch._dynamo.testing.standard_test(self, fn=fn, nargs=2, expected_ops=3)

    def test_is_floating_point2(self):
        def fn(a, b):
            x = a + 1.0
            if b.is_floating_point():
                x = x + b
            return x + 2.0

        return torch._dynamo.testing.standard_test(self, fn=fn, nargs=2, expected_ops=3)

    def test_is_tensor(self):
        def fn(a, b):
            x = a + 1.0
            if torch.is_tensor(b):
                x = x + b
            return x + 2.0

        return torch._dynamo.testing.standard_test(self, fn=fn, nargs=2, expected_ops=3)

    def test_is_tensor2(self):
        def fn(x):
            if torch.is_tensor(x):
                return x + 1
            else:
                return torch.ones([2, 3])

        x1 = {"input": torch.rand(2, 3)}
        x2 = torch.rand(2, 3)
        ref1 = fn(x1)
        ref2 = fn(x2)
        opt_fn = torch.compile(fn, backend="eager")
        res1 = opt_fn(x1)
        res2 = opt_fn(x2)
        self.assertEqual(ref1, res1)
        self.assertEqual(ref2, res2)

    def test_numel(self):
        def fn(a):
            return (a + a.numel() + torch.numel(a), a + a.nelement())

        return torch._dynamo.testing.standard_test(
            self,
            fn=fn,
            nargs=1,
            expected_ops=3,
            expected_ops_dynamic=ifdynstaticdefault(3, 4),
        )

    def test_pair(self):
        def fn(a):
            return (
                torch.zeros(torch.nn.modules.utils._pair(a.size()))
                + a
                + torch.ones(torch.nn.modules.utils._ntuple(3)(3)).sum()
            )

        return torch._dynamo.testing.standard_test(
            self,
            fn=fn,
            nargs=1,
            expected_ops=5,
            expected_ops_dynamic=5,
        )

    @patch.object(torch._dynamo.config, "capture_scalar_outputs", True)
    def test_tensor_item_capture(self):
        def fn(a, b):
            return (a + b).sum().item()

        v1 = torch.randn((10, 10))
        v2 = torch.randn((10, 10))
        correct = fn(v1, v2)
        cnts = torch._dynamo.testing.CompileCounter()
        opt_fn = torch.compile(fn, backend=cnts)
        self.assertEqual(opt_fn(v1, v2), correct)
        self.assertEqual(cnts.frame_count, 1)
        self.assertEqual(cnts.op_count, 3)

    @patch.object(torch._dynamo.config, "capture_scalar_outputs", False)
    def test_tensor_item_no_capture(self):
        def fn(a, b):
            return (a + b).sum().item()

        v1 = torch.randn((10, 10))
        v2 = torch.randn((10, 10))
        correct = fn(v1, v2)
        cnts = torch._dynamo.testing.CompileCounter()
        opt_fn = torch.compile(fn, backend=cnts)
        self.assertEqual(opt_fn(v1, v2), correct)
        self.assertEqual(cnts.frame_count, 1)
        self.assertEqual(cnts.op_count, 2)

    def test_namedtuple1(self):
        def fn(a, b):
            tmp = MyTuple(a, b, a + b)
            return MyTuple(tmp.a, tmp[1], tmp.ab + b)

        v1 = torch.Tensor([10])
        v2 = torch.Tensor([20])
        cnts = torch._dynamo.testing.CompileCounter()
        opt_fn = torch.compile(fn, backend=cnts)
        self.assertEqual(opt_fn(v1, v2).ab, 50)
        self.assertEqual(cnts.frame_count, 1)
        self.assertEqual(cnts.op_count, 2)

    def test_namedtuple2(self):
        def fn(packed):
            a, b, c = packed
            if hasattr(packed, "b"):
                b = packed.b + 1
            c = packed[2]
            return a + b + c

        v1 = torch.Tensor([1])
        v2 = torch.Tensor([2])
        v3 = torch.Tensor([3])
        cnts = torch._dynamo.testing.CompileCounter()
        opt_fn = torch.compile(fn, backend=cnts)
        self.assertEqual(opt_fn(MyTuple(v1, v2, v3))[0], 7)
        self.assertEqual(cnts.frame_count, 1)
        self.assertEqual(cnts.op_count, 3)

    def test_namedtuple3(self):
        def fn(x, packed):
            if isinstance(packed, MyTuple):
                return x + 1
            else:
                return x - 1

        x = torch.rand([2, 3])
        packed = MyTuple(1, 2, 3)
        ref = fn(x, packed)
        opt_fn = torch.compile(fn, backend="eager")
        res = opt_fn(x, packed)
        self.assertTrue(same(ref, res))

    def test_namedtuple_with_custom_getitem(self):
        @torch.compile(fullgraph=True, backend="eager")
        def f(my_tuple):
            return my_tuple.a + 1

        class MyTuple(typing.NamedTuple):
            a: torch.Tensor
            b: torch.Tensor

            def __getitem__(self, index):
                return MyTuple(a[index], b[index])

        a = torch.randn(2)
        b = torch.randn(2)

        out = f(MyTuple(a, b))
        self.assertTrue(same(a + 1, out))

        # Test guard evaluation in the second call
        out = f(MyTuple(a, b))
        self.assertTrue(same(a + 1, out))

    def test_structseq1(self):
        def fn(x, y):
            return torch.return_types.max((x, y))

        x = torch.randn(3, 2)
        y = torch.randn(2, 4)
        expected = fn(x, y)
        fn_opt = torch.compile(fullgraph=True)(fn)
        actual = fn_opt(x, y)

        self.assertEqual(actual, expected)

    def test_structseq2(self):
        def fn(x, y):
            return tuple(torch.return_types.qr((2 * x, y - 1)))

        x = torch.randn(3, 2)
        y = torch.randn(2, 4)
        expected = fn(x, y)
        fn_opt = torch.compile(fullgraph=True)(fn)
        actual = fn_opt(x, y)

        self.assertEqual(actual, expected)

    def test_range_input(self):
        def fn(a, rng):
            x = a
            for i in rng:
                x = x + i
            return x

        def fn1(a):
            return fn(a, rng=range(3))

        return torch._dynamo.testing.standard_test(
            self, fn=fn1, nargs=1, expected_ops=3
        )

    def test_range_with_shape(self):
        def fn(a):
            for i in range(1, a.shape[0]):
                a += 1
            return a

        return torch._dynamo.testing.standard_test(
            self,
            fn=fn,
            nargs=1,
            expected_ops=9,
        )

    def test_range_iter_guards(self):
        @torch.compile()
        def func():
            @torch._dynamo.disable(recursive=False)
            def run(n):
                # For python <= 3.11, list comprehension is implemented by
                # desugaring to:
                # 1. creation of an iterator object
                # 2. calling a new `listcomp` function with (1)
                #
                # In this test we force Dynamo to trace through (2) as the root
                # frame, thereby ensuring we have the right guards for range
                # iterators.
                xs = [torch.ones(1) for i in range(n)]
                return torch.concat(xs)

            return run(2), run(3)

        res2, res3 = func()
        self.assertTrue(same(res2, torch.ones(2)))
        self.assertTrue(same(res3, torch.ones(3)))

    def test_range_iter_side_effects(self):
        @torch.compile(backend="eager", fullgraph=True)
        def run(x, it):
            n = next(it)
            return x + n

        it = iter(range(1, 3))
        res = run(torch.zeros(1), it)
        self.assertTrue(same(res, torch.ones(1)))
        self.assertEqual(next(it), 2)

    def test_build_tuple_unpack(self):
        def fn1(a, b, c):
            return a - b / c

        def fn2(a, b, c):
            tmp1 = (a,)
            tmp2 = (b, c)
            args = (*tmp1, *tmp2)
            return fn1(*args)

        def fn3(a, *args):
            return fn1(a, *args)

        torch._dynamo.testing.standard_test(self, fn=fn2, nargs=3, expected_ops=2)
        torch._dynamo.testing.standard_test(self, fn=fn3, nargs=3, expected_ops=2)

    def test_list_mul(self):
        def fn(count):
            head_mask = count * [None] * count
            return head_mask

        cnts = torch._dynamo.testing.CompileCounter()
        opt_fn = torch.compile(fn, backend=cnts)
        self.assertEqual(opt_fn(2), [None] * 4)
        # TODO: the captured frame here is a bit goofy, because we don't
        # output anything and none of the traced operations have side
        # effects.  Probably need better heuristic for bailing on
        # dynamo if there are no outputs
        if torch._dynamo.config.assume_static_by_default:
            self.assertExpectedInline(cnts.frame_count, """0""")
            self.assertExpectedInline(cnts.op_count, """0""")
        else:
            self.assertExpectedInline(cnts.frame_count, """1""")
            self.assertExpectedInline(cnts.op_count, """2""")

    def test_list_slice_mul(self):
        def fn(count):
            a = [1, 2, 3]
            head_mask = count * a[1:] * count
            return head_mask

        cnts = torch._dynamo.testing.CompileCounter()
        opt_fn = torch.compile(fn, backend=cnts)
        self.assertEqual(opt_fn(2), [2, 3] * 4)
        if torch._dynamo.config.assume_static_by_default:
            self.assertExpectedInline(cnts.frame_count, """0""")
            self.assertExpectedInline(cnts.op_count, """0""")
        else:
            self.assertExpectedInline(cnts.frame_count, """1""")
            self.assertExpectedInline(cnts.op_count, """2""")

    def test_tuple_mul(self):
        def fn(count):
            head_mask = count * (2, 3) * count
            return head_mask

        cnts = torch._dynamo.testing.CompileCounter()
        opt_fn = torch.compile(fn, backend=cnts)
        self.assertEqual(opt_fn(2), (2, 3) * 4)
        if torch._dynamo.config.assume_static_by_default:
            self.assertExpectedInline(cnts.frame_count, """0""")
            self.assertExpectedInline(cnts.op_count, """0""")
        else:
            self.assertExpectedInline(cnts.frame_count, """1""")
            self.assertExpectedInline(cnts.op_count, """2""")

    def test_tuple_mul_with_shape(self):
        def fn(a):
            x = a.shape[0]
            y = 2 * (x, 3) * 2
            return a + y[4]

        # expect 3 ops post folding for dynamic case: size, index, add
        torch._dynamo.testing.standard_test(
            self, fn, 1, expected_ops=1, expected_ops_dynamic=1
        )

    def test_tuple_iadd_with_shape(self):
        def fn(a):
            output = (a + a.shape[0], a - a.shape[0])
            # tuple += tuple
            output += (a - a.shape[0], a + a.shape[0])
            # tuple += constant tuple
            output += (2, 3)
            return output

        # expect 4 add / subs for static
        torch._dynamo.testing.standard_test(
            self, fn, 1, expected_ops=4, expected_ops_dynamic=4
        )

    def test_list_iadd_with_shape(self):
        def fn(a):
            output = [a + a.shape[0], a - a.shape[0]]
            # list += list
            output += [a - a.shape[0], a + a.shape[0]]
            # list += tuple
            output += (a + a.shape[0], a - a.shape[0])
            return output

        # expect 6 add / subs for static

        torch._dynamo.testing.standard_test(
            self, fn, 1, expected_ops=6, expected_ops_dynamic=6
        )

    def test_list_iadd_side_effect(self):
        def fn(a, b):
            a += [b]
            torch._dynamo.graph_break()
            return a

        a = [1, 2, 3]
        b = torch.ones(2, 2)

        opt_fn = torch.compile(fn, backend="eager")

        exp = fn(a, b)

        a = [1, 2, 3]
        b = torch.ones(2, 2)
        act = opt_fn(a, b)

        self.assertEqual(exp, act)

    def test_user_getattr1(self):
        class MyConfig(dict):
            def __getattr__(self, name):
                return self[name]

        def fn(cfg, x, y):
            return x + y + cfg.offset

        x = torch.randn(10)
        cfg = MyConfig(offset=5)
        cnts = torch._dynamo.testing.CompileCounter()
        opt_fn = torch.compile(fn, backend=cnts)
        self.assertTrue(same(opt_fn(cfg, x, x), 2 * x + 5))
        self.assertEqual(cnts.frame_count, 1)
        self.assertEqual(cnts.op_count, 2)

    def test_user_getattr2(self):
        class MyConfig:
            defined_on_class = 1

            def __init__(self) -> None:
                self.defined_on_object = 2

            def __getattr__(self, name):
                return 3

        def fn(cfg, x):
            return x + cfg.defined_on_class - cfg.defined_on_object + cfg.not_defined

        x = torch.randn(10)
        cfg = MyConfig()
        cnts = torch._dynamo.testing.CompileCounter()
        opt_fn = torch.compile(fn, backend=cnts)
        self.assertTrue(same(opt_fn(cfg, x), x + 1 - 2 + 3))
        self.assertEqual(cnts.frame_count, 1)
        self.assertEqual(cnts.op_count, 3)

    def test_getset_descriptor(self):
        def fn(g, x):
            # Just to make Dynamo not skip the frame
            torch.sin(x)
            return g.__get__(x)

        cnts = torch._dynamo.testing.CompileCounter()
        opt_fn = torch.compile(fullgraph=True, backend="eager")(fn)
        g = torch.Tensor.shape

        res = opt_fn(g, torch.ones(2, 2))
        exp_res = fn(g, torch.ones(2, 2))
        self.assertEqual(res, exp_res)

        with unittest.mock.patch("torch._dynamo.config.error_on_recompile", True):
            res = opt_fn(g, torch.ones(2, 2))

    def test_get_attr_function(self):
        def fn(g, x):
            return g(x)

        cnts = torch._dynamo.testing.CompileCounter()
        opt_fn = torch.compile(fn, backend=cnts)
        g = torch.Tensor.shape.__get__

        res = opt_fn(g, torch.ones(2, 2))
        exp_res = fn(g, torch.ones(2, 2))
        self.assertEqual(res, exp_res)

    def test_user_getattribute(self):
        class MyObject:
            def __init__(self) -> None:
                self.custom_dict = {"a": torch.rand((2, 2))}
                self.my_number = 42

            def __getattribute__(self, name):
                custom_dict = super().__getattribute__("custom_dict")
                if name in custom_dict:
                    return custom_dict[name]
                return super().__getattribute__(name)

            def run(self, x):
                return self.my_number * x + self.a * x

        def fn(obj, x):
            return obj.run(x)

        obj = MyObject()
        x = torch.rand((2, 2))
        cnts = torch._dynamo.testing.CompileCounter()
        opt_fn = torch.compile(fn, backend=cnts)
        self.assertTrue(same(opt_fn(obj, x), fn(obj, x)))

    def test_nn_module_getattr(self):
        class MyMod(torch.nn.Module):
            def __init__(self) -> None:
                super().__init__()
                self.custom_dict = {"queue": [torch.rand((2, 2)) for _ in range(3)]}
                self.other_attr = torch.rand((2, 2))

            def __getattr__(self, name):
                custom_dict = self.custom_dict
                if name in custom_dict:
                    return custom_dict[name]
                return super().__getattr__(name)

            def forward(self, x):
                return x @ self.other_attr + self.queue[-1]

        x = torch.rand((2, 2))
        mod = MyMod()
        cnts = torch._dynamo.testing.CompileCounter()
        opt_mod = torch.compile(mod, backend=cnts)
        self.assertTrue(same(opt_mod(x), mod(x)))
        self.assertTrue(cnts.frame_count, 1)
        self.assertTrue(cnts.op_count, 2)

    def test_nn_module_getattribute(self):
        class MyMod(torch.nn.Module):
            def __init__(self) -> None:
                super().__init__()
                self.my_number = 42

            def __getattribute__(self, name):
                if name == "special_attr":
                    return torch.tensor([[1, 2], [3, 4]])
                return super().__getattribute__(name)

            def forward(self, x):
                return self.my_number * x + self.special_attr * x

        def fn(mod, x):
            return mod(x)

        mod = MyMod()
        x = torch.rand((2, 2))
        cnts = torch._dynamo.testing.CompileCounter()
        opt_fn = torch.compile(fn, backend=cnts)
        self.assertTrue(same(opt_fn(mod, x), fn(mod, x)))

    def test_constant_getattr(self):
        # https://github.com/pytorch/pytorch/issues/97480
        def fn():
            return getattr(None, "arg", 3)

        cnt = torch._dynamo.testing.CompileCounter()
        optimized_fn = torch.compile(fn, backend=cnt)
        res = optimized_fn()
        self.assertTrue(same(res, 3))

    def test_user_property(self):
        class MyConfig:
            @property
            def prop5(self):
                return 5

        def fn(cfg, x, y):
            return x + y + cfg.prop5

        x = torch.randn(10)
        cfg = MyConfig()
        cnts = torch._dynamo.testing.CompileCounter()
        opt_fn = torch.compile(fn, backend=cnts)
        self.assertTrue(same(opt_fn(cfg, x, x), 2 * x + 5))
        self.assertEqual(cnts.frame_count, 1)
        self.assertEqual(cnts.op_count, 2)

    def test_data_access_in_inference_mode(self):
        @torch.compile(fullgraph=True)
        def f(x):
            y = x.data
            return y

        with torch.inference_mode():
            x = torch.randn(3)
            y = f(x)
        self.assertEqual(y, x)

    def test_dataclass_fields(self):
        @dataclasses.dataclass
        class MyDataClass:
            a: torch.Tensor
            b: torch.Tensor = None
            c: torch.Tensor = None
            d: torch.Tensor = None
            e: torch.Tensor = None

        def fn(obj):
            class_fields = dataclasses.fields(obj)
            assert len(class_fields)
            assert all(field.default is None for field in class_fields[1:])
            other_fields_are_none = all(
                getattr(obj, field.name) is None for field in class_fields[1:]
            )
            assert not other_fields_are_none

            if not hasattr(obj, "a"):
                return -1
            if hasattr(obj, "z"):
                return -2

            total = getattr(obj, class_fields[0].name)
            for field in class_fields[1:]:
                v = getattr(obj, field.name)
                if v is not None:
                    total += v

            return total

        obj1 = MyDataClass(torch.randn(10), torch.randn(10), torch.randn(10))
        obj2 = MyDataClass(torch.randn(10), e=torch.randn(10))
        correct1 = fn(obj1)
        correct2 = fn(obj2)

        cnts = torch._dynamo.testing.CompileCounter()
        opt_fn = torch.compile(fn, backend=cnts)
        self.assertTrue(same(opt_fn(obj1), correct1))
        self.assertEqual(cnts.frame_count, 1)
        self.assertEqual(cnts.op_count, 2)

        torch._dynamo.reset()
        cnts = torch._dynamo.testing.CompileCounter()
        opt_fn = torch.compile(fn, backend=cnts)
        self.assertTrue(same(opt_fn(obj2), correct2))
        self.assertEqual(cnts.frame_count, 1)
        self.assertEqual(cnts.op_count, 1)

        # guard failure
        obj2.z = True
        self.assertEqual(opt_fn(obj2), -2)

    def test_dataclass_local_hasattr(self):
        cnt = CompileCounter()
        x = torch.randn(10)

        @dataclasses.dataclass
        class MyDataClass:
            a: torch.Tensor
            b: torch.Tensor

        @torch.compile(backend=cnt, fullgraph=True)
        def fn():
            obj = MyDataClass(x + 1, x - 1)
            if not hasattr(obj, "a"):
                return -1
            if hasattr(obj, "z"):
                return -2
            return obj

        result = fn()
        self.assertIsInstance(result, MyDataClass)
        self.assertEqual(result.a, x + 1)
        self.assertEqual(result.b, x - 1)
        self.assertEqual(cnt.frame_count, 1)
        self.assertEqual(cnt.op_count, 2)

    def test_catch_watchings1(self):
        cnt = CompileCounter()

        @torch.compile(backend=cnt, fullgraph=True)
        def fn(x):
            with warnings.catch_warnings(record=True):
                return x.sin()

        x = torch.randn(8)
        self.assertEqual(fn(x), x.sin())
        self.assertEqual(cnt.frame_count, 1)

    def test_catch_watchings2(self):
        cnt = CompileCounter()

        @torch.compile(backend=cnt, fullgraph=True)
        def fn(x):
            return x.sin(), warnings.catch_warnings(record=True)

        x = torch.randn(8)
        _, a = fn(x)
        _, b = fn(x)
        self.assertEqual(cnt.frame_count, 1)
        self.assertIsInstance(a, warnings.catch_warnings)
        self.assertIsInstance(b, warnings.catch_warnings)
        self.assertIsNot(a, b)

    def test_tensor_build_list_unpack(self):
        def fn(x):
            # seen in fastNLP_Bert
            return torch.cat([*x], dim=-1)

        val = torch.randn([1, 1, 473, 768])
        correct = fn(val)
        cnts = torch._dynamo.testing.CompileCounter()
        opt_fn = torch.compile(fn, backend=cnts)
        self.assertTrue(same(opt_fn(val), correct))
        self.assertEqual(cnts.frame_count, 1)
        self.assertEqual(cnts.op_count, 2)

    def test_numpy_int_constant(self):
        def fn(x, a, b):
            return x + (a % b)

        args = [torch.randn(10), 4096, np.int64(8)]
        correct = fn(*args)
        cnts = torch._dynamo.testing.CompileCounter()
        opt_fn = torch.compile(fn, backend=cnts, dynamic=True, fullgraph=True)
        self.assertTrue(same(opt_fn(*args), correct))
        self.assertTrue(same(opt_fn(*args), correct))
        self.assertEqual(cnts.frame_count, 1)
        self.assertEqual(cnts.op_count, 2)

    def test_numpy_subdtype(self):
        def fn(x, n):
            return np.issubdtype(type(n), np.integer) + x

        args = [torch.randn(10), 4096]
        correct = fn(*args)
        cnts = torch._dynamo.testing.CompileCounter()
        opt_fn = torch.compile(fn, backend=cnts, fullgraph=True)
        self.assertEqual(opt_fn(*args), correct)
        self.assertEqual(cnts.frame_count, 1)

    def test_numpy_take_along_axis(self):
        def fn(x, i, a):
            return np.take_along_axis(x, i, a)

        def sample_to_args(s):
            args = (s.input, *sample.args)
            return tuple(a.numpy() if isinstance(a, torch.Tensor) else a for a in args)

        samples = list(
            sample_inputs_take_along_dim(
                None, "cpu", torch.float32, requires_grad=False
            )
        )
        cnts = torch._dynamo.testing.CompileCounter()
        opt_fn = torch.compile(fn, backend=cnts)
        i = 1
        for sample in samples:
            args = sample_to_args(sample)
            if len(args) < 3:
                # if axis is None, second argument is treated as 1d array
                args = (args[0], np.ravel(args[1]), None)
            self.assertEqual(fn(*args), opt_fn(*args))
            self.assertEqual(cnts.frame_count, i)
            i += 1

    def test_numpy_torch_operators(self):
        def fn(op, t1, t2):
            return op(t1, t2)

        from torch._dynamo.variables.builtin import BuiltinVariable

        operators = BuiltinVariable._fx_graph_functions()

        for op, t1_np, t2_np in itertools.product(
            operators, (True, False), (True, False)
        ):
            if op in [operator.eq, operator.ne]:
                # returns equivalent of torch.eq/ne
                continue
            if op is operator.getitem:
                # skip
                # Did you know that tensor[ndarray_of_floats] works?
                continue
            if op is operator.imatmul and (t1_np or t2_np):
                # skip
                # in numpy, in place matmul does not work single
                # dimensional arrays
                continue
            t1 = torch.rand(5)
            if t1_np:
                t1 = t1.numpy()
            t2 = torch.rand(5)
            if t2_np:
                t2 = t2.numpy()
            try:
                # TODO try a bit harder
                result = op(t1, t2)
            except (RuntimeError, TypeError, IndexError):
                continue
            cnts = torch._dynamo.testing.CompileCounter()
            opt_fn = torch.compile(fn, backend=cnts)
            self.assertEqual(result, opt_fn(op, t1, t2), msg=f"{op=} {t1_np=} {t2_np=}")
            self.assertEqual(cnts.frame_count, 1, msg=f"{op=} {t1_np=} {t2_np=}")
            torch._dynamo.reset()

    def test_numpy_ndarray_graph_break(self):
        def fn(x):
            a = x.numpy()
            b = a.real
            torch._dynamo.graph_break()
            c = np.multiply(b, 2.0)
            return c

        cnts = torch._dynamo.testing.CompileCounter()
        opt_fn = torch.compile(fn, backend=cnts)
        for _ in range(10):
            x = torch.randn(3)
            ref = fn(x)
            res = opt_fn(x)
            self.assertEqual(ref, res)
        self.assertEqual(cnts.frame_count, 2)

    def test_numpy_ndarray_graph_break_with_multiple_outputs(self):
        def fn(x, y):
            a = x.numpy()
            b = y.numpy()
            torch._dynamo.graph_break()
            return np.add(a, 1), np.add(b, 1)

        cnts = torch._dynamo.testing.CompileCounter()
        opt_fn = torch.compile(fn, backend=cnts)
        for _ in range(10):
            x = torch.randn([1, 3])
            y = torch.randn([1, 3])
            ref = fn(x, y)
            res = opt_fn(x, y)
            self.assertEqual(ref, res)
        self.assertEqual(cnts.frame_count, 2)

    def test_numpy_force(self):
        def fn(x):
            return x.numpy(force=False)

        cnts = torch._dynamo.testing.CompileCounter()
        opt_fn = torch.compile(fn, backend=cnts)
        x = torch.randn(3)
        res = opt_fn(x)
        self.assertEqual(type(res), np.ndarray)
        self.assertEqual(cnts.frame_count, 1)

        def fn(x):
            return x.numpy(force=True)

        cnts = torch._dynamo.testing.CompileCounter()
        opt_fn = torch.compile(fn, backend=cnts)
        x = torch.randn(3, requires_grad=True)
        res = opt_fn(x)
        self.assertEqual(type(res), np.ndarray)
        self.assertEqual(cnts.frame_count, 1)

    def test_numpy_recompilation_scalar(self):
        def fn(x, a):
            return np.where(x < 0.5, a, x)

        x = np.random.randn(8)
        cnts = torch._dynamo.testing.CompileCounter()
        opt_fn = torch.compile(fn, backend=cnts, dynamic=True)

        ref = fn(x, 3)
        res = opt_fn(x, 3)
        self.assertEqual(ref, res)

        ref = fn(x, 4)
        res = opt_fn(x, 4)
        self.assertEqual(ref, res)

        self.assertEqual(cnts.frame_count, 1)

    def test_tensor_interacts_with_numpy_ndarray(self):
        def fn(x, y):
            a = x.numpy()
            b = y.numpy()
            c = np.ones_like(a)
            d = np.ones_like(b)
            torch._dynamo.graph_break()
            return np.add(a, c), np.add(b, d)

        cnts = torch._dynamo.testing.CompileCounter()
        opt_fn = torch.compile(fn, backend=cnts)
        for _ in range(10):
            x = torch.randn([1, 3])
            y = torch.randn([1, 3])
            ref = fn(x, y)
            res = opt_fn(x, y)
            self.assertEqual(ref, res)
        self.assertEqual(cnts.frame_count, 2)

    def test_numpy_ndarray_works_with_builtin_function(self):
        def fn(x):
            v = x.sum() / len(x)
            return v

        cnts = torch._dynamo.testing.CompileCounter()
        opt_fn = torch.compile(fn, backend=cnts, fullgraph=True)
        for _ in range(10):
            x = np.random.randn(2, 3)
            ref = fn(x)
            res = opt_fn(x)
            self.assertEqual(ref, res)
        self.assertEqual(cnts.frame_count, 1)

    def test_numpy_array_of_arrays(self):
        def fn(x, y):
            return np.array([x, y])

        cnts = torch._dynamo.testing.CompileCounter()
        opt_fn = torch.compile(fn, backend=cnts, fullgraph=True)

        x, y = np.float64(1), np.float64(2)
        res = opt_fn(x, y)
        self.assertEqual(res, np.array([1, 2], dtype=float))
        self.assertEqual(type(res), np.ndarray)
        self.assertEqual(cnts.frame_count, 1)

        x, y = np.arange(2), np.arange(2) + 2
        res = opt_fn(x, y)
        self.assertEqual(res, np.array([[0, 1], [2, 3]]))
        self.assertEqual(type(res), np.ndarray)
        self.assertEqual(cnts.frame_count, 2)

    def test_numpy_readonly(self):
        @torch.compile(fullgraph=True)
        def fn(x):
            return x

        x = np.broadcast_to(np.arange(3), (2, 3))
        self.assertFalse(x.flags.writeable)

        with warnings.catch_warnings():
            warnings.simplefilter("error")
            warnings.simplefilter("ignore", category=DeprecationWarning)  # from asyncio
            y = fn(x)
        self.assertTrue(y.flags.writeable)  # XXX: differs from numpy

    def test_numpy_tolist(self):
        def fn(x):
            return x.tolist()

        cnts = torch._dynamo.testing.CompileCounter()
        opt_fn = torch.compile(fn, backend=cnts, fullgraph=True)

        x = np.arange(5)
        r = opt_fn(x)

        self.assertEqual(r, [0, 1, 2, 3, 4])
        self.assertEqual(type(r), list)
        self.assertEqual(cnts.frame_count, 1)

    def test_numpy_size_attr(self):
        def fn(x):
            return x.size + x

        cnts = torch._dynamo.testing.CompileCounter()
        opt_fn = torch.compile(fn, backend=cnts, fullgraph=True)

        x = np.arange(5)
        r = opt_fn(x)

        self.assertEqual(r, fn(x))
        self.assertEqual(type(r), np.ndarray)
        self.assertEqual(cnts.frame_count, 1)

    def test_numpy_no_raise(self):
        def _inf_nan_preprocess(t, t_np):
            t_np = np.nan_to_num(t_np)
            return t, t_np

        def fn():
            # shape, dims format
            test_cases = (
                (3, 3),
                (4, 4),
                (5, 5),
            )

            for shape in test_cases:
                t = torch.randn(shape, dtype=torch.complex64)
                t_np = np.random.randn(*shape).astype(np.complex64)

                _, t_np = _inf_nan_preprocess(t, t_np)
                print(t, t_np)  # Just a side effect so that compilation kicks in

        cnt = CompileCounterWithBackend("inductor")
        fn = torch.compile(fn, backend=cnt)
        fn()
        self.assertEqual(cnt.frame_count, ifdynstaticdefault(2, 1))

    def test_mandelbrot_numpy(self):
        def mandelbrot_numpy(max_iter):
            # Define the boundaries of the complex plane
            xn = 450
            yn = 375
            xmin = -2.25
            xmax = 0.75
            ymin = -1.25
            ymax = 1.25

            # Create the grid of complex numbers
            x_values = np.linspace(xmin, xmax, xn, dtype=np.float64)
            y_values = np.linspace(ymin, ymax, yn, dtype=np.float64)
            rx, iy = np.meshgrid(x_values, y_values, indexing="xy")

            x = rx.copy()
            y = iy.copy()
            mask = np.zeros_like(x)
            for i in range(max_iter):
                x_prev = x
                y_prev = y
                x = x_prev**2 - y_prev**2 + rx
                y = 2 * x_prev * y_prev + iy
                inside = np.sqrt(x**2 + y**2) <= 2
                mask += inside
            return mask

        cnts = torch._dynamo.testing.CompileCounter()
        opt_fn = torch.compile(mandelbrot_numpy, backend=cnts, fullgraph=True)
        n_iter = torch._dynamo.config.recompile_limit - 2
        for i in range(n_iter):
            x = i + 3
            ref = mandelbrot_numpy(x)
            res = opt_fn(x)
            self.assertEqual(ref, res)
        # We need to specialise the number as it's in a forloop
        self.assertEqual(cnts.frame_count, n_iter)

    def test_numpy_as_global(self):
        global x
        x = np.arange(10)

        @torch.compile(fullgraph=True)
        def fn(y):
            return y + x + x

        r = fn(np.arange(10))
        self.assertEqual(type(r), np.ndarray)
        self.assertEqual(r, x * 3)
        del x

    def test_numpy_gt(self):
        x = np.arange(10)

        @torch.compile
        def fn(y):
            return y >= 3

        r = fn(x)
        self.assertEqual(type(r), np.ndarray)
        self.assertEqual(r, x >= 3)

    def test_numpy_min(self):
        x = np.arange(10)

        @torch.compile
        def fn(y):
            return min(y, 3), min(y, y - 1)

        r1, r2 = fn(x)
        self.assertEqual(type(r1), np.ndarray)
        self.assertEqual(type(r2), np.ndarray)
        self.assertEqual(r1, np.minimum(x, 3))
        self.assertEqual(r2, np.minimum(x, x - 1))

    def test_graph_break_correctly_when_passing_numpy_ndarray_to_torch_function(self):
        # from transformers/models/big_bird/modeling_big_bird.py
        def fn(x: int, y: torch.Tensor):
            ndarray_list = [np.ones([2, x])]
            ndarray = np.stack(ndarray_list, axis=0)
            tensor = torch.tensor(ndarray, dtype=torch.long)
            tensor.unsqueeze_(0)
            return tensor + y

        cnts = torch._dynamo.testing.CompileCounter()
        opt_fn = torch.compile(fn, backend=cnts)
        for x in range(1, 10):
            y = torch.randn([1, 2, x])
            ref = fn(x, y)
            res = opt_fn(x, y)
            self.assertEqual(ref, res)
        # It's all traced once with x = 1 and then x = ks0
        # For dynamic it's x=ks0
        if torch._dynamo.config.assume_static_by_default:
            self.assertExpectedInline(str(cnts.frame_count), """2""")
        else:
            self.assertExpectedInline(str(cnts.frame_count), """2""")

    @skipIfWindows(
        msg="AssertionError: Object comparison failed: dtype('int64') != <class 'int'>"
    )
    def test_numpy_with_builtin_type(self):
        x = np.random.rand(5)

        def fn(x):
            return (x * 5).astype(bool).astype(float).astype(int) + 8

        cnts = torch._dynamo.testing.CompileCounter()
        opt_fn = torch.compile(fn, backend=cnts)

        r = opt_fn(x)
        self.assertEqual(r.dtype, int)
        self.assertEqual(cnts.frame_count, 1)

    def test_with_builtin_type(self):
        x = torch.randn(5)

        def fn(x):
            return (x * 5).to(bool).to(float).to(int) + 8

        cnts = torch._dynamo.testing.CompileCounter()
        opt_fn = torch.compile(fn, backend=cnts)

        r = opt_fn(x)
        self.assertEqual(r.dtype, torch.int64)
        self.assertEqual(cnts.frame_count, 1)

    @torch._dynamo.config.patch(capture_dynamic_output_shape_ops=True)
    def test_unique_consecutive(self):
        x = torch.tensor([1, 1, 2, 2, 1, 3])

        def fn(x):
            return torch.unique_consecutive(x)

        expected = fn(x)
        opt_fn = torch.compile(fn, fullgraph=True, backend="eager")
        result = opt_fn(x)
        self.assertEqual(result, expected)

    def test_numpy_unique_f16(self):
        def fn():
            x = np.asarray([1, 1, 2, 2, 3], dtype=np.float16)
            return np.unique(x)

        cnts = torch._dynamo.testing.CompileCounter()
        opt_fn = torch.compile(fn, backend=cnts)

        r = opt_fn()
        self.assertEqual(r.dtype, np.float16)
        self.assertEqual(cnts.frame_count, 1)

    def test_numpy_fallback_on_eager(self):
        def fn():
            return np.asarray(["L", "U"])

        cnts = torch._dynamo.testing.CompileCounter()
        opt_fn = torch.compile(fn, backend=cnts)

        r = opt_fn()
        self.assertEqual(cnts.frame_count, 0)  # graph break
        self.assertEqual(r, np.asarray(["L", "U"]))

        # repeat with a different function
        def fn2():
            return np.random.choice(["L", "U"])

        cnts2 = torch._dynamo.testing.CompileCounter()
        opt_fn2 = torch.compile(fn2, backend=cnts2)

        r2 = fn2()
        self.assertEqual(cnts.frame_count, 0)
        assert r2 in ("L", "U")

    def test_trace_ndarray_frame(self):
        def fn(x):
            x = x**2
            print("graph break.")
            return 2 * x

        counter = CompileCounter()
        compiled_fn = torch.compile(fn, backend=counter)

        x = np.arange(8)
        self.assertEqual(fn(x), compiled_fn(x))
        self.assertEqual(counter.frame_count, 2)

    @skipIfWindows(
        msg="AssertionError: The values for attribute 'dtype' do not match: torch.int32 != torch.int64."
    )
    def test_trace_ndarray_frame_2(self):
        # no tensors/ndarray as inputs in the frame
        def fn(x):
            print("graph break.")
            return 2 * np.arange(x)

        counter = CompileCounter()
        compiled_fn = torch.compile(fn, backend=counter)

        x = 8
        self.assertEqual(fn(x), compiled_fn(x))
        self.assertEqual(counter.frame_count, 1)

    def test_numpy_non_torch_dtype(self):
        # test that we gracefully graph break on dtypes
        # that do not have pytorch equivalents.
        def fn(x):
            return isinstance(x, torch.Tensor)

        cnts = torch._dynamo.testing.CompileCounter()
        opt_fn = torch.compile(fn, backend=cnts)

        # torch does not have the `uint16` dtype
        for x in [np.array([42], dtype=np.uint16), np.uint16(42), np.dtype("uint16")]:
            r = opt_fn(x)

            self.assertEqual(r, False)
            self.assertEqual(cnts.frame_count, 0)  # graph break

    def test_numpy_iter(self):
        # test that iteration over an ndarray produces ndarrays not bare tensors
        def fn(x):
            return [bm for bm in x]

        cnts = torch._dynamo.testing.CompileCounter()
        opt_fn = torch.compile(fn, backend=cnts)

        proba_map = np.arange(3)[:, None]
        res = opt_fn(proba_map)

        self.assertEqual([type(r) for r in res], [np.ndarray, np.ndarray, np.ndarray])
        self.assertEqual(res, [np.array([0]), np.array([1]), np.array([2])])
        self.assertEqual(cnts.frame_count, 1)

    # cache size limit needs to be larger than the `dtypes` list size
    @torch._dynamo.config.patch(recompile_limit=12)
    def test_dtypes_no_graphbreaks(self):
        dtypes = [
            # floats
            float,
            np.float64,
            "float64",
            np.float32,
            "float32",
            # np.dtype('float64')   # XXX: this is not supported, yet
            # integers
            int,
            "int",
            np.intp,
            np.int32,
            np.uint8
            # np.dtype('int')       # XXX: as above
        ]

        def fn(dt):
            return np.arange(5, dtype=dt)

        for dtyp in dtypes:
            cnts = torch._dynamo.testing.CompileCounter()
            opt_fn = torch.compile(fn, backend=cnts)

            val = fn(dtyp)
            opt_val = opt_fn(dtyp)

            self.assertEqual(cnts.frame_count, 1)  # no graph break

    # setting the config value makes the PRNG identical to numpy's
    # NB this may involve a graph break
    @torch._dynamo.config.patch(use_numpy_random_stream=True)
    def test_numpy_random_config_to_numpy(self):
        @torch.compile
        def fn():
            return np.random.uniform(size=13)

        self.assertEqual(fn().shape, (13,))

    def test_inplace_view_on_graph_input(self):
        # graph break when calling methods with inplace_view tag on graph input
        func_args_map = {
            lambda x: x.resize_(6).mul_(2): torch.ones(4),
            lambda x: x.t_().mul_(2): torch.rand(2, 3),
            lambda x: x.transpose_(0, 1).mul_(2): torch.rand(2, 3),
            lambda x: x.squeeze_().mul_(2): torch.rand(1, 2, 3),
            lambda x: x.unsqueeze_(0).mul_(2): torch.rand(2, 3),
            lambda x: x.resize_as_(torch.rand(200, 300)): torch.rand(2, 3),
            lambda x: x.swapaxes_(0, 1).mul_(2): torch.rand(2, 3),
            lambda x: x.swapdims_(0, 1).mul_(2): torch.rand(2, 3),
            lambda x: x.rename_("N", "C").mul_(2): torch.zeros(2, 3),
            lambda x: x.as_strided_((3, 2), (2, 1)).mul_(2): torch.zeros(2, 3),
            lambda x: x.detach_().mul_(2): torch.zeros(2, 3),
        }
        for func, args in func_args_map.items():
            args_clone = args.clone()
            cnts = torch._dynamo.testing.CompileCounter()
            opt_f = torch.compile(func, backend=cnts)
            self.assertTrue(same(func(args).shape, opt_f(args_clone).shape))
            self.assertEqual(cnts.frame_count, 1)
            self.assertEqual(cnts.op_count, 1)  # mul_

    def test_out_variants_with_resizing_on_graph_inputs(self):
        def fn(x, y):
            return torch.cosh(x, out=y) + 1

        x = torch.rand(2, 3)
        y = torch.rand(4)

        cnts = torch._dynamo.testing.CompileCounter()
        opt_fn = torch.compile(fn, backend=cnts)
        self.assertTrue(same(fn(x, y), opt_fn(x.clone(), y.clone())))
        self.assertEqual(cnts.frame_count, 1)

    def test_out_variants_with_resizing_on_graph_inputs_with_dynamic(self):
        # https://github.com/pytorch/pytorch/issues/120482
        class CustomModel(torch.nn.Module):
            def __init__(self) -> None:
                super().__init__()

            def forward(self, inputs):
                return torch.outer(**inputs)

        compile_fn = torch.compile(CustomModel(), backend="eager", fullgraph=True)

        shapes = [(2, 1), (6, 1), (4, 1)]
        for shape in shapes:
            vec1, vec2 = shape
            input_tensor1 = torch.randn(vec1)
            input_tensor2 = torch.randn(vec2)
            out_tensor = torch.empty(shape)
            args = {"input": input_tensor1, "vec2": input_tensor2, "out": out_tensor}
            res = compile_fn(args)
            opt_res = res.clone()  # cuz this is out and we mutate it
            res = CustomModel()(args)
            self.assertEqual(res, opt_res)

    def test_out_variants_with_resizing_on_graph_inputs_with_dynamic1(self):
        mv_op = torch.mv

        def mv_out_op(a, b, c):
            torch.mv(b, c, out=a)
            return a

        def fn(op, *args):
            return op(*args)

        opt_fn = torch.compile(fn, backend="eager")

        ref = fn(mv_op, torch.ones(3, 3), torch.ones(3))
        res = opt_fn(mv_op, torch.ones(3, 3), torch.ones(3))
        self.assertEqual(ref, res)

        ref = fn(mv_out_op, torch.empty(0), torch.ones(3, 3), torch.ones(3))
        res = opt_fn(mv_out_op, torch.empty(0), torch.ones(3, 3), torch.ones(3))
        self.assertEqual(ref, res)

    def test_mutable_mapping_multiple_inheritance(self):
        class MyWeirdDict(collections.abc.MutableMapping, torch.nn.Module):
            def __init__(self, **kwargs):
                super().__init__()
                self._items = kwargs

            def keys(self):
                return self._items.keys()

            def __getitem__(self, item):
                return self._items[item]

            def __setitem__(self, key, value):
                self._items[key] = value

            def __delitem__(self, item):
                del self._items[item]

            def __len__(self):
                return len(self._items)

            def __iter__(self):
                yield from self._items

            def __hash__(self):
                return hash(id(self))

            def items(self):
                for k, v in self._items.items():
                    yield (k, v)

        @torch.compile(fullgraph=True)
        def to_weird_dict(td):
            return MyWeirdDict(**td)

        d = MyWeirdDict(a=1, b=2, c=3)
        res = to_weird_dict(d)
        self.assertEqual(tuple(d.items()), tuple(res.items()))

    def test_dunder_new_function_inlining(self):
        # https://github.com/pytorch/pytorch/issues/107460

        counters.clear()

        class ModelA(torch.nn.Module):
            def __init__(self) -> None:
                super().__init__()

            def forward(self, x):
                return torch.tanh(x + 1)

        class ModelB(torch.nn.Module):
            def __new__(cls):
                return ModelA()

        class Model(torch.nn.Module):
            def __init__(self) -> None:
                super().__init__()
                self.layer = torch.nn.Linear(2, 2)

            def forward(self, x):
                other = ModelB()
                return self.layer(x) + other(x)

        x = torch.rand(2, 2)
        m = Model()

        opt_m = torch.compile(backend="eager", fullgraph=True)(m)
        ref = m(x)
        res = opt_m(x)
        self.assertTrue(same(ref, res))

    def test_dunder_new_function_inlining1(self):
        class Mock:
            def __new__(cls):
                return super().__new__(cls)

            def __init__(self):
                self.c = 5

            def run(self, x):
                return x * self.c

        def fn(x):
            mock = Mock()
            return mock.run(x)

        opt_fn = torch.compile(fn, backend="eager", fullgraph=True)
        x = torch.randn(4)

        self.assertEqual(fn(x), opt_fn(x))

    def test_dunder_new_function_inlining2(self):
        class Vehicle:
            def __new__(cls, *args, **kwargs):
                return super(Vehicle, cls).__new__(cls)

            def __init__(self, make, model, year):
                self.make = make
                self.model = model
                self.year = year

        class Car(Vehicle):
            def __new__(cls, *args, **kwargs):
                return super(Car, cls).__new__(cls)

            def __init__(self, make, model, year, num_doors):
                super(Car, self).__init__(make, model, year)
                self.num_doors = num_doors

        class ElectricCar(Car):
            def __new__(cls, *args, **kwargs):
                return super(ElectricCar, cls).__new__(cls)

            def __init__(self, make, model, year, num_doors, battery_capacity):
                super(ElectricCar, self).__init__(make, model, year, num_doors)
                self.battery_capacity = battery_capacity

            def run(self, x):
                return torch.sin(x)

        def fn(x):
            ev = ElectricCar("Tesla", "Model S", 2022, 4, "100 kWh")
            return ev.run(x)

        opt_fn = torch.compile(fn, backend="eager", fullgraph=True)

        x = torch.randn(4)

        self.assertEqual(fn(x), opt_fn(x))

    def test_dunder_new_function_inlining3(self):
        class Foo:
            def __new__(cls):
                instance = object.__new__(cls)
                instance.a = 3
                return instance

            def __init__(self):
                self.a = 5

            def run(self, x):
                return torch.sin(x) * self.a

        class Bar:
            def __new__(cls):
                instance = object.__new__(Foo)  # not returning a new instance of Bar
                instance.a = 7
                return instance

            def __init__(self):
                self.a = 11  # not called in Bar()

            def run(self, x):
                return torch.sin(x) * self.a

        def fn(x):
            bar = Bar()
            return bar.run(x)

        opt_fn = torch.compile(fn, backend="eager", fullgraph=True)
        x = torch.randn(4)
        ref = fn(x)
        res = opt_fn(x)
        self.assertEqual(ref, res)

    def test_dunder_new_function_inlining4(self):
        class Mock(object):
            def __new__(cls, *args):
                return object.__new__(cls)

            def __init__(self):
                self.a = 5

            def run(self, x):
                return torch.sin(x) * self.a

        def fn(x):
            mock = Mock()
            return mock.run(x)

        opt_fn = torch.compile(fn, backend="eager", fullgraph=True)
        x = torch.randn(4)
        ref = fn(x)
        res = opt_fn(x)
        self.assertEqual(ref, res)

    def test_user_defined_object_class_interaction(self):
        class Foo:
            x = 5

        class Mock:
            # This is a class variable
            class_variable = Foo()

            @classmethod
            def get_class_variable(cls):
                # Accessing the class variable using the cls parameter
                return cls.class_variable.x

            def run(self, x):
                return self.get_class_variable() * x

        def fn(x):
            mock = Mock()
            return mock.run(x)

        x = torch.randn(4)
        opt_fn = torch.compile(fn, backend="eager", fullgraph=True)
        self.assertEqual(fn(x), opt_fn(x))

    def test_multiple_inheritance(self):
        class Base1:
            def __new__(cls):
                return super().__new__(cls)

            def __init__(self):
                super().__init__()
                if not hasattr(self, "base2"):
                    raise ValueError("Wrong MRO tracing")
                self.base1 = 3

        class Base2:
            def __new__(cls):
                return super().__new__(cls)

            def __init__(self):
                super().__init__()
                self.base2 = 5

        class Derived(Base1, Base2):
            def __new__(cls):
                return super().__new__(cls)

            def __init__(self):
                super().__init__()
                self.derived = 7

            def run(self, x):
                return self.base1 * self.base2 * self.derived * x

        def fn(x):
            o = Derived()
            return o.run(x)

        opt_fn = torch.compile(fn, backend="eager", fullgraph=True)
        x = torch.randn(4)
        self.assertEqual(fn(x), opt_fn(x))

    def test_class_duner_mro(self):
        class ModuleA(torch.nn.Module):
            pass

        class ModuleB(ModuleA):
            pass

        def fn(x, mod):
            if ModuleA in type(mod).__mro__:
                return x + 1
            else:
                return x - 1

        x = torch.rand(2, 3)
        mod = ModuleB()
        opt_fn = torch.compile(backend="eager", fullgraph=True)(fn)
        ref = fn(x, mod)
        res = opt_fn(x, mod)
        self.assertTrue(same(ref, res))

    def test_class_duner_flags(self):
        class ModuleA(torch.nn.ModuleDict, collections.abc.MutableMapping):
            def __hash__(self):
                return id(self)

        def fn(x, mod_class):
            if mod_class.__flags__ & TPFLAGS_MAPPING:
                return x + 1
            else:
                return x - 1

        x = torch.rand(2, 3)
        mod_class = ModuleA
        opt_fn = torch.compile(backend="eager", fullgraph=True)(fn)
        ref = fn(x, mod_class)
        res = opt_fn(x, mod_class)
        self.assertTrue(same(ref, res))

        def fn(x, mod):
            if type(mod).__flags__ & TPFLAGS_MAPPING:
                return x + 1
            else:
                return x - 1

        x = torch.rand(2, 3)
        mod = ModuleA()
        opt_fn = torch.compile(backend="eager", fullgraph=True)(fn)
        ref = fn(x, mod)
        res = opt_fn(x, mod)
        self.assertTrue(same(ref, res))

    def test_nested_wraps(self):
        def foo(x, y):
            def add(x, y):
                return x + y

            @functools.wraps(add)
            def wrapped_call(x, y):
                return add(x, y)

            return wrapped_call(x, y)

        x = torch.randn(3, 3)
        y = torch.randn(3, 3)

        o = torch.compile(foo, fullgraph=True, backend="eager")(x, y)
        self.assertEqual(o, x + y)

        def foo(x, y):
            def nested_call(x, y):
                def mul(x, y):
                    return x * y

                @functools.wraps(mul)
                def double_nested_call(x, y):
                    return mul(x, y)

                return double_nested_call(x, y)

            return nested_call(x, y)

        o = torch.compile(foo, fullgraph=True, backend="eager")(x, y)
        self.assertEqual(o, x * y)

    def test_module_deepcopy(self):
        m1 = torch.nn.Sequential(
            torch.nn.Linear(10, 10),
            torch.nn.ReLU(),
            torch.nn.Linear(10, 10),
            torch.nn.ReLU(),
        )
        m2 = torch.nn.Sequential(
            torch.nn.Linear(10, 10),
            torch.nn.ReLU(),
            torch.nn.Linear(10, 10),
            torch.nn.ReLU(),
        )

        def fn(m, x):
            m_copy = copy.deepcopy(m)
            return m_copy(x)

        v = torch.randn(10)
        correct1 = fn(m1, v)
        correct2 = fn(m2, v)
        cnts = torch._dynamo.testing.CompileCounter()
        opt_fn = torch.compile(fn, backend=cnts)
        for _ in range(10):
            self.assertTrue(same(opt_fn(m1, v), correct1))
        for _ in range(10):
            self.assertTrue(same(opt_fn(m2, v), correct2))
        self.assertEqual(cnts.frame_count, 1)
        self.assertEqual(cnts.op_count, 4)

    def test_global_state_guard_serialization(self):
        GlobalStateGuard = torch._C._dynamo.guards.GlobalStateGuard
        guards = GlobalStateGuard()
        serialized_guards = guards.dump()
        json_guards = json.loads(serialized_guards)

        samples = []
        # Test on non autocast state and autocast cache states.
        self.assertIn("autocast_state", json_guards)
        for key, value in json_guards.items():
            if type(value) == int:
                variant = value + 1
            elif type(value) == bool:
                variant = not value
            elif isinstance(value, dict) and key == "autocast_state":
                variant = value.copy()
                variant["cached_enabled"] = not variant["cached_enabled"]
                continue
            else:
                self.fail(f"Unknown global state type {key}: {value}")
            new_dict = json_guards.copy()
            new_dict[key] = variant
            samples.append(new_dict)

        for sample in samples:
            guards.load(json.dumps(sample))
            self.assertFalse(guards.check())

        guards.load(json.dumps(json_guards))
        self.assertTrue(guards.check())

        # Test on autocast states.
        def _test_autocast(dtype):
            with torch.autocast("cpu", dtype):
                guards = GlobalStateGuard()
                serialized_guards = guards.dump()
                json_guards = json.loads(serialized_guards)

                for i, enabled in enumerate(json_guards["autocast_state"]["enabled"]):
                    if enabled:
                        self.assertEqual(
                            type(json_guards["autocast_state"]["dtype"][i]), int
                        )
                        json_guards["autocast_state"]["dtype"][i] += 1
                        guards.load(json.dumps(json_guards))
                        self.assertFalse(guards.check())

        _test_autocast(torch.float16)
        _test_autocast(torch.float32)
        _test_autocast(torch.float64)
        _test_autocast(torch.bfloat16)

    def test_type_copy(self):
        def fn(seq):
            a, b = seq
            return type(seq)([a + 1, b + 2, a + b])

        args1 = [torch.randn(10), torch.randn(10)]
        args2 = (torch.randn(10), torch.randn(10))
        correct1 = fn(args1)
        correct2 = fn(args2)
        cnts = torch._dynamo.testing.CompileCounter()
        opt_fn = torch.compile(fn, backend=cnts)
        self.assertTrue(same(opt_fn(args1), correct1))
        self.assertTrue(same(opt_fn(args2), correct2))
        self.assertIsInstance(opt_fn(args1), list)
        self.assertIsInstance(opt_fn(args2), tuple)
        self.assertEqual(cnts.frame_count, 2)
        self.assertEqual(cnts.op_count, 6)

    def test_setattr_mutation1(self):
        class MyObj:  # noqa: B903
            def __init__(self, a, b):
                self.a = a
                self.b = b

        def fn(obj):
            obj.c = obj.a * obj.b + 1
            obj.b = obj.a * obj.c + 2
            obj.a = obj.b * obj.c + 3
            obj.c = obj.a * obj.b + 4
            obj.b = obj.a * obj.c + 5
            obj.a = obj.b * obj.c + 6
            return obj

        x1 = torch.randn(10)
        x2 = torch.randn(10)
        obj1 = MyObj(x1, x2)
        obj2 = MyObj(x1, x2)
        fn(obj2)
        cnts = torch._dynamo.testing.CompileCounter()
        opt_fn = torch.compile(fn, backend=cnts)
        self.assertIs(opt_fn(obj1), obj1)
        self.assertTrue(same(obj1.a, obj2.a))
        self.assertTrue(same(obj1.b, obj2.b))
        self.assertTrue(same(obj1.c, obj2.c))
        self.assertEqual(cnts.frame_count, 1)
        self.assertEqual(cnts.op_count, 12)

    def test_setattr_mutation2(self):
        class MyObj:
            def __init__(self, x):
                self.a = x + 1
                self.b = x + 2

        def fn(x):
            x = x / 3.0
            obj = MyObj(x)
            obj.c = obj.a * obj.b + 1
            obj.b = obj.a * obj.c + 2
            obj.a = obj.b * obj.c + 3
            return obj

        x1 = torch.randn(10)
        obj2 = fn(x1)

        cnts = torch._dynamo.testing.CompileCounter()
        opt_fn = torch.compile(fn, backend=cnts)
        obj1 = opt_fn(x1)
        self.assertTrue(same(obj1.a, obj2.a))
        self.assertTrue(same(obj1.b, obj2.b))
        self.assertTrue(same(obj1.c, obj2.c))
        self.assertEqual(cnts.frame_count, 1)
        self.assertEqual(cnts.op_count, 9)

    def test_setattr_mutation3(self):
        # TODO(jansel): dead code eliminate the object creation
        class MyObj:
            def __init__(self, x):
                super().__init__()
                self.a = x + 1
                self.b = x + 2

        def fn(x):
            x = x / 3.0
            obj = MyObj(x)
            obj.c = obj.a * obj.b + 1
            obj.b = obj.a * obj.c + 2
            obj.a = obj.b * obj.c + 3
            return obj.a, obj.b, obj.c

        x1 = torch.randn(10)
        obj2 = fn(x1)

        cnts = torch._dynamo.testing.CompileCounter()
        opt_fn = torch.compile(fn, backend=cnts)
        obj1 = opt_fn(x1)
        self.assertTrue(same(obj1, obj2))
        self.assertEqual(cnts.frame_count, 1)
        self.assertEqual(cnts.op_count, 9)

    def test_nesteduserfunction_setattr(self):
        x = 0

        def update(y):
            def wrapper():
                x += y

            return wrapper

        @torch.compile(backend="eager", fullgraph=True)
        def fn(t):
            w = update(123)
            w.__wrapped__ = x
            return t.sin(), w

        t = torch.randn(2)
        y, w = fn(t)
        self.assertEqual(y, t.sin())
        self.assertEqual(w.__wrapped__, x)

    def test_object_setattr(self):
        @dataclasses.dataclass
        class A:
            x: torch.Tensor

        def fn1(x) -> None:
            a = A(x)
            object.__setattr__(a, "x", x + 2)
            return a

        x1 = torch.randn(10)
        obj11 = fn1(x1.clone())

        cnts = torch._dynamo.testing.CompileCounter()
        opt_fn1 = torch.compile(fn1, backend=cnts, fullgraph=True)
        obj12 = opt_fn1(x1.clone())
        self.assertTrue(same(obj11.x, x1 + 2))
        self.assertTrue(same(obj12.x, x1 + 2))
        self.assertTrue(same(obj11.x, obj12.x))
        self.assertEqual(cnts.frame_count, 1)

        @dataclasses.dataclass(frozen=True)
        class B:
            x: torch.Tensor

        def fn2(x) -> None:
            b = B(x)
            return b

        x2 = torch.randn(10)
        obj21 = fn2(x2.clone())

        cnts = torch._dynamo.testing.CompileCounter()
        opt_fn2 = torch.compile(fn2, backend=cnts, fullgraph=True)
        obj22 = opt_fn2(x2.clone())
        self.assertTrue(same(obj21.x, x2))
        self.assertTrue(same(obj22.x, x2))
        self.assertTrue(same(obj21.x, obj22.x))
        self.assertEqual(cnts.frame_count, 0)

        @dataclasses.dataclass(frozen=True)
        class C:
            x: torch.Tensor

        def fn3(x) -> None:
            c = C(x)
            object.__setattr__(c, "x", x + 2)
            return c

        x3 = torch.randn(10)
        obj31 = fn3(x3.clone())

        cnts = torch._dynamo.testing.CompileCounter()
        opt_fn3 = torch.compile(fn3, backend=cnts, fullgraph=True)
        obj32 = opt_fn3(x3.clone())
        self.assertTrue(same(obj31.x, x3 + 2))
        self.assertTrue(same(obj32.x, x3 + 2))
        self.assertTrue(same(obj31.x, obj32.x))
        self.assertEqual(cnts.frame_count, 1)

        @dataclasses.dataclass(frozen=True)
        class D:
            x: torch.Tensor

            def __post_init__(self):
                object.__setattr__(self, "y", self.x + 2)

        def fn4(x) -> None:
            d = D(x)
            return d

        x4 = torch.randn(10)
        obj41 = fn4(x4.clone())

        cnts = torch._dynamo.testing.CompileCounter()
        opt_fn4 = torch.compile(fn4, backend=cnts, fullgraph=True)
        obj42 = opt_fn4(x4.clone())
        self.assertTrue(same(obj41.x, x4))
        self.assertTrue(same(obj42.x, x4))
        self.assertTrue(same(obj41.x, obj42.x))
        self.assertTrue(same(obj41.y, x4 + 2))
        self.assertTrue(same(obj42.y, x4 + 2))
        self.assertTrue(same(obj41.y, obj42.y))
        self.assertEqual(cnts.frame_count, 1)

    def test_thread_local_setattr(self):
        from threading import local

        loc = local()

        @torch.compile(fullgraph=True)
        def fn(x, l):
            l.x = x
            return x + 1

        x = torch.ones(2, 2)
        fn(x, loc)

        self.assertTrue(loc.x is x)

    def test_user_defined_class_name(self):
        class MyClassFoo:
            pass

        def fn1(a, b, c):
            tmp = MyClassFoo()
            if tmp.__class__.__name__ == "MyClassFoo":
                return a - b / c

        torch._dynamo.testing.standard_test(self, fn=fn1, nargs=3)

    def test_user_defined_class_python_type(self):
        class MyClass1:
            pass

        class ExampleMeta(type):
            pass

        class MyClass2(metaclass=ExampleMeta):
            pass

        def fn(x, c):
            if isinstance(c, MyClass1):
                return x + 1
            elif isinstance(c, MyClass2):
                return x + 2
            else:
                return x + 3

        x = torch.rand(3)
        opt_fn = torch.compile(fn, backend="eager")
        for c in [MyClass1, MyClass2]:
            ref = fn(x, c)
            res = opt_fn(x, c)
            self.assertTrue(same(ref, res))

    def test_super_calling_with_metaclass(self):
        class ExampleMeta(type):
            pass

        class MyClass1(metaclass=ExampleMeta):
            coeff = 4  # Force the constant guard to test source in guards

            @classmethod
            def add(cls, x):
                return x + 1

        class MyClass2(MyClass1):
            @classmethod
            def add(cls, x):
                torch._dynamo.graph_break()
                return x + super().add(x) + super().coeff

        def fn(x, obj):
            return x + obj.add(x)

        x = torch.rand(3)
        obj = MyClass2()
        opt_fn = torch.compile(fn, backend="eager")
        ref = fn(x, obj)
        res = opt_fn(x, obj)
        self.assertTrue(same(ref, res))

    def test_usr_cls_staticmethod(self):
        class Foo:
            @staticmethod
            def bar(a, b):
                return a + b

        def fn(a, b):
            return Foo.bar(a, b) - 1

        torch._dynamo.testing.standard_test(self, fn=fn, nargs=2)

    def test_usr_cls_classmethod(self):
        class Foo:
            @classmethod
            def bar(cls, a, b):
                return a + b

        def fn(a, b):
            return Foo.bar(a, b) - 1

        torch._dynamo.testing.standard_test(self, fn=fn, nargs=2)

    def test_dunder_methods(self):
        class Foo:
            def __init__(self, val):
                super().__init__()
                self.val = val

            def __add__(self, other):
                return Foo(self.val + other.val)

            def __mul__(self, other):
                return Foo(self.val * other.val)

            def __truediv__(self, other):
                return Foo(self.val / other.val)

            def __sub__(self, other):
                return Foo(self.val - other.val)

        def fn(a, b, c):
            return Foo(a) + Foo(b) * Foo(c) / Foo(a) - Foo(b)

        torch._dynamo.testing.standard_test(self, fn=fn, nargs=3, expected_ops=4)

    def test_function_annotation(self):
        class Variable:
            pass

        def fn(x):
            x = x / 3.0

            def inner(y: typing.List[Variable]):
                return x + 1

            return inner

        x1 = torch.randn(10)
        obj2 = fn(x1)([])

        cnts = torch._dynamo.testing.CompileCounter()
        opt_fn = torch._dynamo.optimize_assert(cnts)(fn)
        opt_fn_inner = torch._dynamo.optimize_assert(cnts)(opt_fn(x1))
        obj1 = opt_fn_inner([])
        self.assertTrue(same(obj1, obj2))
        self.assertEqual(cnts.frame_count, 2)
        self.assertEqual(cnts.op_count, 2)

    def test_function_generic_alias_annotation(self):
        class Variable:
            pass

        def fn(x):
            x = x / 3.0

            def inner(y: list[Variable]):
                return x + 1

            return inner

        x1 = torch.randn(10)
        obj2 = fn(x1)([])

        cnts = torch._dynamo.testing.CompileCounter()
        opt_fn = torch._dynamo.optimize_assert(cnts)(fn)
        opt_fn_inner = torch._dynamo.optimize_assert(cnts)(opt_fn(x1))
        obj1 = opt_fn_inner([])
        self.assertTrue(same(obj1, obj2))
        self.assertEqual(cnts.frame_count, 2)
        self.assertEqual(cnts.op_count, 2)

    def test_nested_closure(self):
        v0 = torch.randn(10)

        def fn1():
            v1 = torch.randn(10)

            def fn2(*args, **kwargs):
                assert len(args) == 1
                assert len(kwargs) == 1
                v2 = torch.randn(10) + args[0] + kwargs["b"]

                def fn3(v3=torch.randn(10)):
                    def fn4():
                        return v0 + v1 + v2 + v3 + 1

                    return fn4

                return fn3

            return fn2(1, b=2)()

        cnts = torch._dynamo.testing.CompileCounter()
        opt_fn1 = torch._dynamo.optimize_assert(cnts)(fn1)
        tmp1 = torch._dynamo.optimize_assert(cnts)(opt_fn1())
        tmp2 = torch._dynamo.optimize_assert(cnts)(opt_fn1())
        self.assertTrue(tmp1().shape, (10,))
        self.assertTrue(same(tmp1(), tmp1()))
        self.assertFalse(same(tmp1(), tmp2()))
        self.assertEqual(cnts.frame_count, 2)
        self.assertEqual(cnts.op_count, 9)

    def test_nested_closure_mutation(self):
        def fn1():
            v1 = torch.randn(10)

            def fn2():
                v2 = torch.randn(10)

                def fn3():
                    nonlocal v1, v2
                    v1 += 1
                    v2 += 2
                    return v1 + v2

                return fn3

            rv = fn2()
            rv()
            rv()
            return rv

        torch.manual_seed(9000)
        counter1 = fn1()
        result1 = [counter1(), counter1(), counter1()]

        torch.manual_seed(9000)
        cnts = torch._dynamo.testing.CompileCounter()
        opt_fn1 = torch._dynamo.optimize_assert(cnts)(fn1)
        counter2 = torch._dynamo.optimize_assert(cnts)(opt_fn1())
        result2 = [counter2(), counter2(), counter2()]
        result1.append(counter1())
        result2.append(counter2())

        self.assertTrue(same(result1, result2))
        self.assertEqual(cnts.frame_count, 2)
        self.assertEqual(cnts.op_count, 11)

    def test_write_to_closures_in_inlining(self):
        out = []
        for use_dynamo in [False, True]:

            def make_counter():
                x = torch.randn(10)

                def counter():
                    nonlocal x
                    x = x + 1
                    return x

                return counter

            torch.manual_seed(0)
            counter = make_counter()
            if not use_dynamo:
                out.append(counter() + counter())
            else:
                cnts = torch._dynamo.testing.CompileCounter()

                @torch.compile(backend=cnts, fullgraph=True)
                def fn(counter):
                    return counter() + counter()

                out.append(fn(counter))
                self.assertEqual(cnts.frame_count, 1)
                self.assertEqual(cnts.op_count, 3)
                self.assertFalse(same(counter() + counter(), out[-1]))

        self.assertTrue(same(out[0], out[1]))

    # When we unspecialize float, we wobble this test by changing
    # the op count since previously we would just specialize and constant
    # fold floats into the graph, whereas when we unspecialize we will have
    # ops for item, add, and all other tensorified operations. Since this
    # test really isn't testing that, we purposely specialize floats here.
    @torch._dynamo.config.patch(specialize_float=True)
    def test_closure_out_of_scope_cell(self):
        cell1 = torch.rand(1).item()
        cell2 = torch.rand(3, 3)

        def indirect():
            return direct()

        def direct():
            def inner():
                return cell1 + 1, cell2 + 3

            return inner()

        cnts = torch._dynamo.testing.CompileCounter()
        opt_fn = torch.compile(indirect, backend=cnts)
        result1, result2 = opt_fn()
        self.assertAlmostEqual(cell1 + 1, result1)
        self.assertTrue(torch.allclose(cell2 + 3, result2))
        self.assertEqual(cnts.frame_count, 1)
        self.assertEqual(cnts.op_count, 1)

    # When we unspecialize float, we wobble this test by changing
    # the op count since previously we would just specialize and constant
    # fold floats into the graph, whereas when we unspecialize we will have
    # ops for item, add, and all other tensorified operations. Since this
    # test really isn't testing that, we purposely specialize floats here.
    @torch._dynamo.config.patch(specialize_float=True)
    def test_closure_out_of_scope_cell_with_mutation(self):
        cell1 = torch.rand(1).item()
        orig1 = cell1
        cell2 = torch.rand(3, 3)
        orig2 = cell2.clone()

        def indirect():
            return direct()

        def direct():
            def inner():
                nonlocal cell1, cell2
                x = cell2 + 1
                cell1 += 1
                cell2 += 10
                x = x + cell2
                return cell1, cell2, x

            return inner()

        cnts = torch._dynamo.testing.CompileCounter()
        opt_fn = torch.compile(indirect, backend=cnts, fullgraph=True)
        for i in range(1, 4):
            result1, result2, _ = opt_fn()
            self.assertAlmostEqual(orig1 + 1 * i, result1)
            self.assertTrue(torch.allclose(orig2 + 10 * i, result2))
            self.assertEqual(cnts.frame_count, 1)
            self.assertEqual(cnts.op_count, 3)
            cnts.clear()

    def test_closure_with_mutation_and_graph_break(self):
        def fn():
            x = torch.zeros(1)

            def subfunc():
                x[0] = backup

            if x[0] >= -1e5:
                pass

            backup = 1
            subfunc()
            return x

        cnts = torch._dynamo.testing.CompileCounter()
        opt_fn = torch.compile(fn, backend=cnts)
        expected = fn()
        actual = opt_fn()
        self.assertTrue(same(expected, actual))
        self.assertEqual(cnts.frame_count, 2)

    def test_closure_out_of_scope_cell_with_cond(self):
        # Test closure with out-of-scope cell variable, used in a cond
        # where the two branches read different closure variables
        from functorch.experimental.control_flow import cond

        def g(x):
            return x

        class ModuleCondDeep(torch.nn.Module):
            def forward(self, pred, x):
                return self._indirection(pred, x)

            def _indirection(self, pred, x):
                return self.indirection(pred, x)

            def indirection(self, pred, x):
                def true_fn(y):
                    return y + 2

                def false_fn(y):
                    return y - 2

                def shallow(x):
                    return x * 2

                def deep(x):
                    # y = g(x)
                    y = x
                    return cond(
                        x[0][0] > 0,
                        true_fn,
                        false_fn,
                        [y],
                    )

                return cond(pred, shallow, deep, [x])

        mod = ModuleCondDeep()
        opt_mod = torch.compile(mod, backend="eager")
        inp = torch.randn(3, 3)
        exp1 = mod(torch.tensor(False), inp)
        actual1 = opt_mod(torch.tensor(False), inp)
        exp2 = mod(torch.tensor(True), inp)
        actual2 = opt_mod(torch.tensor(True), inp)
        self.assertTrue(torch.allclose(exp1, actual1))
        self.assertTrue(torch.allclose(exp2, actual2))

    def test_closure_write_across_functions(self):
        z = 1
        k = 2

        def create_fn():
            def fn(x):
                nonlocal k, z
                k = z

            return fn

        def update_z_and_run_fn(fn, x):
            nonlocal z
            z = 3
            fn(x)
            return x.cos()

        @torch.compile(backend="eager")
        def foo(x):
            fn = create_fn()
            return update_z_and_run_fn(fn, x)

        x = torch.randn(1)
        foo(x)
        self.assertEqual(3, z)
        self.assertEqual(3, k)

    def test_free_var_and_local_name_collision(self):
        x = 10

        def make_func():
            def func():
                return x

            return func

        @torch.compile(backend="eager")
        def root(t):
            x = 0
            func = make_func()
            res = func()
            return t + 1, x, res

        res = root(torch.ones(1))
        self.assertTrue(torch.allclose(torch.ones(1) + 1, res[0]))
        self.assertEqual(0, res[1])
        self.assertEqual(10, res[2])

    def test_cell_captured_by_existing_func_but_not_root_frame(self):
        x = torch.ones(1)

        def get_inner():
            def inner():
                return x + x

            # Calling `inner` so Dynamo won't skip this frame.
            return inner(), inner

        @torch.compile
        def root():
            return get_inner()

        res, inner = root()
        self.assertTrue(torch.allclose(x + x, res))
        self.assertTrue(torch.allclose(inner(), res))

    def test_writes_to_cells_across_frames1(self):
        # This regression test was added when Dynamo accidentally had both
        # unboxed and normal modeling for pre-existing cells, and failed to
        # account for buffered writes when we read from the unboxed value.
        x = 0

        def inc_x():
            nonlocal x
            x += 1

        class MyObj:
            def inc_x_then_return_x(self, fn):
                fn()
                return x

        @torch.compile(backend="eager")
        def root(t):
            obj = MyObj()
            res = obj.inc_x_then_return_x(inc_x)
            return t + 1, res

        res = root(torch.zeros(1))
        self.assertTrue(torch.allclose(res[0], torch.ones(1)))
        self.assertEqual(res[1], 1)
        self.assertEqual(x, 1)

    def test_writes_to_cells_across_frames2(self):
        # This regression test was added when Dynamo didn't fully account for
        # already established `CellVariable` instance for pre-existing cell,
        # while encountering the same cell again (we should reuse the instance
        # rather than creating a new one). This caused buffered writes to escape
        # the newly created `CellVariable`.
        x = 0

        def inc_x_and_get_x(obj):
            nonlocal x
            x += 1
            return obj.get_x()

        class MyObj:
            def get_x(self):
                return x

        @torch.compile(backend="eager")
        def root(t):
            obj = MyObj()
            res = inc_x_and_get_x(obj)
            return t + 1, res

        res = root(torch.zeros(1))
        self.assertTrue(torch.allclose(res[0], torch.ones(1)))
        self.assertEqual(res[1], 1)
        self.assertEqual(x, 1)

    def test_write_to_cells_with_name_shadowing(self):
        x = 0
        y = x

        def make_x_get_set():
            # NOTE: this `x` is a different cell object than the outter `x`.
            x = y

            def set_x(v):
                nonlocal x
                x = v

            def get_x():
                return x

            return get_x, set_x

        get_x, set_x = make_x_get_set()

        @torch.compile(fullgraph=True)
        def fn(t):
            set_x(42)  # This sets the `x` created within `make_x_get_set`
            res = t + x  # This uses the `x` outside `make_x_get_set`.
            return res

        result = fn(torch.ones(1))
        inner_x = get_x()
        self.assertTrue(torch.allclose(result, torch.ones(1)))
        self.assertEqual(inner_x, 42)

    def test_existing_func_that_creates_capturing_nested_func(self):
        x = 0  # Captured by both `make_get_x` and `root`

        def make_get_x():
            def get_x():
                return x

            return get_x

        @torch.compile(backend="eager", fullgraph=True)
        def root(t):
            get_x = make_get_x()
            res = t + x
            return res, get_x

        res, get_x = root(torch.ones(1))
        self.assertTrue(torch.allclose(res, torch.ones(1)))
        self.assertEqual(0, get_x())
        x += 1
        self.assertEqual(1, get_x())

    def test_input_cell_mutation(self):
        def fn(x):
            x = x.cos()

            def inner():
                return x.sin()

            return inner()

        x = torch.ones(10)
        opt_fn = torch.compile(fn, fullgraph=True, backend="eager")
        ref = fn(x)
        res = opt_fn(x)
        self.assertEqual(res, ref)

    def test_top_package_import(self):
        def fn(x):
            import torch.fx

            assert not isinstance(x, torch.fx.Proxy)
            return torch.sin(x)

        x = torch.randn(4, 5)
        ref = fn(x)
        cnts = torch._dynamo.testing.CompileCounter()
        opt_fn = torch._dynamo.optimize_assert(cnts)(fn)
        res = opt_fn(x)
        self.assertTrue(same(ref, res))

    def test_typing_typevar(self):
        def fn(x):
            def sumt(y: torch.Tensor) -> torch.Tensor:
                return torch.sum(y)

            def foo(c: typing.Callable[[T], T], y: T) -> T:
                return c(y)

            return foo(sumt, x)

        x = torch.randn(3)
        ref = fn(x)
        cnts = torch._dynamo.testing.CompileCounter()
        opt_fn = torch._dynamo.optimize_assert(cnts)(fn)
        res = opt_fn(x)
        self.assertTrue(same(ref, res))
        self.assertEqual(cnts.frame_count, 1)

    def test_typing_union_and_optional(self):
        def fn(x):
            a = torch.jit.annotate(typing.Dict[str, typing.Optional[torch.Tensor]], {})
            b = torch.jit.annotate(
                typing.Dict[str, typing.Union[torch.Tensor, None]], {}
            )
            return a, b, x + 1

        x = torch.randn(3)
        ref = fn(x)
        opt_fn = torch.compile(fn, backend="eager", fullgraph=False)
        res = opt_fn(x)
        self.assertTrue(same(ref, res))

    def test_optimize_on_module(self):
        class MockModule(torch.nn.Module):
            def __init__(self) -> None:
                super().__init__()
                self.relu = torch.nn.ReLU()

            def custom_member(self):
                # Just for checking that Dynamo returned mod object can redirect
                # to this method
                pass

            def forward(self, x):
                return self.relu(x)

        cnts1 = torch._dynamo.testing.CompileCounter()
        mod = MockModule()
        optimized_mod = torch.compile(mod, backend=cnts1, fullgraph=True)

        a = torch.randn(10)
        ref = mod(a)
        res = optimized_mod(a)

        optimized_mod.custom_member()

        self.assertTrue(same(ref, res))

    def test_nested_optimize_decorator(self):
        cnts2 = torch._dynamo.testing.CompileCounter()
        cnts3 = torch._dynamo.testing.CompileCounter()

        @torch._dynamo.run()
        def fn1(x):
            return torch.sin(x) * 10

        @torch.compile(backend=cnts2, fullgraph=True)
        def fn2(x):
            return fn1(x) + 1

        @torch.compile(backend=cnts3, fullgraph=True)
        def fn3(x):
            return torch.relu(fn2(x))

        fn3(torch.randn(4, 5))
        self.assertEqual(cnts2.frame_count, 0)
        self.assertEqual(cnts3.frame_count, 1)
        self.assertEqual(cnts3.op_count, 4)

    def test_nested_optimize_run(self):
        cnts = torch._dynamo.testing.CompileCounter()

        @torch.compile(backend=cnts, fullgraph=True)
        def fn(x):
            return torch.relu(torch.cos(x) + torch.sin(x))

        fn(torch.randn(4))
        self.assertEqual(cnts.frame_count, 1)

        fn(torch.randn(4, 4))
        self.assertEqual(cnts.frame_count, 2)

        # Test that run works on a decorated fn
        fn = torch._dynamo.run(fn)
        fn(torch.randn(4, 4, 4))
        self.assertEqual(cnts.frame_count, 2)

    def test_nested_optimize(self):
        cnts1 = torch._dynamo.testing.CompileCounter()
        cnts2 = torch._dynamo.testing.CompileCounter()

        def fn(x):
            return torch.relu(torch.cos(x) + torch.sin(x))

        fn1 = torch.compile(fn, backend=cnts1, fullgraph=True)
        fn2 = torch.compile(fn1, backend=cnts2, fullgraph=True)

        # The first optimize in the nesting should be ignored
        fn2(torch.randn(4))
        self.assertEqual(cnts2.frame_count, 1)
        self.assertEqual(cnts1.frame_count, 0)

        # Since the fn code object is already compiled, calling fn1 should
        # directly call the compiled_fn callable.
        torch._dynamo.run()(fn1)(torch.randn(4))
        self.assertEqual(cnts1.frame_count, 0)

        # Test same behavior by reversing the calls
        torch._dynamo.reset()
        cnts1 = torch._dynamo.testing.CompileCounter()
        cnts2 = torch._dynamo.testing.CompileCounter()
        fn1 = torch.compile(fn, backend=cnts1, fullgraph=True)
        fn2 = torch.compile(fn1, backend=cnts2, fullgraph=True)
        fn1(torch.randn(4))
        self.assertEqual(cnts1.frame_count, 1)
        torch._dynamo.run()(fn2)(torch.randn(4))
        self.assertEqual(cnts2.frame_count, 0)

    def test_torch_size(self):
        cnts = torch._dynamo.testing.CompileCounter()

        def fn(x):
            output_size = torch.Size([10, 10])
            x = x.view(*output_size)
            return (x,)

        x = torch.randn(100, requires_grad=True)
        x_clone = x.clone()
        ref = fn(x)

        opt_fn = torch.compile(fn, backend=cnts, fullgraph=True)
        res = opt_fn(x_clone)

        self.assertTrue(same(ref, res))

    def test_torch_size_numel(self):
        cnts = torch._dynamo.testing.CompileCounter()

        def fn():
            return torch.Size([10, 8]).numel()

        opt_fn = torch.compile(fn, backend=cnts, fullgraph=True)
        num = torch.Size([10, 8]).numel()
        self.assertEqual(opt_fn(), num)

    def test_torch_size_numel_dynamic(self):
        cnts = torch._dynamo.testing.CompileCounter()

        def fn(x):
            return x.size().numel()

        opt_fn = torch.compile(fn, backend=cnts, fullgraph=True)
        x = torch.rand(10, 1, 8, 1)
        expect = fn(x)
        self.assertEqual(opt_fn(x), expect)

    def test_shape_type(self):
        cnts = torch._dynamo.testing.CompileCounter()

        def fn(x):
            return x + (type(x.shape) == torch.Size)

        opt_fn = torch.compile(fn, backend=cnts, fullgraph=True)
        x = torch.zeros(())
        self.assertEqual(opt_fn(x), fn(x))

    def test_size_dim(self):
        cnts = torch._dynamo.testing.CompileCounter()

        def fn(x, dim):
            return x.size(dim=dim)

        opt_fn = torch.compile(fn, backend=cnts, fullgraph=True)
        x = torch.empty([4, 9, 8])
        self.assertEqual(opt_fn(x, 1), 9)
        self.assertEqual(opt_fn(x, -2), 9)

    def test_stride_dim(self):
        cnts = torch._dynamo.testing.CompileCounter()

        def fn(x, dim):
            return x.stride(dim=dim)

        opt_fn = torch.compile(fn, backend=cnts, fullgraph=True)
        x = torch.empty([4, 9, 8])
        self.assertEqual(opt_fn(x, 0), 72)
        self.assertEqual(opt_fn(x, -2), 8)

    def test_torch_seed(self):
        from torch._dynamo.utils import counters

        cnts = torch._dynamo.testing.CompileCounter()
        counters.clear()

        def fn(x):
            attention_seed = int(torch.seed() % sys.maxsize)
            torch.manual_seed(attention_seed)
            return (x,)

        x = torch.randn(10, requires_grad=True)
        ref = fn(x)

        # Python code is needed here, since torch.manual_seed graph-breaks.
        # Refs: https://github.com/pytorch/pytorch/issues/107187
        opt_fn = torch.compile(fn, backend=cnts, fullgraph=False)
        res = opt_fn(x)

        self.assertTrue(same(ref, res))
        # Only the torch.seed call is turned into an FX graph.
        self.assertEqual(cnts.op_count, 1)
        self.assertEqual(cnts.frame_count, 1)
        # Graph breaks at manual_seed.
        self.assertEqual(len(counters["graph_break"]), 1)

    def test_is_tensor_like(self):
        cnts = torch._dynamo.testing.CompileCounter()

        def f(x):
            if torch.overrides.is_tensor_like(x):
                return (x * 2,)
            return (torch.ones(10) + x,)

        x = torch.randn(10)
        ref0 = f(x)
        ref1 = f(4)
        opt_f = torch.compile(f, backend=cnts, fullgraph=True)
        res0 = opt_f(x)
        res1 = opt_f(4)
        self.assertTrue(same(ref0, res0))
        self.assertTrue(same(ref1, res1))

    def test_is_tensor_like2(self):
        class MyTensor:
            @classmethod
            def __torch_function__(cls, func, types, args=(), kwargs=None):
                if kwargs is None:
                    kwargs = {}

                if func is torch.max:
                    return torch.tensor(123)
                return func(*args, **kwargs)

        def fn(x):
            if torch.overrides.is_tensor_like(x):
                return torch.max(x)
            else:
                return torch.zeros(1)

        x = MyTensor()
        ref0 = fn(x)
        ref1 = fn(4)
        opt_fn = torch.compile(fn, backend="eager")
        res0 = opt_fn(x)
        res1 = opt_fn(4)
        self.assertTrue(same(ref0, res0))
        self.assertTrue(same(ref1, res1))

    def test_tensor_data(self):
        def fn(x, y):
            return x[y.data]

        x = torch.rand(8)
        y = torch.ones(8).to(torch.int)
        ref = fn(x, y)
        opt_fn = torch.compile(fn, backend="eager", fullgraph=True)
        res = opt_fn(x, y)
        self.assertTrue(same(ref, res))

    def test_tensor_layout(self):
        def fn(x):
            return torch.zeros(
                [x.size()[0], x.size()[1]],
                dtype=x.dtype,
                layout=x.layout,
                device=x.device,
            )

        x = torch.rand(2, 3)
        ref = fn(x)
        opt_fn = torch.compile(fn, backend="eager", fullgraph=True)
        res = opt_fn(x)
        self.assertTrue(same(ref, res))

    def test_version_ci(self):
        # temporary test to check that the ci torch version is set correctly
        self.assertTrue(hasattr(torch, "_subclasses"))

    def test_slice_input(self):
        cnts = torch._dynamo.testing.CompileCounter()

        def getitem(a, idx):
            if isinstance(idx, slice):
                return (
                    torch.zeros(1),
                    a[idx]
                    + [
                        100,
                    ],
                )
            else:
                return (torch.zeros(1), a[idx])

        layers = list(range(10))
        ref0 = getitem(layers, slice(0, 2, 1))
        ref1 = getitem(layers, 2)
        ref2 = getitem(layers, slice(3, 8, 2))
        opt_getitem = torch.compile(getitem, backend=cnts, fullgraph=True)
        res0 = opt_getitem(layers, slice(0, 2, 1))
        res1 = opt_getitem(layers, 2)
        res2 = opt_getitem(layers, slice(3, 8, 2))

        self.assertTrue(ref0 == res0)
        self.assertTrue(ref1 == res1)
        self.assertTrue(ref2 == res2)

    def test_grad(self):
        cnts = torch._dynamo.testing.CompileCounter()

        def fn(a, b):
            out = a * b
            out.sum().backward()
            real_out = torch.sigmoid(a.grad + b)
            return real_out

        inps = [torch.randn(4, requires_grad=True) for _ in range(2)]
        for inp in inps:
            inp.grad = None
        ref = fn(*inps)

        for inp in inps:
            inp.grad = None
        opt_fn = torch.compile(fn, backend=cnts)
        res = opt_fn(*inps)

        self.assertTrue(same(ref, res))

    @torch._dynamo.config.patch(guard_nn_modules=True)
    def test_source_non_input_grad_access(self):
        # This test creates a model, and accesses the grads
        # from its parameter. This means that within dynamo,
        # the tensor we are reading the grad from HAS a source,
        # but is not known to graphargs.
        cnts = torch._dynamo.testing.CompileCounter()

        class TrivialModel(torch.nn.Module):
            def __init__(self) -> None:
                super(TrivialModel, self).__init__()
                self.linear = torch.nn.Linear(2, 1)

            def forward(self, x):
                return self.linear(x)

        def fn(a, b):
            outs = []
            for param in model.parameters():
                outs.append(torch.ones(param.grad.size()))
            return outs, param.grad + 1

        model = TrivialModel()
        # Eager
        a = torch.ones([2, 2], requires_grad=True)
        b = torch.ones([2, 2])
        out = model(a)
        out_sum = out.sum()
        out_sum.backward()
        ref = fn(a, b)

        # Compiled
        model = TrivialModel()
        a = torch.ones([2, 2], requires_grad=True)
        b = torch.ones([2, 2])
        out = model(a)
        out_sum = out.sum()
        out_sum.backward()

        opt_fn = torch.compile(fn, backend=cnts, fullgraph=True)
        res = opt_fn(a, b)

        self.assertTrue(same(ref, res))
        self.assertEqual(cnts.frame_count, 1)
        self.assertEqual(cnts.op_count, 3)

    def test_intermediary_tensor_grad_access(self):
        # This test creates a model, and accesses the grads
        # from its parameters and an entirely intermediary tensor.
        cnts = torch._dynamo.testing.CompileCounter()

        def fn(a, b):
            intermediary = torch.ones(2, 2)
            c = a + intermediary
            outs = []
            outs.append(intermediary.grad)
            return outs

        # Eager
        a = torch.ones([2, 2], requires_grad=True)
        b = torch.ones([2, 2])
        ref = fn(a, b)

        # Compiled
        a = torch.ones([2, 2], requires_grad=True)
        b = torch.ones([2, 2])
        opt_fn = torch.compile(fn, backend=cnts, fullgraph=True)
        res = opt_fn(a, b)
        self.assertTrue(same(ref, res))
        self.assertEqual(cnts.frame_count, 1)
        self.assertEqual(cnts.op_count, 2)

    def test_clone_sparse_input(self):
        for layout in [
            torch.sparse_coo,
            torch.sparse_csr,
            torch.sparse_csc,
            torch.sparse_bsr,
            torch.sparse_bsc,
        ]:
            for sparse_input in self.generate_simple_inputs(
                layout,
                device="cpu",
                dtype=torch.float64,
                index_dtype=torch.int64,
            ):
                # Invoke the dynamo clone input method directly.
                sparse_copy = torch._dynamo.utils.clone_input(sparse_input)
                # Make sure sparse clone is successful.
                self.assertEqual(sparse_input, sparse_copy)

    def test_tensor_is_contiguous(self):
        def fn(x):
            input = torch.randn((1, 16, 1, 1))
            weight = torch.randn((8, 16, 3, 3))
            weight = weight.to(memory_format=x)
            output = torch.conv2d(input, weight, None, (2, 1), (1, 1), (1, 1), 1)
            return output.is_contiguous(memory_format=x)

        opt_fn = torch.compile(fn, backend="eager")
        for x in [torch.contiguous_format, torch.channels_last]:
            self.assertEqual(fn(x), opt_fn(x))

    def test_python_slice(self):
        def f1(input):
            y = 0
            for i, x in enumerate(input[2:], 1):
                y = y + x
            return y

        def f2(input):
            y = 0
            for i, x in enumerate(input.shape[2:], 1):
                y = y + x
            return y

        cnts = torch._dynamo.testing.CompileCounter()
        opt_f1 = torch.compile(f1, backend=cnts)
        opt_f2 = torch.compile(f2, backend=cnts)
        res1 = opt_f1([1, 2, 3, 5])
        res2 = opt_f2(torch.rand([2, 3, 4, 5]))

        self.assertEqual(res1, 8)
        self.assertEqual(res2, 9)

    def test_enum_as_dict_key(self):
        class MyEnum(enum.Enum):
            FOO = 10
            BAR = 20

        def fn(x):
            y = x + 2
            z = {
                MyEnum.FOO: torch.tensor(1),
                MyEnum.BAR: 10,
                "MyEnum.BAR": torch.tensor(8),
                5: torch.rand(3),
            }
            torch._dynamo.graph_break()
            a = z[MyEnum.FOO] + z["MyEnum.BAR"]
            b = y * 2
            return a, b

        cnts = torch._dynamo.testing.CompileCounter()
        opt_fn = torch.compile(fn, backend=cnts)
        for _ in range(10):
            x = torch.rand(3)
            ref = fn(x)
            res = opt_fn(x)
            self.assertTrue(same(ref, res))
        self.assertEqual(cnts.frame_count, 2)

    def test_enum_as_dict_key_with_overloaded_str(self):
        class MyEnum(enum.Enum):
            FOO = 10
            BAR = 20

            def __str__(self):
                return self.value

        def fn(x):
            y = x + 2
            z = {
                MyEnum.FOO: torch.tensor(1),
                MyEnum.BAR: 10,
                "MyEnum.BAR": torch.tensor(8),
                5: torch.rand(3),
            }
            torch._dynamo.graph_break()
            a = z[MyEnum.FOO] + z["MyEnum.BAR"]
            b = y * 2
            return a, b

        cnts = torch._dynamo.testing.CompileCounter()
        opt_fn = torch.compile(fn, backend=cnts)
        for _ in range(10):
            x = torch.rand(3)
            ref = fn(x)
            res = opt_fn(x)
            self.assertTrue(same(ref, res))
        self.assertEqual(cnts.frame_count, 2)

    def test_const_dict_variable_python_type(self):
        from torch._dynamo.variables import ConstantVariable, ConstDictVariable

        make_key = ConstantVariable.create

        d1 = {
            make_key("a"): ConstantVariable.create(10),
            make_key("b"): ConstantVariable.create(20),
        }
        d2 = collections.OrderedDict(
            [
                (make_key("x"), ConstantVariable.create(12)),
                (make_key("y"), ConstantVariable.create(22)),
            ]
        )
        self.assertEqual(ConstDictVariable(d1).python_type(), dict)
        self.assertEqual(
            ConstDictVariable(d2, collections.OrderedDict).python_type(),
            collections.OrderedDict,
        )

    def test_builtin_subclasses_as_method_on_class_type(self):
        class Foo:
            def __init__(self, name):
                self.ame_ = name

            def get_name(self):
                return "Foo " + self.name_

        class Bar(Foo):
            def __init__(self, name):
                self.name_ = name

            def get_name(self):
                return "Bar " + self.name_

        class Baz(Foo):
            def __init__(self, name):  # noqa: B903
                self.name_ = name

            def get_name(self):
                return "Baz " + self.name_

        subs_of_foo_reg = Foo.__subclasses__()

        counter = CompileCounter()

        @torch._dynamo.optimize_assert(counter)
        def fn():
            return Foo.__subclasses__()

        subs_of_foo_optim = fn()

        self.assertEqual(len(subs_of_foo_reg), 2)
        self.assertEqual(subs_of_foo_reg, subs_of_foo_optim)

    def test_builtin_subclasses_as_method_on_var(self):
        class Foo:
            def __init__(self, name):
                self.name_ = name

            def get_name(self):
                return "Foo " + self.name_

        class Bar(Foo):
            def __init__(self, name):
                self.name_ = name

            def get_name(self):
                return "Bar " + self.name_

        class Baz(Bar):
            def __init__(self, name):
                self.name_ = name

            def get_name(self):
                return "Baz " + self.name_

        subs_of_foo_reg = Foo.__subclasses__()
        sub_of_foo_subclass_var_reg = subs_of_foo_reg[0].__subclasses__()

        sub_of_foo_subclass_var_optim = []
        counter = CompileCounter()

        @torch._dynamo.optimize_assert(counter)
        def fn():
            return Foo.__subclasses__()

        @torch._dynamo.optimize_assert(counter)
        def fn_single(subs_of_foo_optim):
            return subs_of_foo_optim[0].__subclasses__()

        subs_of_foo_optim = fn()
        sub_of_foo_subclass_var_optim = fn_single(subs_of_foo_optim)

        self.assertEqual(len(sub_of_foo_subclass_var_optim), 1)
        self.assertEqual(sub_of_foo_subclass_var_optim, sub_of_foo_subclass_var_reg)

    def test_builtin_str_on_user_defined_function(self):
        def another_fn():
            pass

        def fn():
            return "another_fn" in str(another_fn)

        opt_fn = torch.compile(fn, fullgraph=True)
        self.assertTrue(opt_fn())

    def test_enum_no_graphbreaks(self):
        class Foo(enum.Enum):
            FOO = 0
            BAR = 1

        def fn(x, foo):
            if foo is Foo.FOO:
                x = torch.add(x, 1.0)
            x = torch.mul(x, 1.0)
            return x

        x = torch.randn(1)
        cnts = torch._dynamo.testing.CompileCounter()
        opt_fn = torch.compile(fn, backend=cnts, fullgraph=True)
        opt_fn(x, Foo.FOO)
        self.assertEqual(cnts.op_count, 2)

        torch._dynamo.reset()
        cnts = torch._dynamo.testing.CompileCounter()
        opt_fn = torch.compile(fn, backend=cnts, fullgraph=True)
        opt_fn(x, Foo.BAR)
        self.assertEqual(cnts.op_count, 1)

    def test_repeat_interleave_graphbreaks(self):
        def fn_no_breaks(x):
            # no breaks on self_int
            x += 1
            x = torch.repeat_interleave(x, 2, 3)
            x += 1
            return x

        def fn_has_breaks(x):
            # breaks on self_Tensor
            x += 1
            x = torch.repeat_interleave(x, torch.tensor(2), 3)
            x += 1
            return x

        x = torch.randn([4, 16, 1, 64])

        cnts = torch._dynamo.testing.CompileCounter()
        opt_fn = torch.compile(fn_no_breaks, backend=cnts)
        opt_fn(x)
        self.assertEqual(cnts.frame_count, 1)

        torch._dynamo.reset()
        cnts = torch._dynamo.testing.CompileCounter()
        opt_fn = torch.compile(fn_has_breaks, backend=cnts)
        opt_fn(x)
        self.assertEqual(cnts.frame_count, 2)

    def test_id_guarded_class(self):
        class MyClass1:
            pass

        class MyClass2:
            pass

        def fn(x, y):
            return x + id(y) // 100000

        cnts = torch._dynamo.testing.CompileCounter()
        compiled_fn = torch.compile(backend=cnts, fullgraph=True)(fn)
        x = torch.randn(3)
        y = MyClass1
        self.assertEqual(fn(x, y), compiled_fn(x, y))
        self.assertEqual(cnts.frame_count, 1)

        # No recompile if still pass in the original class (MyClass1)
        x = torch.randn(3)
        y = MyClass1
        self.assertEqual(fn(x, y), compiled_fn(x, y))
        self.assertEqual(cnts.frame_count, 1)

        # Have to recompile if pass in new class (MyClass2)
        x = torch.randn(3)
        y = MyClass2
        self.assertEqual(fn(x, y), compiled_fn(x, y))
        self.assertEqual(cnts.frame_count, 2)

    def test_id_guarded_object(self):
        class UDO:
            @torch.compile(backend="eager")
            def call(self, x, ref_id):
                self_id = id(self)
                if self_id == ref_id:
                    x = torch.mul(x, 1.0)
                else:
                    x = torch.mul(x, 0)
                return x

        # Make sure we do recompile when id(self) is executed on
        # different self objects.
        x = torch.ones(2)
        obj1 = UDO()
        obj1_id = id(obj1)
        self.assertEqual(obj1.call(x, obj1_id), torch.ones(2))

        obj2 = UDO()
        # if we do not install ID_MATCH: ___check_obj_id(L['self'], xxx) this fails.
        self.assertEqual(obj2.call(x, obj1_id), torch.zeros(2))

    def test_id_guarded_module(self):
        class M(torch.nn.Module):
            def forward(self, x, ref_id):
                self_id = id(self)
                if self_id == ref_id:
                    x = torch.mul(x, 1.0)
                else:
                    x = torch.mul(x, 0)
                return x

        cnts = torch._dynamo.testing.CompileCounter()

        # Make sure we do recompile when id(self) is executed on
        # different self objects.
        x = torch.ones(2)
        m1 = M()
        m1_id = id(m1)
        opt_m1 = torch.compile(m1, backend=cnts, fullgraph=True)
        self.assertEqual(opt_m1(x, m1_id), torch.ones(2))
        self.assertEqual(opt_m1(x, m1_id), torch.ones(2))

        self.assertEqual(cnts.frame_count, 1)
        self.assertEqual(cnts.op_count, 1)

        m2 = M()
        opt_m2 = torch.compile(m2, backend=cnts, fullgraph=True)
        # if we do not install ID_MATCH: ___check_obj_id(L['self'], xxx) this fails.
        self.assertEqual(opt_m2(x, m1_id), torch.zeros(2))
        self.assertEqual(cnts.frame_count, 2)
        self.assertEqual(cnts.op_count, 2)

    def test_id_tensor(self):
        class M(torch.nn.Module):
            def __init__(self):
                super().__init__()
                self.y1 = torch.ones(2)
                self.y2 = torch.zeros(2)
                self.ref_y1_id = id(self.y1)
                self.ref_y2_id = id(self.y2)

            def forward(self, x, ref_id):
                if ref_id == id(self.y1):
                    x = torch.mul(x, self.y1)
                else:
                    x = torch.mul(x, self.y2)
                return x

        cnts = torch._dynamo.testing.CompileCounter()

        x = torch.ones(2)
        m = M()
        opt_m = torch.compile(m, backend=cnts, fullgraph=True)

        self.assertEqual(opt_m(x, m.ref_y1_id), torch.ones(2))
        self.assertEqual(cnts.frame_count, 1)

        self.assertEqual(opt_m(x, m.ref_y2_id), torch.zeros(2))
        self.assertEqual(cnts.frame_count, 2)

    def test_id_of_nn_module(self):
        class M(torch.nn.Module):
            def forward(self, x, ref_id):
                self_id = id(self)
                if self_id == ref_id:
                    x = torch.mul(x, 1.0)
                x = torch.add(x, 1.0)
                return x

        m = M().eval()
        data = torch.randn(1)
        cnts = torch._dynamo.testing.CompileCounter()
        correct_ref_id = id(m)
        opt_m = torch.compile(m, backend=cnts, fullgraph=True)
        opt_m(data, correct_ref_id)
        # Extra op is the recorded equality test (although once
        # the trace is flattened this is dead!)
        if torch._dynamo.config.assume_static_by_default:
            self.assertExpectedInline(cnts.op_count, """2""")
        else:
            self.assertExpectedInline(cnts.op_count, """2""")

        torch._dynamo.reset()
        cnts = torch._dynamo.testing.CompileCounter()
        incorrect_ref_id = id(m) + 1
        opt_m = torch.compile(m, backend=cnts, fullgraph=True)
        opt_m(data, incorrect_ref_id)
        if torch._dynamo.config.assume_static_by_default:
            self.assertExpectedInline(cnts.op_count, """1""")
        else:
            self.assertExpectedInline(cnts.op_count, """1""")

    def test_inline_func_jump_on_tensor_condition(self):
        def f1(input):
            if input == 0:
                return input + 1
            else:
                return input + 2

        def f2(input):
            return f1(input)

        cnts = torch._dynamo.testing.CompileCounter()
        opt_f2 = torch.compile(f2, backend=cnts)
        res1 = opt_f2(torch.tensor([1.0]))
        res2 = opt_f2(torch.tensor([0.0]))

        self.assertEqual(res1, 3)
        self.assertEqual(res2, 1)

    def test_set_discard(self):
        def fn(y):
            x = set(["bar"])
            x.discard("bar")
            x.discard("foo")
            return y + len(x)

        cnts = torch._dynamo.testing.CompileCounter()
        opt_fn = torch.compile(fn, backend=cnts, fullgraph=True)
        x = torch.randn(3)
        self.assertEqual(opt_fn(x), x)
        self.assertEqual(cnts.op_count, 1)

    def test_set_update(self):
        @torch.compile(backend="eager", fullgraph=True)
        def run(x, int_set, int_list):
            int_set.update(map(int, int_list))
            return x + 1

        int_set = set()
        int_list = [1, 2, 1]
        res = run(torch.ones(1), int_set, int_list)
        self.assertTrue(same(res, torch.ones(1) + 1))
        self.assertEqual(int_set, set([1, 2]))
        self.assertEqual(int_list, [1, 2, 1])

    def test_frozenset_torch_func_contains(self):
        funcs = frozenset([torch.add])

        def fn(x, func):
            if func in funcs:
                x = torch.add(x, 1.0)
            x = torch.mul(x, 1.0)
            return x

        x = torch.randn(1)
        cnts = torch._dynamo.testing.CompileCounter()
        opt_fn = torch.compile(fn, backend=cnts, fullgraph=True)
        opt_fn(x, torch.add)
        self.assertEqual(cnts.op_count, 2)

        torch._dynamo.reset()
        cnts = torch._dynamo.testing.CompileCounter()
        opt_fn = torch.compile(fn, backend=cnts, fullgraph=True)
        opt_fn(x, torch.mul)
        self.assertEqual(cnts.op_count, 1)

    def test_inline_list_mutation(self):
        def f1(x):
            x.append(torch.ones(8))
            return x

        def f2():
            x = [torch.ones(6)]
            f1(x)
            return x

        res1 = f2()
        cnts = torch._dynamo.testing.CompileCounter()
        opt_f2 = torch.compile(f2, backend=cnts)
        res2 = opt_f2()
        self.assertTrue(same(res1, res2))

    def test_inline_dict_mutation(self):
        def f1(d):
            d["c"] = d["a"] + d.pop("b")
            return d

        def f2():
            d = {"a": torch.ones(5), "b": torch.ones(5)}
            f1(d)
            return d

        res1 = f2()
        cnts = torch._dynamo.testing.CompileCounter()
        opt_f2 = torch.compile(f2, backend=cnts)
        res2 = opt_f2()
        self.assertTrue(same(res1, res2))

    def test_inline_local_dict_clear(self):
        def f(d):
            d.clear()
            return d

        inp = {"a": torch.randn(2, 2), "b": torch.randn(2, 2)}
        out = torch.compile(f, backend="eager", fullgraph=True)(inp)
        self.assertEqual(len(out), 0)
        self.assertEqual(len(inp), 0)

    def test_inline_module_attr_dict_clear(self):
        class MyMod(torch.nn.Module):
            def __init__(self) -> None:
                super().__init__()
                self.a = {"a": torch.randn(2, 2), "b": torch.randn(2, 2)}

            def forward(self):
                self.a.clear()
                return self.a

        m = MyMod()
        out = torch.compile(m, backend="eager", fullgraph=True)()
        self.assertEqual(len(out), 0)
        self.assertEqual(len(m.a), 0)

    def test_inline_user_defined_dict_attr_clear(self):
        class MyMod:
            def __init__(self) -> None:
                self.a = {"a": torch.randn(2, 2), "b": torch.randn(2, 2)}

        def f(obj, inp):
            ret = len(obj.a) + inp
            obj.a.clear()
            return obj.a, ret

        m = MyMod()
        before_len = len(m.a)
        t_inp = torch.ones(1)
        d, ret = torch.compile(f, backend="eager", fullgraph=True)(m, t_inp)
        self.assertEqual(len(m.a), 0)
        self.assertEqual(len(d), 0)
        self.assertEqual(ret, t_inp + before_len)

    def test_recursive_inline_list_mutation(self):
        def f1(x, y):
            x.append(torch.tensor([1.1]))
            y.append(torch.tensor([1.2]))
            return x, y

        def f2(x, y):
            x.append(torch.tensor([2.1]))
            y.append(torch.tensor([2.2]))
            f1(x, y)
            return x, y

        def f3(x):
            x.append(torch.tensor([3.1]))
            y = [torch.tensor([3.2])]
            f2(x, y)
            return x, y

        def f4():
            x = [torch.tensor([4.1])]
            return f3(x)

        res1 = f4()
        cnts = torch._dynamo.testing.CompileCounter()
        opt_f4 = torch.compile(f4, backend=cnts)
        res2 = opt_f4()
        self.assertTrue(same(res1, res2))

    def test_sample_input(self):
        from torch.testing._internal.common_methods_invocations import SampleInput

        def fn(sample):
            if isinstance(sample.input, torch.Tensor):
                return sample.input * 2
            return torch.zeros(())

        sample = SampleInput(torch.ones(2))
        ref = fn(sample)

        opt_fn = torch.compile(fn, backend="eager")
        res = opt_fn(sample)

        self.assertTrue(same(ref, res))

    def test_release_input_memory(self):
        x = torch.rand([4])
        x_ref = weakref.ref(x)

        cnts = torch._dynamo.testing.CompileCounter()

        @torch.compile(backend=cnts)
        def foo(x):
            return x + x

        out = foo(x)
        self.assertTrue(same(out, x + x))
        del x
        self.assertIs(x_ref(), None)

    def test_release_module_memory(self):
        mod = torch.nn.Linear(10, 10)
        x = torch.rand([10, 10])
        mod_weight_ref = weakref.ref(mod.weight)
        mod_ref = weakref.ref(mod)

        # Modules that are passed into torch._dynamo optimized functions
        # will normally be held onto through the generated GraphModule,
        # which contains the modules. remove the reference in this backend
        # and test that no additional references are being held.
        class NoLeakBackend:
            def __call__(self, gm: torch.fx.GraphModule, example_inputs):
                gm.mod = None

                def foo(*args, **kwargs):
                    return (1,)

                return foo

        no_leak_backend = NoLeakBackend()

        @torch.compile(backend=no_leak_backend)
        def foo(mod, x):
            return mod(x)

        foo(mod, x)
        del mod
        del x
        self.assertIsNone(mod_ref(), None)
        self.assertIsNone(mod_weight_ref(), None)

    def test_release_scope_memory(self):
        def inner(y):
            y

        inner = torch.compile(inner, backend="eager")

        p_ref = None

        x = torch.randn((10, 10))
        inner(x)

        p_ref = weakref.ref(x)
        self.assertTrue(p_ref() is not None)
        del x
        self.assertTrue(p_ref() is None)

    def test_update_locals_and_stack_uses_shared_cache(self):
        def fn(x):
            perm = [0, 3, 5]
            perm = list(range(min(perm))) + perm
            perm.extend(i for i in range(x.dim()) if i not in perm)
            return perm

        x = torch.rand([2, 2, 2, 2, 2, 2])
        res1 = fn(x)
        cnts = torch._dynamo.testing.CompileCounter()
        opt_fn = torch.compile(fn, backend=cnts)
        res2 = opt_fn(x)
        self.assertTrue(same(res1, res2))

    def test_side_effects_codegen_update_mutated(self):
        # codegen to update mutated variables with side effect
        # should after stack value's codegen
        def f1(x):
            alist = [x]
            alist.append(x + 1)
            alist[0].sum().item()  # graph break
            res = alist.pop()
            res.sum().item()  # graph break
            return res

        def f2(a, b):
            d = {"a": a + 1, "b": b + 2}
            x = d.pop("b")
            x.sum().item()  # graph break
            y = d["a"] + x
            y.sum().item()  # graph break
            d["c"] = y
            return d

        x = torch.rand([2, 3])
        a = torch.rand([5, 6])
        b = torch.rand([5, 6])
        res11 = f1(x)
        res21 = f2(a, b)
        cnts = torch._dynamo.testing.CompileCounter()
        opt_f1 = torch.compile(f1, backend=cnts)
        opt_f2 = torch.compile(f2, backend=cnts)
        res12 = opt_f1(x)
        res22 = opt_f2(a, b)
        self.assertTrue(same(res11, res12))
        self.assertTrue(same(res21, res22))

    def test_list_append_return_none(self):
        def fn(x):
            alist = []
            blist = alist.append(x + 1)
            return alist, blist

        x = torch.tensor([2.3])
        res = fn(x)
        cnts = torch._dynamo.testing.CompileCounter()
        opt_fn = torch.compile(fn, backend=cnts)
        res2 = opt_fn(x)
        self.assertEqual(res, res2)

    @patch.object(torch._dynamo.config, "capture_scalar_outputs", True)
    def test_tensor_ctor_list_of_tensor(self):
        def fn(x):
            return torch.tensor([x], dtype=torch.int64)

        x = torch.tensor(20)
        res = fn(x)
        cnts = torch._dynamo.testing.CompileCounter()
        opt_fn = torch.compile(fn, backend=cnts)
        res2 = opt_fn(x)
        self.assertEqual(res, res2)
        self.assertEqual(cnts.frame_count, 1)

    def test_tensor_types(self):
        def fn(dtype, tensor_type):
            x = torch.empty(4, dtype=dtype)
            assert isinstance(x, tensor_type)

        opt_fn = torch.compile(fn, backend="eager")
        opt_fn(torch.float32, torch.FloatTensor)
        opt_fn(torch.float64, torch.DoubleTensor)
        opt_fn(torch.float16, torch.HalfTensor)
        opt_fn(torch.bfloat16, torch.BFloat16Tensor)
        opt_fn(torch.uint8, torch.ByteTensor)
        opt_fn(torch.int8, torch.CharTensor)
        opt_fn(torch.int64, torch.LongTensor)
        opt_fn(torch.int, torch.IntTensor)
        opt_fn(torch.int16, torch.ShortTensor)
        opt_fn(torch.bool, torch.BoolTensor)

    def test_nan(self):
        def f(x, n):
            return x * 2 + n

        x = torch.randn(4)
        n = float("nan")

        cnts = torch._dynamo.testing.CompileCounter()
        opt_f = torch.compile(f, backend=cnts)
        opt_f(x, n)
        opt_f(x, n)
        self.assertEqual(cnts.frame_count, 1)

    @patch.object(torch._dynamo.config, "capture_scalar_outputs", True)
    def test_item(self):
        class MyMod(torch.nn.Module):
            def forward(self, x):
                z = torch.max(x)
                return z.int().item()

        x = torch.tensor([[10.6763, 11.7445, -2.2369]])
        model = MyMod()
        y = torch.compile(model, backend="eager", fullgraph=True)(x)

        self.assertEqual(y, 11)

    @patch.object(torch._dynamo.config, "capture_scalar_outputs", True)
    def test_item_changes(self):
        class MyMod(torch.nn.Module):
            def forward(self, x):
                z = torch.max(x)
                return z.int().item()

        x = torch.tensor([[10.6763, 11.7445, -2.2369]])
        model = MyMod()
        opt_model = torch.compile(model, backend="eager", fullgraph=True)
        y = opt_model(x)
        z = opt_model(torch.tensor([[y - 5, y + 10, y + 50]]))

        self.assertEqual(y, 11)
        self.assertEqual(z, 61)

    @patch.object(torch._dynamo.config, "capture_scalar_outputs", True)
    def test_item_changes_new_shape(self):
        class MyMod(torch.nn.Module):
            def forward(self, x):
                z = torch.max(x)
                return z.int().item()

        x = torch.tensor([[10.6763, 11.7445, -2.2369]])
        model = MyMod()
        opt_model = torch.compile(model, backend="eager", fullgraph=True)
        y = opt_model(x)
        z = opt_model(torch.tensor([[y - 5, y + 50], [y + 5, y - 50]]))

        self.assertEqual(y, 11)
        self.assertEqual(z, 61)

    @unittest.skip("https://github.com/pytorch/pytorch/issues/99726")
    def test_cross_entropy_loss_fancy_ctor1(self):
        rand_5 = torch.randn(5)
        rand_3_5 = torch.randn(3, 5)
        target = torch.empty(3, dtype=torch.long).random_(5)

        loss = torch.nn.CrossEntropyLoss(
            weight=rand_5, reduce=False, label_smoothing=0.5
        )
        opt_loss = torch.compile(loss, backend="eager", fullgraph=True)
        input = rand_3_5
        dynamo_output = opt_loss(input, target)

        loss = torch.nn.CrossEntropyLoss(
            weight=rand_5, reduce=False, label_smoothing=0.5
        )
        input = rand_3_5
        output = loss(input, target)

        self.assertTrue(torch.allclose(dynamo_output, output))

    def test_cross_entropy_loss_fancy_ctor2(self):
        rand_3_5 = torch.randn(3, 5)
        target = torch.empty(3, dtype=torch.long).random_(5)

        loss = torch.nn.CrossEntropyLoss(reduce=False, label_smoothing=0.5)
        opt_loss = torch.compile(loss, backend="eager", fullgraph=True)
        input = rand_3_5
        dynamo_output = opt_loss(input, target)

        loss = torch.nn.CrossEntropyLoss(reduce=False, label_smoothing=0.5)
        input = rand_3_5
        output = loss(input, target)

        self.assertTrue(torch.allclose(dynamo_output, output))

    def test_cross_entropy_loss_simple_ctor(self):
        output = None
        rand_3_5 = torch.randn(3, 5)
        target = torch.empty(3, dtype=torch.long).random_(5)

        loss = torch.nn.CrossEntropyLoss()
        opt_loss = torch.compile(loss, backend="eager", fullgraph=True)
        input = rand_3_5
        dynamo_output = opt_loss(input, target)

        loss = torch.nn.CrossEntropyLoss()
        input = rand_3_5
        output = loss(input, target)

        self.assertTrue(torch.allclose(dynamo_output, output))

    def test_nn_functional_reduction(self):
        def fn(loss, reduction):
            reduction_enum = F._Reduction.get_enum(reduction)
            if reduction_enum == 0:
                return loss
            elif reduction_enum == 1:
                return loss.mean()
            elif reduction_enum == 2:
                return loss.sum()

        x = torch.rand([3, 5])
        y = "mean"
        ref = fn(x, y)
        opt_fn = torch.compile(fn, backend="eager", fullgraph=True)
        res = opt_fn(x, y)
        self.assertTrue(torch.allclose(ref, res))

    def test_large_reduction_list(self):
        dtype = torch.float32
        device = "cpu"

        def check_sum_all(tensor: torch.Tensor) -> None:
            pylist = tensor.reshape(-1).tolist()
            self.assertTrue(same(tensor.sum(), torch.tensor(sum(pylist))))

        check_sum_all(torch.randn(200000, dtype=dtype, device=device))

    def test_raise_on_backend_error(self):
        def my_compiler(gm, _):
            raise RuntimeError("duck!")

        @torch.compile(backend=my_compiler)
        def fn(a, b):
            return a + b / (a - b)

        self.assertRaises(
            torch._dynamo.exc.BackendCompilerFailed,
            lambda: fn(torch.randn(10), torch.randn(10)),
        )

    def test_named_parameters(self):
        n_embd = 768
        block_size = 128
        vocab_size = 65
        embd_pdrop = 0.1

        class MyModel2(torch.nn.Module):
            def __init__(self) -> None:
                super().__init__()
                self.tok_emb = torch.nn.Embedding(vocab_size, n_embd)
                self.pos_emb = torch.nn.Parameter(torch.zeros(1, block_size, n_embd))
                self.drop = torch.nn.Dropout(embd_pdrop)

            def forward(self, x):
                return x

        class MyModel(torch.nn.Module):
            def __init__(self) -> None:
                super().__init__()
                self.tok_emb = torch.nn.Embedding(vocab_size, n_embd)
                self.pos_emb = torch.nn.Parameter(torch.zeros(1, block_size, n_embd))
                self.drop = torch.nn.Dropout(embd_pdrop)
                self.submod2 = MyModel2()

            def forward(self, x):
                return x

        # Regular
        params = []
        mod = MyModel()
        actual_params = list(mod.named_parameters())

        @torch.compile(backend="eager", fullgraph=True)
        def fn():
            return list(mod.named_parameters())

        params = fn()

        self.assertEqual(len(actual_params), len(params))
        for idx in range(len(params)):
            k_a, v_a = actual_params[idx]
            k, v = params[idx]
            self.assertEqual(k_a, k)
            self.assertTrue(torch.allclose(v_a, v))

        # Prefix
        params = []
        mod = MyModel()
        actual_params = list(mod.named_parameters(prefix="foo"))

        @torch.compile(backend="eager", fullgraph=True)
        def fn1():
            return list(mod.named_parameters(prefix="foo"))

        params = fn1()

        self.assertEqual(len(actual_params), len(params))
        for idx in range(len(params)):
            k_a, v_a = actual_params[idx]
            k, v = params[idx]
            self.assertEqual(k_a, k)
            self.assertTrue(torch.allclose(v_a, v))

    @torch._dynamo.config.patch(guard_nn_modules=True)
    def test_module_complex_iter(self):
        n_embd = 768
        block_size = 128
        vocab_size = 65
        embd_pdrop = 0.1

        class FakeGPT(torch.nn.Module):
            def __init__(self) -> None:
                super().__init__()
                self.tok_emb = torch.nn.Embedding(vocab_size, n_embd)
                self.pos_emb = torch.nn.Parameter(torch.zeros(1, block_size, n_embd))
                self.drop = torch.nn.Dropout(embd_pdrop)
                self.ln_f = torch.nn.LayerNorm(n_embd)
                self.head = torch.nn.Linear(n_embd, vocab_size, bias=False)

                self.block_size = block_size
                self.names = []

            def forward(self, idx, targets=None):
                b, t = idx.size()
                assert (
                    t <= self.block_size
                ), "Cannot forward, model block size is exhausted."

                # forward the GPT model
                token_embeddings = self.tok_emb(
                    idx
                )  # each index maps to a (learnable) vector
                position_embeddings = self.pos_emb[
                    :, :t, :
                ]  # each position maps to a (learnable) vector
                x = self.drop(token_embeddings + position_embeddings)
                x = self.blocks(x)
                x = self.ln_f(x)
                logits = self.head(x)

                # if we are given some desired targets also calculate the loss
                loss = None
                if targets is not None:
                    loss = F.cross_entropy(
                        logits.view(-1, logits.size(-1)), targets.view(-1)
                    )

                return logits, loss

            def foo(self, memo=None, prefix="", remove_duplicate=False):
                for mn, m in self.named_modules(
                    memo=memo, prefix=prefix, remove_duplicate=remove_duplicate
                ):
                    for pn, p in self.named_parameters():
                        fpn = f"{mn}.{pn}" if mn else pn
                        self.names.append(fpn)

        # Test plain recurse
        model_a = FakeGPT()
        model_a.foo()
        a_names = model_a.names

        model_b = FakeGPT()
        opt_model_b = torch.compile(model_b, backend="eager", fullgraph=True)
        opt_model_b.foo()

        self.assertEqual(a_names, model_b.names)

        # Test with prefix
        model_a = FakeGPT()
        model_a.foo(prefix="abc")
        a_names = model_a.names

        model_b = FakeGPT()
        opt_model_b = torch.compile(model_b, backend="eager", fullgraph=True)
        opt_model_b.foo(prefix="abc")

        self.assertEqual(a_names, model_b.names)

    def test_numpy_variable_isinstance(self):
        def fn(x, m):
            if isinstance(m, np.ndarray):
                return x + 1
            else:
                return x - 1

        x = torch.tensor([2.3])
        m = np.array([1, 2, 3])
        ref = fn(x, m)
        cnts = torch._dynamo.testing.CompileCounter()
        opt_fn = torch.compile(fn, backend=cnts)
        res = opt_fn(x, m)
        self.assertEqual(ref, res)

        # Test now the other path
        ref = fn(x, x)
        res = opt_fn(x, x)
        self.assertEqual(ref, res)

    def test_tensor_dot_grad_no_graph_break(self):
        def fn(a, b):
            y = 3 * a**3 - b**2
            y.backward(gradient=torch.tensor([1.0, 1.0]))
            b.grad.zero_()
            return a.grad, b.grad

        a = torch.tensor([2.0, 3.0], requires_grad=True)
        b = torch.tensor([6.0, 4.0], requires_grad=True)
        cnts = torch._dynamo.testing.CompileCounter()
        opt_fn = torch.compile(fn, backend=cnts)
        _, b_grad = opt_fn(a, b)
        self.assertTrue(same(b_grad, torch.tensor([0.0, 0.0])))
        self.assertEqual(cnts.frame_count, 2)

    def test_torch_nn_parameter_isinstance(self):
        def fn(x):
            a = torch.nn.Parameter(torch.rand(2, 3))
            if isinstance(a, torch.Tensor):
                return x + 1
            else:
                return x - 1

        x = torch.tensor([2.5])
        ref = fn(x)
        opt_fn = torch.compile(fn, backend="eager")
        res = opt_fn(x)
        self.assertEqual(ref, res)

    def _optimize_then_check_exp(
        self, foo, args, cnt, exp_out, exp_frame_count, exp_n_cached_backend
    ):
        opt_out = torch.compile(foo, backend=cnt)(*args)
        self.assertEqual(exp_out, opt_out)
        self.assertEqual(cnt.frame_count, exp_frame_count)

    def test_backend_match_guard(self):
        x = torch.randn([3, 4])

        def foo(x):
            return x.sin() + x.cos()

        def foo_graph_break(x):
            a = x.sin()
            torch._dynamo.graph_break()
            b = x.cos()
            return a + b

        eager_record_backend = torch._dynamo.testing.EagerAndRecordGraphs()
        backends = [eager_record_backend, "eager"]

        # We intentionally don't reset dynamo for each backend so that we can test
        # 1. dynamo doesn't recompile when backend stays the same, i.e. frame_count doesn't increase
        # 2. dynamo recompiles when backend changes, i.e. frame_count is non-zero for next backend
        def test_recompile(foo, *, exp_frame_count):
            eager_result = foo(x)
            for i, backend in enumerate(backends):
                cnt = torch._dynamo.testing.CompileCounterWithBackend(backend)
                # Run opt_f multiple times to make sure dynamo doesn't recompile.
                # Specifically, frame_count doesn't increase
                # the number of cached backends is i + 2 because we have the optimizing backend + None
                self._optimize_then_check_exp(
                    foo, (x,), cnt, eager_result, exp_frame_count, i + 2
                )
                self._optimize_then_check_exp(
                    foo, (x,), cnt, eager_result, exp_frame_count, i + 2
                )
                self._optimize_then_check_exp(
                    foo, (x,), cnt, eager_result, exp_frame_count, i + 2
                )

        test_recompile(foo, exp_frame_count=1)
        torch._dynamo.reset()
        test_recompile(foo_graph_break, exp_frame_count=2)

    def test_backend_match_guard_multi_threads(self):
        x = torch.randn([3, 4])

        def foo(x):
            return x.sin() + x.cos()

        def compile_then_check_exp(foo, args, cnt, eager_result, exp_frame_count):
            for i in range(3):
                opt_out = torch.compile(foo, backend=cnt)(*args)
                self.assertEqual(opt_out, eager_result)
            self.assertEqual(cnt.frame_count, exp_frame_count)
            thread_success[threading.current_thread()] = True

        eager_record_backend = torch._dynamo.testing.EagerAndRecordGraphs()
        backends = [eager_record_backend, "eager"]

        # Test dynamo recompiles but only caches a single backend for each thread
        eager_result = foo(x)
        # cnt and None
        exp_frame_count = 1
        threads = []
        thread_success = {}
        for i, backend in enumerate(backends):
            cnt = torch._dynamo.testing.CompileCounterWithBackend(backend)
            thread = threading.Thread(
                target=compile_then_check_exp,
                args=(
                    foo,
                    (x,),
                    cnt,
                    eager_result,
                    exp_frame_count,
                ),
            )
            threads.append(thread)
            thread.start()

        # Wait for all threads to finish
        for thread in threads:
            thread.join()

        self.assertEqual(len(thread_success), len(threads))

    def test_dynamo_min_operator_with_shape(self):
        @torch.compile(backend="eager", fullgraph=True)
        def f(x, a):
            return min(x.shape[0], a)

        result = f(torch.ones(6), 3)
        self.assertEqual(result, 3)

    def test_onnx_shape_as_tensor(self):
        @torch.compile(backend="eager", fullgraph=True)
        def f(x):
            return 1 + torch._shape_as_tensor(x)[0]

        gm, _ = torch._dynamo.export(f)(torch.ones(6))

        input_one_dim = torch.ones(6)
        input_two_dims = torch.ones(7, 4)
        self.assertEqual(f(input_one_dim), 7)
        self.assertEqual(f(input_two_dims), 8)
        self.assertEqual(f(input_two_dims), 8)

        @torch.compile(backend="eager", fullgraph=True)
        def f_onnx(x):
            return 1 + torch.onnx.operators.shape_as_tensor(x)[0]

        self.assertEqual(f_onnx(input_one_dim), 7)
        self.assertEqual(f_onnx(input_two_dims), 8)
        self.assertEqual(f_onnx(input_two_dims), 8)

    def test_cond(self):
        from functorch.experimental.control_flow import cond

        def true_fn(x):
            return x.sin()

        def false_fn(x):
            return x.cos()

        def f(pred, x):
            return cond(pred, true_fn, false_fn, [x])

        opt_fn = torch.compile(f, backend="eager")
        a = opt_fn(torch.tensor(False), torch.tensor([0.25, 0.25]))
        self.assertTrue(same(torch.cos(torch.tensor([0.25, 0.25])), a))
        b = opt_fn(torch.tensor(True), torch.tensor([0.25, 0.25]))
        self.assertTrue(same(torch.sin(torch.tensor([0.25, 0.25])), b))

    def test_cond_with_quantization(self):
        from functorch.experimental.control_flow import cond

        class MyModule(torch.nn.Module):
            def __init__(self) -> None:
                super().__init__()
                example_inputs = (torch.randn(5, 5),)
                self.model = torch.nn.Linear(5, 5)
                self.quantized_model = prepare_qat_fx(
                    self.model, qconfig_dict, example_inputs=example_inputs
                )

            def forward(self, pred, x):
                def true_fn(x):
                    return x.sin() + self.quantized_model(x)

                def false_fn(x):
                    return x.cos() + self.model(x)

                return cond(pred, true_fn, false_fn, [x])

        module = MyModule()
        opt_m = torch.compile(module, backend="eager", fullgraph=True)
        x = torch.rand((5, 5))
        pred = torch.tensor(True)
        self.assertTrue(same(module(pred, x), opt_m(pred, x)))
        pred = torch.tensor(False)
        self.assertTrue(same(module(pred, x), opt_m(pred, x)))

    def test_map_with_quantization(self):
        from functorch.experimental.control_flow import map

        class MyModule(torch.nn.Module):
            def __init__(self) -> None:
                super().__init__()
                example_inputs = (torch.randn(5, 5),)
                self.model = torch.nn.Linear(5, 5)
                self.quantized_model = prepare_qat_fx(
                    self.model, qconfig_dict, example_inputs=example_inputs
                )

            def forward(self, x):
                def body(x):
                    return x.sin() + self.quantized_model(x)

                return map(body, x)

        module = MyModule()
        opt_m = torch.compile(module, backend="eager", fullgraph=True)
        x = torch.rand((5, 5))
        self.assertTrue(same(module(x), opt_m(x)))

    def test_cond_side_effects(self):
        from functorch.experimental.control_flow import cond

        c = 0

        def true_fn(x):
            return x - c

        def false_fn(x):
            return x + c

        def f(pred, x):
            nonlocal c
            c = 1
            return cond(pred, true_fn, false_fn, [x])

        opt_fn = torch.compile(f, backend="eager")
        c = 0
        a = opt_fn(torch.tensor(False), torch.tensor([0.25, 0.25]))
        self.assertTrue(same(torch.tensor([1.25, 1.25]), a))

    def test_map_side_effects(self):
        from functorch.experimental.control_flow import map

        class Module(torch.nn.Module):
            def __init__(self) -> None:
                super().__init__()
                self.w = torch.tensor(1)

            def forward(self, xs):
                def body(x):
                    self.w += 1
                    return x

                return map(body, xs)

        mod = Module()

        error_message = ""
        if torch._dynamo.config.inline_inbuilt_nn_modules:
            error_message = r"HigherOrderOperator: Mutating a variable not in the current scope \(SideEffects\)"
        else:
            error_message = "Can't inplace modify module params/buffers"

        with self.assertRaisesRegex(Unsupported, error_message):
            opt_fn = torch.compile(mod, backend="eager", fullgraph=True)
            opt_fn(torch.randn(3, 2))

    def test_cond_nested(self):
        from functorch.experimental.control_flow import cond

        def true_fn_nested(x):
            return x * 10

        def false_fn_nested(x):
            return x * -1

        def true_fn(pred2, x):
            return x.sin()

        def false_fn(pred2, x):
            return x + cond(pred2, true_fn_nested, false_fn_nested, [x])

        def f(pred, pred2, x):
            return cond(pred, true_fn, false_fn, [pred2, x])

        cc = torch._dynamo.testing.CompileCounter()
        opt_fn = torch.compile(f, backend=cc)
        true_true_sin = opt_fn(
            torch.tensor(True), torch.tensor(True), torch.tensor([0.25, 0.25])
        )
        self.assertTrue(same(torch.sin(torch.tensor([0.25, 0.25])), true_true_sin))

        true_false_sin = opt_fn(
            torch.tensor(True), torch.tensor(False), torch.tensor([0.25, 0.25])
        )
        self.assertTrue(same(torch.sin(torch.tensor([0.25, 0.25])), true_false_sin))

        false_true_sum_mult = opt_fn(
            torch.tensor(False), torch.tensor(True), torch.tensor([0.25, 0.25])
        )
        self.assertTrue(
            same(torch.tensor([2.75, 2.75]), false_true_sum_mult)
        )  # * 10 then add x

        false_false_sum_neg = opt_fn(
            torch.tensor(False), torch.tensor(False), torch.tensor([0.25, 0.25])
        )
        self.assertTrue(
            same(torch.tensor([0.0, 0.0]), false_false_sum_neg)
        )  # * -1 then add x
        self.assertTrue(cc.frame_count, 2)

    def test_cond_export(self):
        from functorch.experimental.control_flow import cond

        def true_fn_nested(x):
            return x * 10

        def false_fn_nested(x):
            return x * -1

        def true_fn(pred2, x):
            return x.sin()

        def false_fn(pred2, x):
            return x + cond(pred2, true_fn_nested, false_fn_nested, [x])

        def f(pred, pred2, x):
            return cond(pred, true_fn, false_fn, [pred2, x])

        graph, guard = torch._dynamo.export(f)(
            torch.tensor(False), torch.tensor(True), torch.tensor([0.25, 0.25])
        )
        true_true_sin = graph(
            torch.tensor(True), torch.tensor(True), torch.tensor([0.25, 0.25])
        )
        self.assertTrue(same(torch.sin(torch.tensor([0.25, 0.25])), true_true_sin))

        true_false_sin = graph(
            torch.tensor(True), torch.tensor(False), torch.tensor([0.25, 0.25])
        )
        self.assertTrue(same(torch.sin(torch.tensor([0.25, 0.25])), true_false_sin))

        false_true_sum_mult = graph(
            torch.tensor(False), torch.tensor(True), torch.tensor([0.25, 0.25])
        )
        self.assertTrue(
            same(torch.tensor([2.75, 2.75]), false_true_sum_mult)
        )  # * 10 then add x

        false_false_sum_neg = graph(
            torch.tensor(False), torch.tensor(False), torch.tensor([0.25, 0.25])
        )
        self.assertTrue(
            same(torch.tensor([0.0, 0.0]), false_false_sum_neg)
        )  # * -1 then add x

    def test_cond_export_single_arg(self):
        from functorch.experimental.control_flow import cond

        def true_fn(x):
            return x

        def false_fn(x):
            return x.sin()

        def f(pred, x):
            return cond(pred, true_fn, false_fn, [x])

        graph, guard = torch._dynamo.export(f)(
            torch.tensor(False), torch.tensor([0.25, 0.25])
        )
        true_mirror = graph(torch.tensor(True), torch.tensor([0.25, 0.25]))
        self.assertTrue(same(torch.tensor([0.25, 0.25]), true_mirror))
        true_mirror_2 = graph(torch.tensor(True), torch.tensor([0.33, 0.33, 0.33]))
        self.assertTrue(same(torch.tensor([0.33, 0.33, 0.33]), true_mirror_2))

        false_sin = graph(torch.tensor(False), torch.tensor([0.5, 0.5]))
        self.assertTrue(same(torch.sin(torch.tensor([0.5, 0.5])), false_sin))

    def test_enum_guards(self):
        class MyEnum(enum.Enum):
            FOO = 10
            BAR = 20

        def fn(x, y):
            if y == MyEnum.FOO:
                return x + 1
            else:
                return x - 1

        x = torch.rand(3)
        y = MyEnum.BAR
        ref = fn(x, y)
        opt_fn = torch.compile(backend="eager")(fn)
        res = opt_fn(x, y)
        self.assertTrue(same(ref, res))

    def test_enum_method(self):
        class Bool(enum.IntEnum):
            TRUE = enum.auto()
            FALSE = enum.auto()

            def is_true(self, x):
                # Return `x + 1` to make sure Dynamo actually traced into this,
                # rather than invoking it.
                return self == Bool.TRUE, x + 1

        def f(x, e):
            cond, y = e.is_true(x)
            if cond:
                return y + 2
            else:
                return y - 2

        opt_f = torch.compile(fullgraph=True)(f)
        args = [torch.zeros(1), Bool.TRUE]
        ref_out = f(*args)
        opt_out = opt_f(*args)
        self.assertTrue(same(ref_out, opt_out))

    def test_enum_subclass(self):
        # Copied from inspect.py

        class _ParameterKind(enum.IntEnum):
            POSITIONAL_ONLY = "positional-only"

            def __new__(cls, description):
                value = len(cls.__members__)
                member = int.__new__(cls, value)
                member._value_ = value
                member.description = description
                return member

            def __str__(self):
                return self.name

        _POSITIONAL_ONLY = _ParameterKind.POSITIONAL_ONLY

        def fn(x):
            _ParameterKind(_POSITIONAL_ONLY)
            return torch.cos(x)

        opt_fn = torch.compile(fn, backend="eager", fullgraph=True)
        x = torch.randn(4)
        self.assertEqual(fn(x), opt_fn(x))

    def test_duplicate_graph_break_log(self):
        torch._logging.set_logs(graph_breaks=True)

        @torch.compile(backend="eager")
        def f1(a, b):
            f2(a, b)

        def f2(a, b):
            c = a + b
            print("break")
            return a + b + c

        @torch.compile(backend="eager")
        def g1(a, b):
            g2(a, b)

        def g2(a, b):
            c = a + b
            print("break")
            return a + b + c

        def count_graph_break_msgs(msgs):
            return sum("Graph break in user code" in msg for msg in msgs)

        with self.assertLogs(
            logger="torch._dynamo", level=logging.DEBUG
        ) as log, torch._dynamo.config.patch(verbose=True):
            f1(torch.randn(10), torch.randn(10))
            self.assertGreater(count_graph_break_msgs(log.output), 1)

        with self.assertLogs(
            logger="torch._dynamo", level=logging.DEBUG
        ) as log, torch._dynamo.config.patch(verbose=False):
            g1(torch.randn(10), torch.randn(10))
            self.assertEqual(count_graph_break_msgs(log.output), 1)

        # reset logging state
        torch._logging.set_logs()

    def test_inplace_param_update(self):
        def fn(param, y):
            prev_grad = torch.is_grad_enabled()
            try:
                torch.set_grad_enabled(False)
                torch.set_grad_enabled(True)
                torch.set_grad_enabled(False)
                param.add_(y)
            finally:
                torch.set_grad_enabled(prev_grad)

        y = torch.randn(4)
        x = torch.nn.Parameter(torch.randn(4))
        fn(x, y)

        cnts = torch._dynamo.testing.CompileCounter()
        opt_fn = torch.compile(fn, backend=cnts, fullgraph=True)
        opt_fn(x, y)
        self.assertEqual(cnts.frame_count, 1)
        self.assertEqual(cnts.op_count, 3)

    def test_generate_tensor_from_list_of_numpy_primitive_type(self):
        # Test sth like torch.LongTensor(list(np.int64, np.int64, ...))
        def fn():
            x = np.array([1, 2, 3, 4, 5, 6], dtype=np.int64)
            y = [x[0], x[2], x[4]]
            return torch.LongTensor(y)

        ref = fn()
        res = torch.compile(fullgraph=True)(fn)()
        self.assertEqual(ref, res)

    def test_object_classmethod(self):
        class C:
            @classmethod
            def fn(cls, x):
                return x + x

        @torch.compile(backend="eager", fullgraph=True)
        def f():
            return C().fn(torch.ones(2, 3))

        self.assertTrue(torch.allclose(f(), torch.tensor([2.0])))

    def test_object_staticmethod(self):
        class C:
            @staticmethod
            def fn(x):
                return x + x

        @torch.compile(backend="eager", fullgraph=True)
        def f():
            return C().fn(torch.ones(2, 3))

        self.assertTrue(torch.allclose(f(), torch.tensor([2.0])))

    def test_user_function_variable_supports_enum_argument(self):
        class Foo(enum.Enum):
            FOO = 0
            BAR = 1

        def gn(x, y=Foo.FOO):
            if y is Foo.FOO:
                return x
            else:
                return x + 1

        def fn(x):
            return gn(x)

        x = torch.randn(2, 3)
        ref = fn(x)
        opt_fn = torch.compile(fn, backend="eager", fullgraph=True)
        res = opt_fn(x)
        self.assertTrue(torch.allclose(ref, res))

    def test_user_function_variable_supports_type_abcmeta_argument(self):
        class Foo(metaclass=abc.ABCMeta):
            @abc.abstractclassmethod
            def read(self):  # noqa: B027
                pass

        class Bar(Foo):
            def read(self):
                return "Hello World!"

        class Baz:
            pass

        def gn(x, tys=(Bar, Baz)):
            if Bar in tys:
                return x - 1
            else:
                return x + 1

        def fn(x):
            return gn(x)

        x = torch.randn(2, 3)
        ref = fn(x)
        opt_fn = torch.compile(fn, backend="eager", fullgraph=True)
        res = opt_fn(x)
        self.assertTrue(torch.allclose(ref, res))

    def test_user_function_variable_supports_function_argument(self):
        # Test user defined function default arguments can be:
        # 1, user defined functions (e.g, add1)
        # 2, torch functions (e.g, torch.sin)
        # 3, python builtin functions (e.g, operator.neg)
        def add1(x):
            return x + 1

        def gn(x, f1=add1, f2=torch.sin, f3=operator.neg):
            return f3(f2(f1(x)))

        def fn(x):
            return gn(x)

        x = torch.randn(2, 3)
        ref = fn(x)
        opt_fn = torch.compile(fn, backend="eager", fullgraph=True)
        res = opt_fn(x)
        self.assertTrue(torch.allclose(ref, res))

    def test_typing_variable_isinstance(self):
        def fn(x, m):
            if isinstance(m, typing.Mapping):
                return x + 1
            else:
                return x - 1

        x = torch.randn(2, 3)
        m = {"x": torch.randn(3)}
        ref = fn(x, m)
        opt_fn = torch.compile(fn, backend="eager")
        res = opt_fn(x, m)
        self.assertTrue(torch.allclose(ref, res))

    @torch._dynamo.config.patch(guard_nn_modules=True)
    def test_repro_graph_breaks_in__get_item_by_idx(self):
        class Mod(torch.nn.Module):
            def __init__(self) -> None:
                super().__init__()
                self.mod = torch.nn.Sequential(
                    torch.nn.Linear(3, 3), torch.nn.Linear(3, 3)
                )

            def forward(self, x):
                return self.mod[0](x)

        m = Mod()
        graph, _ = torch._dynamo.export(m)(torch.randn(3, 3))

    @torch._dynamo.config.patch(guard_nn_modules=True)
    def test_nn_sequential_invocation(self):
        with freeze_rng_state():

            class TestModel(torch.nn.Module):
                def __init__(self) -> None:
                    super().__init__()
                    self.linears = torch.nn.Sequential(
                        torch.nn.Linear(2, 2),
                        torch.nn.Linear(2, 2),
                        torch.nn.Linear(2, 2),
                        torch.nn.Linear(2, 2),
                    )

                def forward(self, x):
                    all_but_last = self.linears[:-1]
                    return all_but_last(x)

            m = TestModel()
            x = torch.rand((2, 2))
            real = m(x)
            graph, _ = torch._dynamo.export(m)(x)
            dynamo_result = graph(x)
            self.assertTrue(same(real, dynamo_result))

    @torch._dynamo.config.patch(guard_nn_modules=True)
    def test_nn_sequential_invocation_reposition_indices(self):
        with freeze_rng_state():

            class TestModel(torch.nn.Module):
                def __init__(self) -> None:
                    super().__init__()
                    self.linears = torch.nn.Sequential(
                        torch.nn.Linear(2, 2),
                        torch.nn.Linear(2, 2),
                        torch.nn.Linear(2, 2),
                        torch.nn.Linear(2, 2),
                    )

                def forward(self, x):
                    all_but_last = self.linears[1:3]
                    return all_but_last(x)

            m = TestModel()
            x = torch.rand((2, 2))
            real = m(x)
            graph, _ = torch._dynamo.export(m)(x)
            dynamo_result = graph(x)
            self.assertTrue(same(real, dynamo_result))

    def test_error_on_nested_fx_trace(self):
        input = torch.rand(2, 3)

        def f(x):
            x + x

        real = f(input)

        optimized = torch.compile(f, backend="eager")
        self.assertTrue(same(optimized(input), real))

        with self.assertRaisesRegex(RuntimeError, "Detected that you are using FX"):
            gm = torch.fx.symbolic_trace(optimized)

    @patch.object(torch._dynamo.config, "error_on_nested_fx_trace", False)
    def test_no_error_on_nested_fx_trace(self):
        input = torch.rand(2, 3)

        def f(x):
            x + x

        real = f(input)

        optimized = torch.compile(f, backend="eager")
        self.assertTrue(same(optimized(input), real))

        # should not error
        gm = torch.fx.symbolic_trace(optimized)
        self.assertTrue(same(gm(input), real))

    def test_not_dynamic_scope(self):
        def f(y):
            x = 1

            def g():
                x = 2
                return lambda: x

            return y + g()()

        input = torch.zeros(1)
        real = f(input)
        optimized = torch.compile(f, backend="eager")
        opt = optimized(input)
        self.assertTrue(same(opt, real))

    def test_inference_mode(self):
        @torch.inference_mode()
        def func(x, y):
            return x.add(1.0) + y

        x = torch.ones(4, requires_grad=True)
        y = torch.ones(4, requires_grad=True)
        ref = func(x, y)
        opt_func = torch.compile(func, backend="eager")

        x1 = torch.ones(4, requires_grad=True)
        res = opt_func(x1, y)
        self.assertTrue(same(ref, res))
        self.assertTrue(same(x, x1))

    def test_if_cond_nn_mod1(self):
        class MockModule(torch.nn.Module):
            def __init__(self, output_relu=True):
                super().__init__()
                self.relu = torch.nn.ReLU() if output_relu else None

            def forward(self, x):
                x = torch.sin(x)
                if self.relu:
                    x = self.relu(x)
                return x

        model = MockModule()
        opt_model = torch.compile(model, backend="eager", fullgraph=True)

        x = torch.rand(4)
        ref = model(x)
        res = opt_model(x)
        self.assertTrue(same(ref, res))

        model = MockModule(output_relu=False)
        opt_model = torch.compile(model, backend="eager", fullgraph=True)

        x = torch.rand(4)
        ref = model(x)
        res = opt_model(x)
        self.assertTrue(same(ref, res))

    def test_if_cond_nn_mod2(self):
        class MockModule(torch.nn.Module):
            def __init__(self) -> None:
                super().__init__()
                self.layer = torch.nn.Sequential()

            def forward(self, x):
                if self.layer:
                    return x + 1
                else:
                    return x - 1

        model = MockModule()
        x = torch.rand(4)
        ref = model(x)
        opt_model = torch.compile(backend="eager")(model)
        res = opt_model(x)
        self.assertTrue(same(ref, res))

    def test_if_cond_nn_mod3(self):
        def fn(x):
            if torch.nn.ModuleList():
                return x + 1
            else:
                return x - 1

        x = torch.rand(4)
        ref = fn(x)
        opt_fn = torch.compile(backend="eager")(fn)
        res = opt_fn(x)
        self.assertTrue(same(ref, res))

    def test_if_cond_user_defined_object(self):
        # obj.__bool__ is not existed
        class A:  # noqa: B903
            def __init__(self, x):
                self.x = x

        # obj.__bool__ is function and returns bool type
        class B:
            def __init__(self, x):
                self.x = x

            def __bool__(self):
                return self.x > 0

        # obj.__bool__ is non-function
        class C:
            def __init__(self, x):
                self.x = x
                self.__bool__ = False

        def fn(x, obj):
            if not obj:
                return x + 1
            else:
                return x - 1

        x = torch.rand(4)
        cnts = torch._dynamo.testing.CompileCounter()
        opt_fn = torch.compile(fn, backend=cnts, fullgraph=True)
        obj1 = A(0.5)
        obj2 = B(0.5)
        obj3 = B(-0.5)
        obj4 = C(0.5)
        for obj in [obj1, obj2, obj3, obj4, obj3, obj2]:
            ref = fn(x, obj)
            res = opt_fn(x, obj)
            self.assertTrue(same(ref, res))
        self.assertEqual(cnts.frame_count, 4)

    def test_if_cond_user_defined_object2(self):
        # obj.__bool__ is function and returns non-bool type
        class MyObj:
            def __init__(self, x):
                self.x = x

            def __bool__(self):
                self.x = 1.2
                return self.x

        def fn(a, obj):
            if not obj:
                return a + obj.x
            else:
                return a - obj.x

        x = torch.rand(4)
        obj = MyObj(0.5)
        opt_fn = torch.compile(fn, backend="eager")
        try:
            opt_fn(x, obj)
            self.assertFalse(True)
        except TypeError as e:
            self.assertIn("__bool__ should return bool, returned float", str(e))

    def test_unpack_tensor_shape_mismatch(self):
        @torch.compile(backend="eager")
        def f1(x):
            a, b = x
            return torch.sin(a + b)

        x = torch.tensor(2.0)
        with self.assertRaisesRegex(AssertionError, "Can't unpack scalar tensors"):
            f1(x)

        x = torch.tensor([2.0])
        with self.assertRaisesRegex(
            AssertionError, "Can't unpack a tensor of 1 rows into a tuple of 2 elements"
        ):
            f1(x)

        @torch.compile(backend="eager")
        def f2(x):
            (a,) = x
            return torch.sin(a + 1)

        x = torch.tensor(2.0)
        with self.assertRaisesRegex(AssertionError, "Can't unpack scalar tensors"):
            f2(x)

        x = torch.tensor([2.0])
        self.assertTrue(same(f2(x), torch.sin(x[0] + 1)))

    def test_if_cond_user_defined_object3(self):
        # obj.__bool__ is not existed, but obj.__len__ exists
        class A:  # noqa: B903
            def __init__(self, x):
                self.x = x

            def __len__(self):
                return len(self.x)

        # obj.__bool__ takes precedence over obj.__len__
        class B:
            def __init__(self, x):
                self.x = x

            def __bool__(self):
                return False

            def __len__(self):
                return len(self.x)

        def fn(x, obj):
            if not obj:
                return x + 1
            else:
                return x - 1

        x = torch.rand(4)
        opt_fn = torch.compile(backend="eager", fullgraph=True)(fn)
        obj1 = A([1, 2, 3])
        obj2 = A([])
        obj3 = B([1, 2, 3])
        obj4 = B([])
        for obj in [obj1, obj2, obj3, obj4]:
            ref = fn(x, obj)
            res = opt_fn(x, obj)
            self.assertTrue(same(ref, res))

    def test_class_has_instancecheck_method(self):
        class A:
            pass

        class ExampleMeta(type):
            def __instancecheck__(cls, instance):
                return True

        class B(metaclass=ExampleMeta):
            pass

        def fn(x, obj):
            if isinstance(obj, B):
                return x + 1
            else:
                return x - 1

        x = torch.rand(4)
        obj = A()
        ref = fn(x, obj)
        opt_fn = torch.compile(fn, backend="eager", fullgraph=True)
        res = opt_fn(x, obj)
        self.assertTrue(same(ref, res))

    def test_variable_tracker_recursively_contains(self):
        # VariableTracker.recursively_contains should be updated correctly when mutation happens
        def fn(x):
            data = [[None] * 3] * 3
            for i in range(3):
                if i == 0:
                    data[0][i] = x
                else:
                    data[0][i] = data[0][i - 1] + 1
            return data[0][-1]

        x = torch.rand(4)
        ref = fn(x)
        opt_fn = torch.compile(fn, backend="eager", fullgraph=True)
        res = opt_fn(x)
        self.assertTrue(same(ref, res))

    def test_disable_flag(self):
        cnt = torch._dynamo.testing.CompileCounter()

        with patch.dict(os.environ, {"TORCH_COMPILE_DISABLE": "1"}):

            def fn(x, y):
                x = x + 1
                y = y + 1

            opt_fn = torch.compile(backend=cnt)

        self.assertEqual(cnt.frame_count, 0)

    def test_is_compiling(self):
        def f1():
            if torch._dynamo.is_compiling():
                return torch.ones(2, 2)
            else:
                return torch.zeros(2, 2)

        def f2():
            if torch._utils.is_compiling():
                return torch.ones(2, 2)
            else:
                return torch.zeros(2, 2)

        def f3():
            if torch.compiler.is_compiling():
                return torch.ones(2, 2)
            else:
                return torch.zeros(2, 2)

        def f4():
            if torch.compiler.is_dynamo_compiling():
                return torch.ones(2, 2)
            else:
                return torch.zeros(2, 2)

        for f in [f1, f2, f3, f4]:
            opt_f = torch.compile(f, backend="eager")

            self.assertEqual(f(), torch.zeros(2, 2))
            self.assertEqual(opt_f(), torch.ones(2, 2))

    def test_torch_generator_set_state(self):
        def fn():
            default_state = torch.default_generator.get_state()
            x = torch.rand([2, 3])
            if default_state.dtype != "float32":
                x = x * 2
            torch._dynamo.graph_break()
            torch.default_generator.set_state(default_state)
            y = torch.rand([2, 3])
            return x, y

        opt_fn = torch.compile(fn, backend="eager")
        x, y = opt_fn()
        self.assertEqual(x, y * 2)

    def test_torch_distributions_lazy_property(self):
        def fn(x):
            return torch.distributions.Categorical(probs=x).entropy()

        opt_fn = torch.compile(fn, backend="eager")
        x = torch.rand([4, 4])
        self.assertEqual(opt_fn(x), fn(x))

    def test_guard_failure_fn(self):
        def fn(x, y, k):
            x = x + 1
            y = y + 1
            return x * y * k

        x = torch.tensor([0.5, 0.5])
        y = torch.tensor([1.0, 1.0])

        guard_failure = None

        def guard_failures(failure):
            nonlocal guard_failure
            guard_failure = failure

        opt_fn = torch._dynamo.optimize(
            "eager", nopython=True, guard_fail_fn=guard_failures
        )(fn)

        x2 = torch.tensor([0.5, 0.5, 1.0])
        y2 = torch.tensor([0.5, 0.5, 0.5])

        opt_fn(x, y, 3)
        opt_fn(x2, y2, 5)

        if (
            not torch._dynamo.config.specialize_int
            and not torch._dynamo.config.assume_static_by_default
        ):
            # we didn't actually test guard_failure_fn here but whatever,
            # nice to see no guard failure on the test
            self.assertTrue(guard_failure is None)
        else:
            self.assertTrue(guard_failure is not None)

    def test_guard_failure_fn_shape_control(self):
        def fn(x, y):
            if x.shape[0] < 4:
                if y.shape[0] < 3:
                    return x * y
                else:
                    return x + y
            else:
                return -1

        x = torch.randn([2, 2])
        y = torch.randn([2, 2])

        guard_failure = None

        def guard_failures(failure):
            nonlocal guard_failure
            guard_failure = failure

        opt_fn = torch._dynamo.optimize(
            "eager", nopython=True, guard_fail_fn=guard_failures
        )(fn)

        x2 = torch.randn([5, 5])
        y2 = torch.randn([5, 5])

        opt_fn(x, y)
        opt_fn(x2, y2)

        self.assertTrue(guard_failure is not None)
        first_guard_failure = guard_failure[0].partition("\n")[0]
        if torch._dynamo.config.assume_static_by_default:
            self.assertIn(
                """tensor 'x' size mismatch at index 0. expected 2, actual 5""",
                first_guard_failure,
            )
        else:
            self.assertIn("""x.size()[0] < 3""", first_guard_failure)

    def test_guard_failure_fn2(self):
        def fn(x, y):
            x = x + 1
            y = y + 1
            return x * y

        x = torch.tensor([0.5, 0.5])
        y = torch.tensor([1.0, 1.0])

        guard_failure = None

        def guard_failures(failure):
            nonlocal guard_failure
            guard_failure = failure

        opt_fn = torch._dynamo.optimize(
            "eager", nopython=True, guard_fail_fn=guard_failures
        )(fn)

        x2 = torch.tensor([0.5, 0.5, 1.0])
        y2 = torch.tensor([0.5, 0.5, 0.5])

        opt_fn(x, y)
        opt_fn(x2, y2)

        if torch._dynamo.config.assume_static_by_default:
            self.assertIn(
                """tensor 'x' size mismatch at index 0. expected 2, actual 3""",
                guard_failure[0],
            )
        else:
            self.assertTrue(guard_failure is None)

    def test_guard_failure_fn_tensor_iter(self):
        def fn(x):
            for y in x:
                y.add_(1.0)
            return y

        guard_failure = None

        def guard_failures(failure):
            nonlocal guard_failure
            guard_failure = failure

        opt_fn = torch._dynamo.optimize(
            "eager", nopython=True, guard_fail_fn=guard_failures
        )(fn)

        args1 = torch.randn(10, 10)
        out = fn(args1)
        opt_out = opt_fn(args1)
        self.assertTrue(same(out, opt_out))

        args2 = torch.randn(9, 10)
        out = fn(args2)
        opt_out = opt_fn(args2)
        self.assertTrue(same(out, opt_out))

        # guard is expected for both static and dynamic shapes
        self.assertTrue(guard_failure is not None)
        self.assertIn(
            """len(x) == 10""",
            guard_failure[0],
        )

    def test_no_guard_for_unused_sym_node_fstring(self):
        def fn(x):
            f"{x.shape[0]}"
            return x.sin()

        guard_failure = None

        def guard_failures(failure):
            nonlocal guard_failure
            guard_failure = failure

        opt_fn = torch._dynamo.optimize(
            "eager", guard_fail_fn=guard_failures, dynamic=True
        )(fn)
        args1 = torch.randn(10, 11)
        out = fn(args1)
        opt_out = opt_fn(args1)
        self.assertEqual(out, opt_out)

        # We change x.shape[0] to test whether it's guarded
        args2 = torch.randn(9, 11)
        out = fn(args2)
        opt_out = opt_fn(args2)
        self.assertEqual(out, opt_out)
        self.assertEqual(guard_failure, None)

    def test_guard_sym_node_fstring_when_used(self):
        def fn(x):
            # assign fstring to a variable causes the fstring to be used,
            # which realizes the variable tracker.
            f_str = f"{x.shape[0]}"
            return x.sin()

        guard_failure = None

        def guard_failures(failure):
            nonlocal guard_failure
            guard_failure = failure

        opt_fn = torch._dynamo.optimize(
            "eager", guard_fail_fn=guard_failures, dynamic=True
        )(fn)
        args1 = torch.randn(10, 11)
        out = fn(args1)
        opt_out = opt_fn(args1)
        self.assertEqual(out, opt_out)

        # We change x.shape[0] to test whether it's guarded
        args2 = torch.randn(9, 11)
        out = fn(args2)
        opt_out = opt_fn(args2)
        self.assertEqual(out, opt_out)
        self.assertTrue(guard_failure is not None)
        self.assertIn("""tensor 'x' size mismatch at index 0""", guard_failure[0])

    def test_restore_graphstate(self):
        # This function does some guard accumulation,
        # and then rolls back due to control flow.
        # The idea is that if one were printing guards as they appear,
        # they would see this insert a guard that does not show up in the final set of
        # guards as we rolled back from it.
        def nested_fn(s):
            if x[0] < 10:
                return s * s
            return s

        def fn(x, y):
            x = x + 1
            y = nested_fn(y)
            y = y + 10
            return x * y

        all_guards = []

        def guard_export_print(guards):
            nonlocal all_guards
            all_guards.extend(guards)

        opt_fn = torch._dynamo.optimize("eager", guard_export_fn=guard_export_print)(fn)

        x = torch.tensor([0.5, 0.5])
        y = torch.tensor([1.0, 1.0])
        opt_fn(x, y)

        for guard in all_guards:
            # This guard was created
            self.assertTrue(guard.name != "nested_fn.__closure__[0].cell_contents")

    @unittest.skipIf(not TEST_MULTIGPU, "need multiple GPU")
    def test_symint_as_device_kwarg_multi_gpu(self):
        def fn(rank):
            # -2 to make device id smaller for easier testing on CI
            return torch.ones(10, device=rank.size(0) - 2)

        x = torch.randn(2)
        out = fn(torch.randn(2))

        guard_failure = None

        def guard_failures(failure):
            nonlocal guard_failure
            guard_failure = failure

        opt_fn = torch._dynamo.optimize(
            "eager", guard_fail_fn=guard_failures, dynamic=True
        )(fn)
        self.assertEqual(out, opt_fn(x))

        x = torch.randn(3)
        self.assertEqual(fn(x), opt_fn(x))
        self.assertTrue(guard_failure is not None)
        self.assertIn("""tensor 'rank' size mismatch at index 0""", guard_failure[0])

    @unittest.skipIf(not torch.cuda.is_available(), "Test requires CUDA.")
    def test_symint_as_device_kwarg_non_strict_export(self):
        class Mod(torch.nn.Module):
            def forward(self, x):
                # -2 to make device id 0 for easier testing on CI
                return torch.ones(10, device=x.size(0) - 2)

        x = torch.randn(2)
        m = Mod()
        d1 = torch.export.Dim("d1", max=2048)
        with self.assertRaisesRegex(
            torch._dynamo.exc.UserError, r"Constraints violated \(d1\)"
        ):
            ep = torch.export.export(
                m, (x,), dynamic_shapes={"x": {0: d1}}, strict=False
            )

    def test_call_parent_non_class_methods_from_child(self):
        class A:
            a = 4

            def add(self, x):
                return x + 10

            def mul(self, x):
                return x * 0.1

        class B(A):
            coeff = 4

            def add(self, x):
                return x + 20

            @classmethod
            def cube(cls, x):
                return cls.coeff * x * x * x

            def mul(self, x):
                return super().mul(x) * x * 0.2

        class C(B):
            def add(self, x):
                b = super().cube(x)
                c = A.add(self, x)
                d = B.mul(self, x)
                e = super(B, self).add(x)
                f = super().a * x
                return b + c + d + e + f

        x = torch.rand(4)
        fn = C().add
        ref = fn(x)
        cnt = torch._dynamo.testing.CompileCounter()
        opt_fn = torch.compile(fn, backend=cnt, fullgraph=True)
        res = opt_fn(x)
        self.assertTrue(same(ref, res))
        self.assertEqual(cnt.frame_count, 1)

        # Check recompilation
        A.a = 5
        ref = fn(x)
        res = opt_fn(x)
        self.assertTrue(same(ref, res))
        # Ensure that super guard checks are working as expected
        res = opt_fn(x)
        self.assertEqual(cnt.frame_count, 2)

    def test_builder_for_class_with_metaclass(self):
        class ExampleMeta(type):
            pass

        class MyClass(metaclass=ExampleMeta):
            pass

        def fn(x, y):
            if isinstance(y, MyClass):
                return x + 1
            else:
                return x - 1

        x = torch.rand([4, 4])
        y = MyClass()
        ref = fn(x, y)
        opt_fn = torch.compile(fn, backend="eager")
        res = opt_fn(x, y)
        self.assertTrue(same(ref, res))

    def test_tuple_from_tuple_iter(self):
        def inner_fn(*args):
            acc = torch.ones(10, 10)
            for arg in args:
                acc.add_(arg)

            return acc

        @torch.compile(backend="eager")
        def fn(inputs, params):
            y = tuple(inputs) + tuple(params)
            return inner_fn(*y)

        inputs = [torch.randn(10, 10) for _ in range(3)]

        fn(inputs, iter(tuple(inputs)))

        def fn(params):
            y = tuple(params)
            return inner_fn(*y)

        opt_fn = torch.compile(fn, backend="eager")
        inputs = [torch.randn(10, 10) for _ in range(3)]
        self.assertTrue(same(fn(iter(tuple(inputs))), opt_fn(iter(tuple(inputs)))))

        # Force recompilation
        inputs = [torch.randn(10, 10) for _ in range(4)]
        self.assertTrue(same(fn(iter(tuple(inputs))), opt_fn(iter(tuple(inputs)))))

    @torch._dynamo.config.patch(capture_dynamic_output_shape_ops=True)
    def test_argwhere_with_dynamic_shapes(self):
        def fn(
            tensor: torch.Tensor,
            mapping: torch.Tensor,
        ) -> torch.Tensor:
            xx, yy = torch.meshgrid(mapping, tensor, indexing="ij")
            indices = torch.argwhere(xx == yy)

            mapped_values = torch.zeros_like(tensor)
            mapped_values[indices[:, 1]] = indices[:, 0]

            return mapped_values

        tensor = torch.tensor([1, 2, 3, 5, 6, 7])
        mapping = torch.tensor([0, 3, 4, 5, 7])
        opt = torch.compile(fn, fullgraph=True)
        self.assertEqual(fn(tensor, mapping), opt(tensor, mapping))

    def test_torch_package_working_with_trace(self):
        # from torch._dynamo.test_case import run_tests

        inputs = [torch.randn([2, 2]), torch.randn([2, 2])]

        optimized_model = torch.compile(
            MyPickledModule(torch.randn([2, 2])), backend="eager"
        )
        from torch import package

        tmp_root = tempfile.gettempdir()
        path = os.path.join(tmp_root, "MyPickledModule.pt")
        package_name = "MyPickledModule"
        resource_name = "MyPickledModule.pkl"

        model = MyPickledModule(torch.randn([2, 2]))

        with package.PackageExporter(path) as exp:
            exp.extern("**")
            exp.save_pickle(package_name, resource_name, model)

        imp = package.PackageImporter(path)
        loaded_model = imp.load_pickle(package_name, resource_name)

        optimized_loaded_model = torch.compile(loaded_model, backend="eager")(*inputs)

    def test_shape_and_tuple_equality(self):
        def fn(x, y, t):
            z = x * y
            if x.size() == t:
                return z.cos()
            return z.sin()

        torch.compile(fn, backend="eager", fullgraph=True)(
            torch.randn([4, 4]), torch.randn([4, 4]), (4, 4)
        )

    def test_int_list(self):
        # if assume_static_by_default == True: spec int list
        # otherwise: unspec int list
        def fn(x, y):
            return torch.sin(x + y[1] % 2)

        x = torch.randn(6)
        cnt = torch._dynamo.testing.CompileCounter()
        opt_fn = torch.compile(fn, backend=cnt)
        for i in range(10, 25, 3):
            y = [i, i + 1, i + 2]
            ref = fn(x, y)
            res = opt_fn(x, y)
            self.assertTrue(same(ref, res))
        if torch._dynamo.config.assume_static_by_default:
            if torch._dynamo.config.automatic_dynamic_shapes:
                self.assertExpectedInline(cnt.frame_count, """2""")
            else:
                self.assertExpectedInline(cnt.frame_count, """5""")
        else:
            self.assertExpectedInline(cnt.frame_count, """1""")

    def test_patched_builtin_functions(self):
        import builtins

        # Cache the original builtin function ids
        torch._dynamo.trace_rules._builtin_function_ids()

        class MyClass:
            pass

        builtin_isinstance = builtins.isinstance

        def patched_isinstance(obj, classinfo) -> bool:
            if builtin_isinstance(obj, MyClass):
                return False
            else:
                return builtin_isinstance(obj, classinfo)

        def fn(x, y):
            if isinstance(y, MyClass):
                return x + 1
            else:
                return x - 1

        x = torch.ones(2, 3)
        y = MyClass()

        try:
            ref = fn(x, y)
            # Monkey patch builtin function
            builtins.isinstance = patched_isinstance
            opt_fn = torch.compile(backend="eager", fullgraph=True)(fn)
            res = opt_fn(x, y)
            self.assertTrue(same(ref, x + 1))
            self.assertTrue(same(res, x - 1))
        finally:
            builtins.isinstance = builtin_isinstance

        # check recompilation because builtins is now unpatched
        opt_fn = torch.compile(backend="eager", fullgraph=True)(fn)
        res = opt_fn(x, y)
        self.assertTrue(same(res, x + 1))

    # specifically test for tensor.attribute -> torch.something()
    def test_real_imag_tensor_attribute(self):
        def fn(x, y):
            a = x.real
            b = x.imag
            return torch.mul(torch.add(a, y), b)

        x_real = torch.rand((4, 4))
        x_imag = torch.rand((4, 4))
        x = torch.complex(x_real, x_imag)
        y = torch.rand((4, 4))

        ref = fn(x, y)
        opt_fn = torch.compile(fn, backend="eager")
        res = opt_fn(x, y)
        self.assertTrue(same(ref, res))

    def test_cast(self):
        from typing import cast

        def fn(x):
            return cast(torch.Tensor, torch.add(x, 1.0))

        opt_fn = torch.compile(backend="eager", fullgraph=True)(fn)

        ref = fn(torch.ones(2, 2))
        res = opt_fn(torch.ones(2, 2))

        self.assertTrue(same(ref, res))

    def test_T_tensor_attribute(self):
        def fn(x, y):
            a = x.T
            return torch.add(a, y)

        x = torch.rand((4, 4))
        y = torch.rand((4, 4))

        ref = fn(x, y)
        opt_fn = torch.compile(fn, backend="eager")
        res = opt_fn(x, y)
        self.assertTrue(same(ref, res))

    def test_recursive_tensor_attribute(self):
        def fn(x, y):
            a = x.real.T
            b = x.imag
            return torch.mul(torch.add(a, y), b)

        x_real = torch.rand((4, 4))
        x_imag = torch.rand((4, 4))
        x = torch.complex(x_real, x_imag)
        y = torch.rand((4, 4))

        ref = fn(x, y)
        opt_fn = torch.compile(fn, backend="eager")
        res = opt_fn(x, y)
        self.assertTrue(same(ref, res))

    def test_assigning_function_to_object_attribute(self):
        # user-defined functions which are object's attributes are not converted to bound methods
        def my_add(*args):
            a, b = args
            return a + b

        class MyClass:
            def __init__(self, func):
                self.add = func

        obj = MyClass(my_add)

        def fn(x):
            return obj.add(x, 2)

        x = torch.rand(2, 3)
        ref = fn(x)
        opt_fn = torch.compile(backend="eager")(fn)
        res = opt_fn(x)
        self.assertTrue(same(ref, res))

    def test_assigning_function_to_class_attribute(self):
        # user-defined functions which are class's attributes are converted to bound methods
        def my_add(*args):
            obj, a, b = args
            return obj.x + a + b

        class MyClass:
            add = my_add

            def __init__(self, x):
                self.x = x

        obj = MyClass(0.5)

        def fn(x):
            return obj.add(x, 2)

        x = torch.rand(2, 3)
        ref = fn(x)
        opt_fn = torch.compile(backend="eager")(fn)
        res = opt_fn(x)
        self.assertTrue(same(ref, res))

    def test_tagging_tensors_simple(self):
        def foo(x, y):
            return x * y, x, y

        a = torch.randn([3, 3])
        a.tag = "a"
        b = torch.randn([3, 3])
        b.tag = "b"

        exported = torch._dynamo.export(foo)(a, b)
        out_graph = exported[0]

        nodes = list(out_graph.graph.nodes)
        placeholders = [node for node in nodes if node.op == "placeholder"]
        all_tags = []
        for placeholder in placeholders:
            if "tensor_dict" in placeholder.meta:
                all_tags.append(placeholder.meta["tensor_dict"]["tag"])

        self.assertEqual(all_tags, ["a", "b"])

    def test_tagging_tensors_mix_used_unused_structure(self):
        def pre_attention_state_ops(input, mems, state):
            lc_key = state[0]
            lc_val = state[1]
            bar = []
            for i in range(0, 4):
                bar2 = []
                for j in range(0, 3):
                    bar2.append(
                        lc_key + lc_val + torch.tensor([0.1, 0.25, 0.4, 0.5, 0.1])
                    )
                bar.append(bar2)

            return bar

        mems = torch.tensor([[[1.8364, 0.2724, -1.4917, -0.4367, 0.8640]]])
        state = [
            torch.tensor([[[1.0517, 0.3848, -0.6472, 0.0823, 0.9116]]]),
            torch.tensor([[[1.0517, 0.3848, -0.6472, 0.0823, 0.9116]]]),
        ]
        i = torch.tensor(
            [
                [0.0313, -0.1487, -0.3846, -0.5321],
                [-1.7073, 1.3331, -0.0890, -1.4935],
                [-0.8314, -0.1862, -0.5935, 1.5232],
            ]
        )

        mems.tag = "MEMS"
        i.tag = "FOO"
        state[0].tag = "STATE_0"
        state[1].tag = "HMMM"

        exported = torch._dynamo.export(pre_attention_state_ops)(i, mems, state)
        out_graph = exported[0]

        nodes = list(out_graph.graph.nodes)
        placeholders = [node for node in nodes if node.op == "placeholder"]
        all_tags = []
        for placeholder in placeholders:
            if "tensor_dict" in placeholder.meta:
                all_tags.append(placeholder.meta["tensor_dict"]["tag"])

        self.assertEqual(all_tags, ["STATE_0", "HMMM"])

    def test_get_custom_tensor_attribute(self):
        def fn(x):
            return x.custom_attr * x

        x = torch.rand((2, 2))
        x.custom_attr = 3.14
        ref = fn(x)
        opt_fn = torch.compile(fn, backend="eager")
        res = opt_fn(x)
        self.assertTrue(same(ref, res))

    def test_set_custom_tensor_attribute(self):
        def fn(x):
            x.custom_attr = 3.14
            return x.custom_attr * x

        x = torch.rand((2, 2))
        ref = fn(x)
        opt_fn = torch.compile(fn, backend="eager")
        res = opt_fn(x)
        self.assertTrue(same(ref, res))

    def test_unhandled_exception_in_dynamo(self):
        # traceback.format_exc() approximates an unhandled exception
        def f(a):
            a += 1
            raise RuntimeError("smoge")
            return a

        opt_fn = torch.compile(f, backend="eager")
        try:
            opt_fn(torch.ones(2))
        except RuntimeError as e:
            self.assertIn("smoge", traceback.format_exc())

    def test_unhandled_exception_in_dynamo2(self):
        # segfaults in python 3.11 if shadow frame is freed improperly
        from torch.testing import make_tensor

        def fn():
            # test that the errors are the same for dense and sparse versions
            def test1(*, is_sparse):
                # shapes must be compatible for matrix multiplication
                a = make_tensor((2, 3), dtype=torch.float32, device="cpu")
                if is_sparse:
                    a_sparse = a.to_sparse_csr()
                    return torch.addmm(a, a_sparse, a)
                else:
                    return torch.addmm(a, a, a)

            try:
                test1(is_sparse=False)
            except RuntimeError as msg:
                try:
                    test1(is_sparse=True)
                except RuntimeError as msg2:
                    raise RuntimeError("smoge")

        opt_fn = torch.compile(fn, backend="eager")
        try:
            opt_fn()
        except RuntimeError:
            self.assertIn("smoge", traceback.format_exc())

    def test_variable_access_in_exception(self):
        def fn():
            x = torch.ones(1)
            try:
                raise RuntimeError("bad")
            except RuntimeError:
                x += 1
            return x

        opt_fn = torch.compile(fn, backend="eager", fullgraph=True)
        self.assertEqual(opt_fn(), torch.tensor([2.0]))

    def test_nested_sequential_with(self):
        def fn(x):
            with torch.set_grad_enabled(True):
                with torch.set_grad_enabled(False):
                    x = x + 1
                with torch.set_grad_enabled(True):
                    x = x + 1
                return x

        opt_fn = torch.compile(fn, backend="eager")
        self.assertEqual(opt_fn(torch.ones(1)), torch.tensor([3.0]))

    def test_nested_sequential_try(self):
        def fn(x):
            try:
                try:
                    x = x + 1
                except:
                    pass
                try:
                    try:
                        x = x + 1
                    except:
                        pass
                except:
                    pass
            except:
                pass
            return x

        opt_fn = torch.compile(fn, backend="eager")
        self.assertEqual(opt_fn(torch.ones(1)), torch.tensor([3.0]))

    def test_nested_sequential_try_with(self):
        def fn(x):
            with torch.set_grad_enabled(True):
                try:
                    x = x + 1
                except:
                    pass
                try:
                    with torch.set_grad_enabled(False):
                        x = x + 1
                except:
                    pass
            return x

        opt_fn = torch.compile(fn, backend="eager")
        self.assertEqual(opt_fn(torch.ones(1)), torch.tensor([3.0]))

    def test_nested_sequential_try_with_graph_break(self):
        def fn(x, n):
            with torch.set_grad_enabled(True):
                with torch.set_grad_enabled(False):
                    x = x + 1
                    torch._dynamo.graph_break()
                try:
                    with torch.set_grad_enabled(False):
                        x = x + 1
                        if n == 0:
                            torch._dynamo.graph_break()
                except:
                    pass
                with torch.set_grad_enabled(False):
                    x = x + 1
                    torch._dynamo.graph_break()
                x = x + 1
            return x

        counter = CompileCounter()
        opt_fn = torch.compile(fn, backend=counter)
        self.assertEqual(opt_fn(torch.ones(1), 0), torch.tensor([5.0]))
        self.assertEqual(counter.frame_count, 1)

        torch._dynamo.reset()
        counter = CompileCounter()
        opt_fn = torch.compile(fn, backend=counter)
        self.assertEqual(opt_fn(torch.ones(1), 1), torch.tensor([5.0]))
        self.assertEqual(counter.frame_count, 3)

    def test_ordered_dict_alias_reconstruct(self):
        od = collections.OrderedDict

        def fn():
            d1 = dict()  # noqa: C408
            d1["a"] = 1
            d2 = od(d1)
            d2["b"] = 2
            torch._dynamo.graph_break()
            if isinstance(d2, od):
                return d2["a"] + d2["b"]
            else:
                return 0

        dis.dis(fn)
        self.assertEqual(torch.compile(fn, backend="eager")(), 3)

    # NOTE this test can be removed once multiline errors are in Python.
    # See https://github.com/python/cpython/issues/106922
    # Covered by test_logging.py:test_trace_call* tests in 3.13+
    @skipIfNotPy311
    @unittest.skipIf(sys.version_info >= (3, 13), "feature landed in 3.13")
    def test_get_instruction_source_311(self):
        def f():
            # flake8: noqa
            # fmt: off
            # test binary ops
            a = ( b   )   +   c
            a = (a + b) // (c - d)
            a = b    \
         +\
               c  # test
            a = (
                (b  # test +
                    )  \
                # +
            << (

                c  # test
                \
            )  # test
            )

            # test slice
            a = bbb   [  ccc    ]
            b = bbbbb \
                [  ccc # test

                 + ddd  \

                ] # test
            a = bbb[ccc][ddd][eee]

            # test nested and multiline function calls
            a = g(g(g(b)))
            a = g(h(
                g(b),
                c
            ))

            # test chained function calls
            a = (g(x).y)(
                z
            )(1)(2)

            # test unicode (match traceback behavior)
            a = ("🔥🔥🔥" +
                + "🔥🔥") + b

        from torch._dynamo.utils import get_instruction_source_311

        if sys.version_info >= (3, 12):
            # Offsets changed in 3.12, e.g. due to removal of PRECALL inst
            offsets = (3, 11, 15, 19, 23, 29, 35, 44, 53, 65)
        else:
            offsets = (3, 11, 15, 19, 23, 29, 35, 46, 58, 74)
        insts = list(dis.get_instructions(f))
        # uncomment to determine offsets
        # print(*enumerate(insts), sep="\n")
        all_sources = "\n".join(
            get_instruction_source_311(f.__code__, insts[offset]) for offset in offsets
        )
        self.assertExpectedInline(
            all_sources,
            """\
            a = ( b   )   +   c
                ~~~~~~~~~~^~~~~

            a = (a + b) // (c - d)
                ~~~~~~~~^^~~~~~~~~

            a = b    \\
                ~~~~~~
         +\\
         ^~
               c  # test
               ~

                (b  # test +
                ~~~~~~~~~~~~
                    )  \\
                    ~~~~
                # +
                ~~~
            << (
            ^^~~


                c  # test
                ~~~~~~~~~
                \\
                ~
            )  # test
            ~

            a = bbb   [  ccc    ]
                ~~~~~~^^^^^^^^^^^

            b = bbbbb \\
                ~~~~~~~
                [  ccc # test
                ^^^^^^^^^^^^^


                 + ddd  \\
                 ^^^^^^^^


                ] # test
                ^

            a = bbb[ccc][ddd][eee]
                ~~~~~~~~^^^^^

            a = g(g(g(b)))
                  ~^^^^^^

            a = g(h(
                  ~^
                g(b),
                ^^^^^
                c
                ^
            ))
            ^

            a = (g(x).y)(
                ~~~~~~~~~
                z
                ~
            )(1)(2)
            ~^^^
""",
        )
        # test unicode (since assertExpectedInline doesn't support unicode)
        op_offset = 74 if sys.version_info >= (3, 12) else 84
        self.assertEqual(
            get_instruction_source_311(f.__code__, insts[op_offset]),
            """\
            a = ("🔥🔥🔥" +
                ~~~~~~~~
                + "🔥🔥") + b
                ~~~~~~~~^~~
""",
        )

    def test_float_speculation_log_divergence(self):
        def fn(x, y, z):
            a = F.interpolate(x, scale_factor=z, mode="bilinear", align_corners=False)
            b = F.interpolate(y, scale_factor=z, mode="bilinear", align_corners=False)
            return a * b

        cnt = CompileCounterWithBackend("inductor")
        fn_opt = torch.compile(fn, backend=cnt)
        y = torch.randn(3, 3, 3, 4)

        self.assertEqual(fn(y, y, 1.0), fn_opt(y, y, 1.0))
        self.assertEqual(fn(y, y, 2.0), fn_opt(y, y, 2.0))

    def test_raise_guard_full_constraint(self):
        y = torch.randn([3, 3, 3])

        def my_dyn_fn(x):
            if x.shape[0] == 3:
                return x.sin()
            return x.cos()

        torch._dynamo.mark_dynamic(y, 0)
        with self.assertRaises(ConstraintViolationError):
            torch.compile(my_dyn_fn, backend="eager")(y)

    def test_raise_guard_indirect_full_constraint(self):
        y = torch.randn([3, 3, 3])

        def dyn_fn(x):
            if x.shape[0] > 3:
                return x.cos()
            if x.shape[0] < 3:
                return x * 2
            return x.sin()

        torch._dynamo.mark_dynamic(y, 0)
        with self.assertRaises(ConstraintViolationError):
            torch.compile(dyn_fn, backend="eager")(y)

    @torch._dynamo.config.patch(capture_scalar_outputs=True)
    def test_sym_constrain_range_on_replaced_unbacked_symbol(self):
        # Tests the following case:
        # Deferred runtime asserts adds sym_constrain_range(u0).
        # However, u0 is replaced with s0 + s1.
        # So, now we have sym_constrain_range(s0 + s1).
        def fn(x, y, z):
            z += 7  # to avoid creating unspecified symbol instead of unbacked symbol
            u0 = z.item()
            s0 = x.size(0)
            s1 = y.size(0)
            torch._check(s0 < 100)
            torch._check(s1 < 100)
            torch._check(u0 == s0 + s1)
            return x, y, z

        inputs = (
            x := torch.randn(16, 10),
            y := torch.randn(16, 10),
            torch.tensor(32 - 7),
        )
        torch._dynamo.mark_dynamic(x, 0)
        torch._dynamo.mark_dynamic(y, 0)
        opt = torch.compile(fn, fullgraph=True)
        opt(*inputs)
        with self.assertRaises(RuntimeError):
            inputs = (
                x := torch.randn(16, 10),
                y := torch.randn(16, 10),
                torch.tensor(32),
            )
            opt(*inputs)

    @torch._dynamo.config.patch(capture_scalar_outputs=True)
    @torch._dynamo.config.patch(assume_static_by_default=True)
    def test_symint_copy_into_unbacked_slice(self):
        @torch.compile()
        def fn(a, x):
            u0 = torch.tensor(x[0].to(torch.int64).item()).item()
            B, H, T, D = a.shape
            a_padding = torch.zeros((B, H, u0, D), dtype=torch.float64)
            b = torch.cat([a, a_padding], dim=2)
            c = torch.randn(B, H, 152, D)
            b[:, :, :152, :] = c
            return b

        x = torch.tensor([0])
        torch._dynamo.decorators.mark_unbacked(x, 0)
        a = torch.zeros((1, 16, 152, 96))

        # Previously would crash with guard on data dependent error
        fn(a, x)

    @torch._dynamo.config.patch(capture_scalar_outputs=True)
    def test_symint_fold_nontrivial_product_modulo(self):
        @torch.compile(fullgraph=True)
        def f(x):
            u0, u1 = x.tolist()
            torch._check_is_size(u0)
            # The condition should fold to true.
            if ((u0 + 10) * (u0 + 10)) % (u0 + 10) == 0:
                return torch.tensor(True)
            return torch.tensor(False)

        res = f(torch.tensor([20, 21]))
        self.assertEqual(torch.tensor(True), res)

    # Translation validation changes the exception type, don't run with it
    @torch.fx.experimental._config.patch(translation_validation=False)
    def test_mark_dynamic_with_ranges(self):
        y = torch.randn([8, 3, 3])

        def my_dyn_fn(x):
            if x.shape[0] == 3:
                return x.sin()
            return x.cos()

        torch._dynamo.mark_dynamic(y, 0, min=2, max=5)
        with self.assertRaises(ConstraintViolationError):
            torch.compile(my_dyn_fn, backend="eager")(y)

    def test_mark_static(self):
        counter = CompileCounter()

        def my_dyn_fn(x):
            return x.cos()

        y = torch.randn([3])
        torch._dynamo.mark_static(y, 0)
        torch.compile(my_dyn_fn, backend=counter)(y)

        z = torch.randn([4])
        torch.compile(my_dyn_fn, backend=counter)(z)

        self.assertEqual(counter.frame_count, 2)

    def test_no_raise_guard_partial_constraint(self):
        y = torch.randn([3, 3, 3])

        def my_dyn_fn(x):
            if x.shape[0] > 3:
                return x.sin()
            return x.cos()

        torch.compile(my_dyn_fn, backend="eager")(y)
        torch._dynamo.mark_dynamic(y, 0)
        torch._dynamo.reset()
        torch.compile(my_dyn_fn, backend="eager")(y)

    def test_no_raise_guard_partial_constraint_across_break(self):
        y = torch.randn([3, 3, 3])

        def my_dyn_fn(x, y):
            z = x * y

            torch._dynamo.graph_break()
            if z.shape[0] > 2:
                return z.cos()

            return x.cos()

        torch.compile(my_dyn_fn, backend="eager")(y, y)
        torch._dynamo.mark_dynamic(y, 0)
        torch._dynamo.reset()
        torch.compile(my_dyn_fn, backend="eager")(y, y)

    # Sadly, this does not throw - we do not prop correctly across the graph break
    @unittest.expectedFailure
    def test_raise_guard_partial_constraint_across_break(self):
        y = torch.randn([3, 3, 3])

        def my_dyn_fn(x, y):
            z = x * y

            torch._dynamo.graph_break()
            if z.shape[0] == 3:
                return z.cos()

            return x.cos()

        torch.compile(my_dyn_fn, backend="eager")(y, y)
        torch._dynamo.mark_dynamic(y, 0)
        torch._dynamo.reset()
        with self.assertRaisesRegex(
            Exception,
        ):
            torch.compile(my_dyn_fn, backend="eager")(y, y)

    def test_raise_guard_partial_constraint_no_graph_break(self):
        y = torch.randn([3, 3, 3])

        def my_dyn_fn(x, y):
            z = x * y

            if z.shape[0] == 3:
                return z.cos()

            return x.cos()

        torch._dynamo.mark_dynamic(y, 0)
        with self.assertRaises(ConstraintViolationError):
            torch.compile(my_dyn_fn, backend="eager")(y, y)

    @torch._dynamo.config.patch(force_parameter_static_shapes=True)
    @torch._dynamo.config.patch(force_nn_module_property_static_shapes=True)
    @torch.compiler.config.patch(
        dynamic_sources="L['x'],L['y'],L['self']._modules['y'].x,L['self']._modules['y']._modules['c']._parameters['weight'],L['self']._modules['y']._modules['c']._parameters['bias']"
    )
    def test_dynamic_sources_force_parameter_static_shapes_and_property_static_shapes_override(
        self,
    ):
        builder._DYNAMIC_SOURCES = None

        counter = CompileCounter()

        class Y(torch.nn.Module):
            def __init__(self, n_input, n_output):
                super().__init__()
                self.c = torch.nn.Linear(n_input, n_output)
                self.x = n_input

            def forward(self, x):
                return self.c(x) * self.x

        class M(torch.nn.Module):
            def __init__(self, n_input, n_output):
                self.n_input = n_input
                self.n_output = n_output
                super().__init__()
                self.y = Y(n_input, n_output)

            @torch.compile(backend=counter)
            def forward(self, x, y):
                return self.y(x) * y

        model = M(3210, 30)
        model(torch.randn(1, 3210), 2)
        model = M(3211, 30)
        model(torch.randn(1, 3211), 3)
        model = M(3212, 30)
        model(torch.randn(1, 3212), 4)

        self.assertEqual(counter.frame_count, 1)

    @torch.compiler.config.patch(dynamic_sources="L['x']")
    def test_dynamic_sources_int(self):
        counter = CompileCounter()

        @torch.compile(backend=counter)
        def fn(x):
            return torch.randn(5) * x

        fn(1)
        fn(2)
        fn(3)

        self.assertEqual(counter.frame_count, 1)

    @torch.compiler.config.patch(dynamic_sources="L['x']")
    def test_dynamic_sources_tensor(self):
        counter = CompileCounter()

        @torch.compile(backend=counter)
        def fn(x):
            return x * x

        fn(torch.randn(2))
        fn(torch.randn(3))
        fn(torch.randn(4))

        self.assertEqual(counter.frame_count, 1)

    @torch.compiler.config.patch(dynamic_sources="L['x']")
    def test_dynamic_sources_graph_break(self):
        counter = CompileCounter()

        def foo(x):
            return x * x

        @torch.compile(backend=counter)
        def fn(x):
            x = x * x
            torch._dynamo.graph_break()
            return foo(x)

        fn(torch.randn(2))
        fn(torch.randn(3))
        fn(torch.randn(4))

        # 2 since graph break produces 2 graphs. NB: there are no recompiles
        self.assertEqual(counter.frame_count, 2)

    @torch.compiler.config.patch(dynamic_sources="L['x'], L['y']")
    def test_dynamic_sources_dynamic_override(self):
        counter = CompileCounter()

        @torch.compile(dynamic=False, backend=counter)
        def fn(x, y):
            return x * y

        fn(2, torch.randn(2))
        fn(3, torch.randn(3))
        fn(4, torch.randn(4))

        self.assertEqual(counter.frame_count, 1)

    @torch.compiler.config.patch(dynamic_sources="L\\['x.*'\\], L\\['y.*'\\]")
    def test_dynamic_sources_dynamic_override_regex(self):
        counter = CompileCounter()

        @torch.compile(dynamic=False, backend=counter)
        def fn(x1, y1):
            return x1 * y1

        fn(2, torch.randn(2))
        fn(3, torch.randn(3))
        fn(4, torch.randn(4))

        self.assertEqual(counter.frame_count, 1)

    def test_cannot_trace_mark_dynamic(self):
        y = torch.randn([3, 3, 3])

        def my_dyn_fn(x):
            torch._dynamo.mark_dynamic(x, 0)
            return x * x

        with self.assertRaisesRegex(
            AssertionError, "Attempt to trace forbidden callable"
        ):
            torch.compile(my_dyn_fn, backend="eager")(y)

    def test_cannot_trace_mark_dynamic_safe_unreached(self):
        y = torch.randn([3, 3, 3])

        def my_dyn_fn(x):
            if x.shape[0] == 3:
                return x
            print("Running", torch._dynamo.mark_dynamic(x, 0))
            return x * x

        torch.compile(my_dyn_fn, backend="eager")(y)

    def test_anomaly_aot_autograd(self):
        def fail():
            raise AssertionError("fail")

        @allow_in_graph
        def h(a):
            r = a.sum()
            # Trigger an exception in backwards
            r.register_hook(lambda x: fail())
            return r

        @torch.compile(backend="aot_eager")
        def f(a):
            return h(a)

        with warnings.catch_warnings(record=True) as w, self.assertRaises(
            torch._dynamo.exc.BackendCompilerFailed
        ):
            f(torch.randn(2, 2, requires_grad=True))

        # Suppress unrelated pkg_resources warnings
        self.assertIn("forward call that caused the error", str(w[-1].message))

    def test_py_guards_mark_dynamic(self):
        def my_dyn_fn(a):
            if a.shape[0] > 2:
                return a.cos()
            return a.sin()

        counter = CompileCounter()

        # Run with dynamic
        x0 = torch.randn([3, 3, 3])
        torch._dynamo.mark_dynamic(x0, 0)
        torch.compile(my_dyn_fn, backend=counter)(x0)
        self.assertEqual(counter.frame_count, 1)

        # Run without dynamic, no recompile
        x = torch.randn([3, 3, 3])
        torch.compile(my_dyn_fn, backend=counter)(x)
        self.assertEqual(counter.frame_count, 1)

        # Mark a new dim, 1, as dynamic
        x1 = torch.randn([3, 3, 3])
        torch._dynamo.mark_dynamic(x1, 1)
        torch.compile(my_dyn_fn, backend=counter)(x1)
        # Recompile triggered because we marked a new dym as dynamic
        self.assertEqual(counter.frame_count, 2)

        # Reset
        torch._dynamo.reset()
        # Reset counter
        counter = CompileCounter()

        # Run with dynamic 1
        torch.compile(my_dyn_fn, backend=counter)(x1)
        self.assertEqual(counter.frame_count, 1)

        # Run with dynamic 0, not subset
        torch.compile(my_dyn_fn, backend=counter)(x0)
        self.assertEqual(counter.frame_count, 2)

        # Run with dynamic 0, 1, 2, not subset
        x012 = torch.randn([3, 3, 3])
        torch._dynamo.mark_dynamic(x012, 0)
        torch._dynamo.mark_dynamic(x012, 1)
        torch._dynamo.mark_dynamic(x012, 2)
        torch.compile(my_dyn_fn, backend=counter)(x012)
        self.assertEqual(counter.frame_count, 3)

    def test_recompile_on_global_state_change(self):
        last_state = []
        cnt = 0

        def my_compiler(gm, _):
            nonlocal cnt
            cnt += 1
            state = read_state()

            def inner(*args):
                last_state[:] = state
                return gm(*args)

            return inner

        def read_state():
            return [
                torch.is_grad_enabled(),
                torch.are_deterministic_algorithms_enabled(),
                torch._C._get_cublas_allow_tf32(),
            ]

        def write_state(state):
            torch.set_grad_enabled(state[0])
            torch.use_deterministic_algorithms(state[1])
            torch._C._set_cublas_allow_tf32(state[2])

        @torch.compile(backend=my_compiler)
        def fn(x):
            return x + 1

        import contextlib

        @contextlib.contextmanager
        def _hip_allow_tf32():
            # for HIP/AMDGPU, tf32 is behind a flag because the TF32 support is new
            # and only for MI300+
            hip_allow_tf32 = os.environ.get("HIPBLASLT_ALLOW_TF32", None)
            os.environ["HIPBLASLT_ALLOW_TF32"] = "1"

            try:
                yield
            finally:
                if hip_allow_tf32 is not None:
                    os.environ["HIPBLASLT_ALLOW_TF32"] = hip_allow_tf32
                else:
                    del os.environ["HIPBLASLT_ALLOW_TF32"]

        tf32_ctx = _hip_allow_tf32 if torch.version.hip else contextlib.nullcontext
        with tf32_ctx():
            initial_state = read_state()
            y = torch.randn(10)
            try:
                for round in range(3):
                    for i in range(len(initial_state)):
                        new_state = [False] * len(initial_state)
                        new_state[i] = True
                        write_state(new_state)
                        assert read_state() == new_state
                        last_state.clear()
                        fn(y)
                        assert last_state == new_state
                        if round == 0:
                            assert cnt == i + 1
                        else:
                            assert cnt == len(initial_state)
            finally:
                write_state(initial_state)

    def test_grad_state_mutated(self):
        prior = torch.is_grad_enabled()
        value = None
        cnt = CompileCounter()

        @torch._dynamo.allow_in_graph
        def check_state():
            nonlocal value
            value = torch.is_grad_enabled()

        @torch.compile(backend=cnt, fullgraph=True)
        def fn(x):
            check_state()
            torch.set_grad_enabled(False)
            return x + 1

        try:
            torch.set_grad_enabled(True)
            fn(torch.randn(10))
            assert value is True
            assert torch.is_grad_enabled() is False

            value = None
            torch.set_grad_enabled(True)
            fn(torch.randn(10))
            assert value is True
            assert torch.is_grad_enabled() is False

            assert cnt.frame_count == 1
        finally:
            torch.set_grad_enabled(prior)

    def test_deterministic_algorithms_mutated(self):
        prior = torch.are_deterministic_algorithms_enabled()
        prior_warn_only = torch.is_deterministic_algorithms_warn_only_enabled()
        value = None
        warn_only = None
        cnt = CompileCounter()

        @torch._dynamo.allow_in_graph
        def check_state():
            nonlocal value
            nonlocal warn_only
            value = torch.are_deterministic_algorithms_enabled()
            warn_only = torch.is_deterministic_algorithms_warn_only_enabled()

        @torch.compile(backend=cnt, fullgraph=True)
        def fn(x):
            check_state()
            torch.use_deterministic_algorithms(False, warn_only=False)
            return x + 1

        def run_fn():
            torch.use_deterministic_algorithms(True, warn_only=True)
            fn(torch.randn(10))
            assert value is True
            assert warn_only is True
            assert torch.are_deterministic_algorithms_enabled() is False
            assert torch.is_deterministic_algorithms_warn_only_enabled() is False

        try:
            run_fn()
            value, warn_only = None, None
            run_fn()
            assert cnt.frame_count == 1
        finally:
            torch.use_deterministic_algorithms(prior, warn_only=prior_warn_only)

    def test_torch_compile_ctx_on_forward_and_training_step(self):
        class MyModel(torch.nn.Module):
            def forward(self):
                ...

            def training_step(self):
                self()

        model = MyModel()
        compiled_model = torch.compile(model)

        model.forward = compiled_model.dynamo_ctx(model.forward)
        model.training_step = compiled_model.dynamo_ctx(model.training_step)

        model.training_step()

    def test_torch_guards_stack_frame_register_inlining(self):
        x = torch.tensor([0.5, 0.5])
        y = torch.tensor([0.75, 0.75, 0.75, 0.75])
        z = torch.tensor([0.25, 0.25, 0.25, 0.25, 0.25, 0.25, 0.25, 0.25])

        def uwu_inline_me(x, y, z):
            r = torch.cat((x, x)) + y
            r2 = torch.cat((y, y)) + z
            return r, r2

        def fn(x, y, z):
            r, r2 = uwu_inline_me(x, y, z)
            return torch.mul(r, r), torch.mul(r2, r2)

        seen_frames = []
        import contextlib

        @contextlib.contextmanager
        def global_context_capture_fn(frame_summary):
            if frame_summary is not None:
                seen_frames.append(frame_summary)
            yield

        with mock.patch(
            "torch._guards.TracingContext.current_frame",
            side_effect=global_context_capture_fn,
        ):
            torch.compile(fn, backend="eager")(x, y, z)

        self.assertEqual(len(seen_frames), 1)
        self.assertEqual(seen_frames[0].name, "fn")
        self.assertEqual(seen_frames[0].line, "r, r2 = uwu_inline_me(x, y, z)")

    def test_torch_guards_stack_frame_register_inlining_deep(self):
        x = torch.tensor([0.5, 0.5])
        y = torch.tensor([0.75, 0.75, 0.75, 0.75])
        z = torch.tensor([0.25, 0.25, 0.25, 0.25, 0.25, 0.25, 0.25, 0.25])

        def uwu_inline_me_deep(x, y):
            return torch.cat((x, x)) + y

        def uwu_inline_me(x, y, z):
            r = uwu_inline_me_deep(x, y)
            r2 = uwu_inline_me_deep(y, z)
            return r, r2

        def fn(x, y, z):
            r, r2 = uwu_inline_me(x, y, z)
            return torch.mul(r, r), torch.mul(r2, r2)

        seen_frames = []
        import contextlib

        @contextlib.contextmanager
        def global_context_capture_fn(frame_summary):
            if frame_summary is not None:
                seen_frames.append(frame_summary)
            yield

        with mock.patch(
            "torch._guards.TracingContext.current_frame",
            side_effect=global_context_capture_fn,
        ):
            torch.compile(fn, backend="eager")(x, y, z)

        self.assertEqual(len(seen_frames), 3)
        self.assertEqual(seen_frames[0].name, "fn")
        self.assertEqual(seen_frames[1].name, "uwu_inline_me")
        self.assertEqual(seen_frames[2].line, "r2 = uwu_inline_me_deep(y, z)")

    def test_error_on_recompile(self):
        @torch.compile(backend="eager")
        def fn(a, b):
            return a + b

        with unittest.mock.patch("torch._dynamo.config.error_on_recompile", True):
            with self.assertRaises(torch._dynamo.exc.RecompileError):
                fn(torch.rand(2, 3), torch.rand(2, 3))
                fn(torch.rand(2, 3), (1, 2, 3))

    def test_guards_strip_function_call(self):
        from torch._dynamo.guards import strip_function_call

        test_case = [
            ("___odict_getitem(a, 1)", "a"),
            ("a.layers[slice(2)][0]._xyz", "a"),
            ("getattr(a.layers[slice(2)][0]._abc, '0')", "a"),
            ("getattr(getattr(a.x[3], '0'), '3')", "a"),
            ("a.layers[slice(None, -1, None)][0]._xyz", "a"),
            ("a.layers[func('offset', -1, None)][0]._xyz", "a"),
        ]
        # strip_function_call should extract the object from the string.
        for name, expect_obj in test_case:
            self.assertEqual(strip_function_call(name), expect_obj)

    def test_int_neg(self):
        def int_neg(a, b):
            x = a.shape[0]
            y = b.shape[0]
            return -x * -y * a * b

        torch._dynamo.testing.standard_test(self, int_neg, 2)

    def test_hash_getitem_slice(self):
        s = GetItemSource(LocalSource("foo"), slice(None, -1, None))
        s2 = GetItemSource(LocalSource("foo"), slice(None, -1, None))
        s3 = GetItemSource(LocalSource("foo"), slice(None, -1, 2))
        some_set = set()

        self.assertTrue(s not in some_set)
        self.assertTrue(s2 not in some_set)
        self.assertTrue(s3 not in some_set)

        some_set.add(s)

        self.assertTrue(s in some_set)
        # s and s2 should hash the  same
        self.assertTrue(s2 in some_set)
        # s3 should be different
        self.assertTrue(s3 not in some_set)

        self.assertTrue(s == s2)
        self.assertTrue(s != s3)

    def test_inline_dict_function(self):
        def _result_type_dict(dtype):
            return {bool: torch.float32}[dtype]

        @torch.compile
        def f():
            return torch.ones(3, dtype=_result_type_dict(bool))

        self.assertEqual(f(), torch.ones(3, dtype=torch.float32))

    def test_inline_dict_function_passed_as_arg(self):
        @torch.compile
        def fn(d, x, y):
            if d[x] is torch.float32:
                return y.cos()
            else:
                return y.sin()

        dd = {bool: torch.float32, int: torch.int64}
        self.assertEqual(fn(dd, bool, torch.ones(4)), torch.ones(4).cos())
        self.assertEqual(fn(dd, int, torch.ones(4)), torch.ones(4).sin())

    def test_add_sizes(self):
        def func(x):
            y = x.size()
            return y + y

        eager_out = func(torch.ones(10, 10, 3))
        compile_out = torch.compile(func, backend="eager")(torch.ones(10, 10, 3))
        self.assertTrue(isinstance(compile_out, torch.Size))
        self.assertEqual(eager_out, compile_out)

    def test_nested_function_resuming_with_correct_globals(self):
        # https://github.com/pytorch/pytorch/issues/99665
        try:
            from .utils import outer_func
        except ImportError:
            from utils import outer_func

        def gn(x, y):
            return x + y

        def fn(x, y):
            return outer_func(gn)(x, y)

        x = torch.rand([3])
        y = torch.rand([3])
        opt_fn = torch.compile(backend="eager")(fn)
        ref = fn(x, y)
        res = opt_fn(x, y)
        self.assertTrue(same(ref, res))

    @dataclasses.dataclass
    class CSETestCase:
        expr: str
        preface: typing.List[str] = dataclasses.field(default_factory=list)
        expected: typing.Optional[str] = None

    def test_guards_cse_pass_single(self):
        from torch._dynamo.guards import PyExprCSEPass

        testcase = self.CSETestCase
        testcases = [
            # Nothing gets CSE-d, since the only repeated sub-expression is 'x'.
            # i.e. not a node type we are interested on.
            testcase(expr="x[0].a"),
            testcase(expr="x[1].a"),
            testcase(expr="x[2].a"),
            # 'a.b.c' gets CSE-d, since it's a sub-expression used more than 'PyExprCSEPass.USE_THRESHOLD'.
            testcase(
                expr="a.b.c[0].d.e",
                preface=["_var0 = a.b", "_var1 = _var0.c"],
                expected="_var1[0].d.e",
            ),
            testcase(expr="a.b.c[1].d.e", expected="_var1[1].d.e"),
            testcase(expr="a.b.c[2].d.e", expected="_var1[2].d.e"),
            # 'm.n[0]' gets CSE-d, since it is a sub-expression used more than 'PyExprCSEPass.USE_THRESHOLD'.
            testcase(
                expr="f(m.n[0], '0').x.y.z",
                preface=["_var2 = m.n", "_var3 = _var2[0]"],
                expected="f(_var3, '0').x.y.z",
            ),
            testcase(expr="f(m.n[0], '1').x.y.z", expected="f(_var3, '1').x.y.z"),
            testcase(expr="f(m.n[0], '2').x.y.z", expected="f(_var3, '2').x.y.z"),
            # The whole expressiong gets CSE-d, as well as all of its sub-expressions.
            testcase(
                expr="self.g(a, b).k",
                preface=["_var4 = self.g", "_var5 = _var4(a, b)", "_var6 = _var5.k"],
                expected="_var6",
            ),
            testcase(expr="self.g(a, b).k", expected="_var6"),
            testcase(expr="self.g(a, b).k", expected="_var6"),
        ]
        csepass = PyExprCSEPass()
        csepass.count([t.expr for t in testcases])

        for t in testcases:
            preface, expr = csepass.replace(t.expr)
            self.assertEqual(preface, t.preface)
            expected = t.expected if t.expected is not None else t.expr
            self.assertEqual(expr, expected)

    def test_guards_cse_pass_multiple(self):
        from torch._dynamo.guards import PyExprCSEPass

        testcase = self.CSETestCase
        testcases = [
            testcase(
                expr="x[0].a < x[1].a * (3 - x[2].a)",
                expected="x[0].a < x[1].a * (3 - x[2].a)",
            ),
            testcase(
                expr="a.b.c[0].d.e + a.b.c[1].d.e * a.b.c[2].d.e > 0",
                preface=["_var0 = a.b", "_var1 = _var0.c"],
                expected="_var1[0].d.e + _var1[1].d.e * _var1[2].d.e > 0",
            ),
            testcase(
                expr="f(m.n[0], '0').x.y.z * f(m.n[0], '1').x.y.z * f(m.n[0], '2').x.y.z < 512",
                preface=["_var2 = m.n", "_var3 = _var2[0]"],
                expected="f(_var3, '0').x.y.z * f(_var3, '1').x.y.z * f(_var3, '2').x.y.z < 512",
            ),
            testcase(
                expr="self.g(a, b).k + (1 - self.g(a, b).k) <= m[0].a + self.g(a, b).k",
                preface=["_var4 = self.g", "_var5 = _var4(a, b)", "_var6 = _var5.k"],
                expected="_var6 + (1 - _var6) <= m[0].a + _var6",
            ),
        ]

        csepass = PyExprCSEPass()
        csepass.count([t.expr for t in testcases])

        for t in testcases:
            preface, expr = csepass.replace(t.expr)
            self.assertEqual(preface, t.preface)
            expected = t.expected
            expected = expected if expected is not None else t.expr
            self.assertEqual(expr, expected)

    def test_guard_function_builder_with_cse(self):
        from torch._dynamo.guards import build_guard_function

        exprs = [
            "x[0].a < x[1].a * (3 - x[2].a)",
            "a.b.c[0].d.e + a.b.c[1].d.e * a.b.c[2].d.e > 0",
            "f(m.n[0], '0').x.y.z * f(m.n[0], '1').x.y.z * f(m.n[0], '2').x.y.z < 512",
            "self.g(a, b).k + (1 - self.g(a, b).k) <= m[0].a + self.g(a, b).k",
        ]

        _, pycode = build_guard_function(exprs, "")
        expected = """\
def ___make_guard_fn():
    def guard(L):
        if not (x[0].a < x[1].a * (3 - x[2].a)):
            return False
        _var0 = a.b
        _var1 = _var0.c
        if not (_var1[0].d.e + _var1[1].d.e * _var1[2].d.e > 0):
            return False
        _var2 = m.n
        _var3 = _var2[0]
        if not (f(_var3, '0').x.y.z * f(_var3, '1').x.y.z * f(_var3, '2').x.y.z < 512):
            return False
        _var4 = self.g
        _var5 = _var4(a, b)
        _var6 = _var5.k
        if not (_var6 + (1 - _var6) <= m[0].a + _var6):
            return False
        return True
    return guard
"""

        self.assertEqual(expected, pycode)

    def test_dynamo_compiling_fake_tensor_to_vararg_int(self):
        class MyModule(torch.nn.Module):
            def __init__(self) -> None:
                super().__init__()

            def forward(self, x):
                # use numpy int so it's wrapped as fake tensor in dynamo
                shape = np.int_(16)
                # test shape as fake tensor, which param type is
                # Sequence[Union[_int, SymInt]]
                return x.reshape(shape)

        x = torch.rand([4, 4])
        model = MyModule()
        orig_out = model(x)
        opt_model = torch.compile(MyModule(), backend="eager")
        opt_out = opt_model(x)
        self.assertTrue(same(orig_out, opt_out))

    def test_scalar_tensor_is_equivalent_to_symint_argument(self):
        class GumbelTopKSampler(torch.nn.Module):
            def __init__(self, T, k):
                super().__init__()
                self.T = torch.nn.Parameter(
                    torch.tensor(T, dtype=torch.float32), requires_grad=False
                )
                self.k = torch.nn.Parameter(
                    torch.tensor(k, dtype=torch.int32), requires_grad=False
                )

            def sample_discrete(self, logits):
                threshold = torch.topk(logits, self.k, sorted=True)[0][..., -1]
                samples = torch.ge(logits.squeeze(1), threshold).float()
                return samples

            def forward(self, logits):
                dsamples = self.sample_discrete(logits)
                return dsamples

        x = torch.rand([4, 4, 4, 4])
        m = GumbelTopKSampler(T=4, k=4)
        orig_out = m(x)
        opt_m = torch.compile(backend="eager")(m)
        opt_out = opt_m(x)
        self.assertTrue(same(orig_out, opt_out))

    def test_scalar_tensor_is_equivalent_to_symint_list_argument(self):
        class Jitter(torch.nn.Module):
            def __init__(self, jitter_val):
                super().__init__()
                self.jitter_val = jitter_val

            def roll_tensor(self, input):
                h_shift = self.jitter_val - 1
                w_shift = self.jitter_val + 1
                return torch.roll(
                    torch.roll(input, shifts=h_shift, dims=2), shifts=w_shift, dims=3
                )

            def forward(self, input):
                return self.roll_tensor(input)

        x = torch.rand([4, 4, 4, 4])
        m = Jitter(jitter_val=4)
        orig_out = m(x)
        opt_m = torch.compile(backend="eager")(m)
        opt_out = opt_m(x)
        self.assertTrue(same(orig_out, opt_out))

    def test_scalar_tensor_is_equivalent_to_int_list_argument(self):
        class MyModel(torch.nn.Module):
            def forward(self, input):
                permute = torch.tensor([0, 2, 1])
                x = input.permute(*permute)
                return x

        x = torch.randn(2, 3, 4)
        m = MyModel()
        orig_out = m(x)
        opt_m = torch.compile(backend="eager")(m)
        opt_out = opt_m(x)
        self.assertTrue(same(orig_out, opt_out))

    def test_torch_variable_hasattr(self):
        def fn(x):
            if hasattr(torch.nn, "Module"):
                return x * x
            return x + 1

        compiled_fn = torch.compile(backend="eager", fullgraph=True)(fn)

        x = torch.rand([4, 4])
        fn_out = fn(x)
        compiled_out = compiled_fn(x)
        self.assertTrue(same(fn_out, compiled_out))

    def test_list_hasattr1(self):
        def fn(x):
            if hasattr(x, "foo"):
                return x[0] + 1
            return x[0] - 1

        compiled_fn = torch.compile(backend="eager", fullgraph=True)(fn)

        x = [torch.randn(3)]
        fn_out = fn(x)
        compiled_out = compiled_fn(x)
        self.assertTrue(same(fn_out, compiled_out))

    def test_list_hasattr2(self):
        def fn():
            x = [torch.zeros(3)]
            if hasattr(x, "__len__"):
                return x[0] + 1
            return x[0] - 1

        compiled_fn = torch.compile(backend="eager", fullgraph=True)(fn)

        fn_out = fn()
        compiled_out = compiled_fn()
        self.assertTrue(same(fn_out, compiled_out))

    def test_tuple_hasattr(self):
        def fn(x):
            if hasattr(x, "foo"):
                return x[0] + 1
            return x[1] - 1

        compiled_fn = torch.compile(backend="eager", fullgraph=True)(fn)

        x = (torch.randn(3), torch.randn(3))
        fn_out = fn(x)
        compiled_out = compiled_fn(x)
        self.assertTrue(same(fn_out, compiled_out))

    def test_fn_hasattr__name__1(self):
        def fn():
            foo = lambda x: x + 1
            return hasattr(foo, "__name__")

        compiled_fn = torch.compile(backend="eager", fullgraph=True)(fn)

        fn_out = fn()
        compiled_out = compiled_fn()
        self.assertEqual(fn_out, compiled_out)
        self.assertTrue(fn_out)

    def test_fn_hasattr__name__2(self):
        def bar(x):
            return torch.sin(x)

        def fn():
            return hasattr(bar, "__name__")

        compiled_fn = torch.compile(backend="eager", fullgraph=True)(fn)

        fn_out = fn()
        compiled_out = compiled_fn()
        self.assertEqual(fn_out, compiled_out)
        self.assertTrue(fn_out)

    def test_fn_hasattr__name__3(self):
        def bar(x, y):
            return torch.sin(x) + torch.cos(y)

        baz = functools.partial(bar, y=4)

        def fn():
            return hasattr(baz, "__name__")

        compiled_fn = torch.compile(backend="eager", fullgraph=True)(fn)

        fn_out = fn()
        compiled_out = compiled_fn()
        self.assertEqual(fn_out, compiled_out)
        self.assertFalse(fn_out)

    def test_torch_objects_as_keys(self):
        remap = {torch.float16: torch.float32}

        def fn():
            return torch.randn(3, dtype=remap[torch.float16])

        opt = torch.compile(fn, backend="eager")
        opt()

    def test_tracing_py_tree(self):
        def fn(xs):
            flat_xs, spec = python_pytree.tree_flatten(xs)
            res = [x.clone() for x in flat_xs]
            return python_pytree.tree_unflatten(res, spec)

        xs = [torch.tensor(i) for i in range(3)]

        counter = CompileCounter()
        torch.compile(fn, backend=counter, fullgraph=True)(xs)
        self.assertEqual(counter.frame_count, 1)
        self.assertEqual(counter.op_count, 3)

    def test_tracing_nested_py_tree(self):
        def fn(xs):
            flat_xs, spec = python_pytree.tree_flatten(xs)
            res = [x.clone() for x in flat_xs]
            return python_pytree.tree_unflatten(res, spec)

        xs = [torch.tensor(i) for i in range(3)]
        xsl = [xs, xs, xs, xs]

        counter = CompileCounter()
        comp_out = torch.compile(fn, backend=counter, fullgraph=True)(xsl)
        real_out = fn(xsl)
        self.assertEqual(comp_out, real_out)
        self.assertEqual(counter.frame_count, 1)
        self.assertEqual(counter.op_count, 12)

    def test_tracing_nested_py_tree_tuples(self):
        def fn(xs):
            flat_xs, spec = python_pytree.tree_flatten(xs)
            res = [x.clone() for x in flat_xs]
            return python_pytree.tree_unflatten(res, spec)

        xs = [torch.tensor(i) for i in range(3)]
        xsl = (xs, xs, xs, xs)

        counter = CompileCounter()
        comp_out = torch.compile(fn, backend=counter, fullgraph=True)(xsl)
        real_out = fn(xsl)
        self.assertEqual(comp_out, real_out)
        self.assertEqual(counter.frame_count, 1)
        self.assertEqual(counter.op_count, 12)

    def test_tracing_nested_py_tree_dicts(self):
        def fn(xs):
            flat_xs, spec = python_pytree.tree_flatten(xs)
            res = [x.clone() for x in flat_xs]
            return python_pytree.tree_unflatten(res, spec)

        xs = [torch.tensor(i) for i in range(3)]
        xsl = {
            "a": xs,
            "b": xs,
            "c": xs,
        }

        counter = CompileCounter()
        comp_out = torch.compile(fn, backend=counter, fullgraph=True)(xsl)
        real_out = fn(xsl)
        self.assertEqual(comp_out, real_out)
        self.assertEqual(counter.frame_count, 1)
        self.assertEqual(counter.op_count, 9)

    def test_dynamic_one_hot(self):
        def fn(x):
            x = x + 1
            # graph break from data-dependent output shape
            x = torch.nn.functional.one_hot(x)
            x = x + 1
            return x

        inp = torch.arange(20) % 4
        counter = CompileCounter()
        real_out = fn(inp)
        comp_out = torch.compile(fn, backend=counter)(inp)
        self.assertEqual(comp_out, real_out)
        self.assertEqual(counter.frame_count, 2)
        self.assertEqual(counter.op_count, 2)

    def test_tracing_nested_py_tree_mixed_all(self):
        def fn(xs):
            flat_xs, spec = python_pytree.tree_flatten(xs)
            res = [x.clone() for x in flat_xs]
            return python_pytree.tree_unflatten(res, spec)

        xs = [torch.tensor(i) for i in range(3)]
        xsa = (xs, xs)
        xsb = {"aa": xsa, "ab": xs}
        xsl = {
            "a": xs,
            "b": xsa,
            "c": xsb,
        }

        counter = CompileCounter()
        comp_out = torch.compile(fn, backend=counter, fullgraph=True)(xsl)
        real_out = fn(xsl)
        self.assertEqual(comp_out, real_out)
        self.assertEqual(counter.frame_count, 1)
        self.assertEqual(counter.op_count, 18)

    def test_any_all_symnode(self):
        cnt = CompileCounter()

        @torch.compile(backend=cnt, fullgraph=True, dynamic=True)
        def fn(x):
            t = x.size(0) >= 10
            f = x.size(0) >= 100
            if any([]) or any([f]) or any([f, f]):
                return x - 1
            if all([f]) or all([t, f]) or all([f, t]) or all([f, f]):
                return x - 2
            if not (all([]) and all([t]) and all([t, t])):
                return x - 3
            if not (any([t]) and any([t, f]) and any([f, t])):
                return x - 4
            return x + 1

        y1 = torch.randn(16)
        y2 = torch.randn(18)
        self.assertEqual(fn(y1), y1 + 1)
        self.assertEqual(fn(y2), y2 + 1)
        self.assertEqual(cnt.frame_count, 1)
        y3 = torch.randn(5)
        self.assertEqual(fn(y3), y3 - 3)
        self.assertEqual(cnt.frame_count, 2)

    def test_tracing_py_tree_tensor_subclass(self):
        from torch.testing._internal.two_tensor import TwoTensor
        from torch.utils.checkpoint import checkpoint

        def fn(xs):
            nested_xs = [[xs]]
            flat_xs, spec = python_pytree.tree_flatten(xs)
            return flat_xs[0].clone()

        # use checkpoint to trigger a "sourceless" tensor subclass
        def checkpoint_fn(xs):
            return checkpoint(fn, xs, use_reentrant=True)

        xs = TwoTensor(torch.ones(2, 2), torch.ones(2, 2))

        counter = CompileCounter()
        torch.compile(checkpoint_fn, backend=counter, fullgraph=True)(xs)
        self.assertEqual(counter.frame_count, 1)
        self.assertEqual(counter.op_count, 2)

    def test_tracing_tree_map_only(self):
        def fn(xs):
            def mapper(x):
                return x.clone()

            y = python_pytree.tree_map_only(torch.Tensor, mapper, xs)
            return y

        xs = [torch.tensor(i) for i in range(3)] + ["hi"]
        xsa = (xs, xs)
        xsb = {"aa": xsa, "ab": xs}

        counter = CompileCounter()
        comp_out = torch.compile(fn, backend=counter, fullgraph=True)(xsb)
        real_out = fn(xsb)

        self.assertEqual(comp_out, real_out)
        self.assertEqual(counter.frame_count, 1)
        self.assertEqual(counter.op_count, 9)

    @torch._dynamo.config.patch(
        capture_scalar_outputs=True, capture_dynamic_output_shape_ops=True
    )
    def test_unbacked_symint(self):
        @torch.compile(backend="eager")
        def f(lengths, values):
            sizes = lengths.tolist()
            for s in sizes:
                torch._check_is_size(s)
                torch._check(s >= 2)
                torch._check(s <= 100)
            return torch.split(values, sizes)

        f(torch.tensor([2, 3, 4]), torch.randn(9))

    @torch._dynamo.config.patch(
        capture_scalar_outputs=True, capture_dynamic_output_shape_ops=True
    )
    def test_out_variant_custom_op(self):
        with torch.library._scoped_library("mylib", "FRAGMENT") as lib:
            lib.define(
                "split_with_sizes_copy(Tensor all_gather_output, SymInt[] all_gather_input_split_sizes, int dim=0, *, Tensor(a!)[] out) -> ()"
            )

            @torch.library.impl(lib, "split_with_sizes_copy", "Meta")
            @torch.library.impl(lib, "split_with_sizes_copy", "CPU")
            def split_with_sizes_copy(
                all_gather_output: torch.Tensor,
                all_gather_input_split_sizes: typing.List[int],
                dim: int,
                out: typing.List[torch.Tensor],
            ) -> None:
                torch.split_with_sizes_copy(
                    all_gather_output, all_gather_input_split_sizes, dim=dim, out=out
                )

            @torch.compile(backend="eager", fullgraph=True)
            def f1(all_gather_output, all_gather_input_split_sizes, dim, out):
                return torch.ops.mylib.split_with_sizes_copy(
                    all_gather_output, all_gather_input_split_sizes, dim, out=out
                )

            all_gather_output = torch.randn(2, 272)
            all_gather_input_split_sizes = [128, 8, 128, 8]
            dim = 1
            out = [
                torch.empty(2, 128),
                torch.empty(2, 8),
                torch.empty(2, 128),
                torch.empty(2, 8),
            ]
            f1(all_gather_output, all_gather_input_split_sizes, dim, out)

        with torch.library._scoped_library("mylib", "FRAGMENT") as lib:
            lib.define(
                "chunk_cat(Tensor[] tensors, int dim, int num_chunks, *, Tensor(a!) out) -> ()"
            )

            @torch.library.impl(lib, "chunk_cat", "Meta")
            @torch.library.impl(lib, "chunk_cat", "CPU")
            def chunk_cat(
                tensors: typing.List[torch.Tensor],
                dim: int,
                num_chunks: int,
                out: torch.Tensor,
            ) -> None:
                torch._chunk_cat(tensors, dim, num_chunks, out=out)

            @torch.compile(backend="eager", fullgraph=True)
            def f2(tensors, dim, num_chunks, out):
                return torch.ops.mylib.chunk_cat(tensors, dim, num_chunks, out=out)

            x = torch.zeros(100, dtype=torch.int64)
            tensors = [
                torch.randn(16, 16),
                torch.randn(16),
                torch.randn(16, 16),
                torch.randn(16),
            ]
            dim = 0
            num_chunks = 2
            out = torch.empty(2, 272)
            f2(tensors, dim, num_chunks, out)

    @torch._dynamo.config.patch(capture_scalar_outputs=True)
    def test_runtime_assert_replacement(self):
        @torch.compile(backend="eager")
        def fn(x, y):
            z = y.item()
            torch._check(z == 3)
            return x + z

        fn(torch.randn(4), torch.tensor([3]))
        self.assertRaises(RuntimeError, lambda: fn(torch.randn(4), torch.tensor([4])))

    @torch._dynamo.config.patch(capture_scalar_outputs=True)
    def test_cat_unbacked(self):
        @torch.compile(backend="eager")
        def fn(x, y):
            z = y.item()
            return torch.cat([x, torch.ones(z)])

        self.assertRaises(
            RuntimeError, lambda: fn(torch.randn(2, 3), torch.tensor([0]))
        )
        self.assertRaises(
            RuntimeError, lambda: fn(torch.randn(2, 3), torch.tensor([1]))
        )

    @torch._dynamo.config.patch(
        capture_scalar_outputs=True, capture_dynamic_output_shape_ops=True
    )
    def test_aot_autograd_propagate_unbacked_symints_shape(self):
        @torch.compile(backend="aot_eager")
        def f(x):
            return torch.nonzero(x)

        f(torch.tensor([1, 0, 3, 2, 0]))

    def test_simple_set_usage(self):
        def foo(x, y):
            setty = {x, y}
            return setty.pop() * setty.pop()

        counter = CompileCounter()
        foo = torch.compile(foo, backend=counter, fullgraph=True)
        x = torch.randn(10, 10)
        y = torch.randn(10, 10)
        foo(x, y)
        self.assertEqual(counter.frame_count, 1)

    def test_add_to_set(self):
        def foo(x, y):
            setty = set()
            setty.add(x[0])
            setty.add(x[1])
            setty.add(x[2])
            setty.add(y)
            return y * len(setty)

        x = torch.randn(10, 10)
        y = torch.randn(2, 2)
        eager_result = foo([x, x, x, x, y], y)

        counter = CompileCounter()
        foo = torch.compile(foo, backend=counter, fullgraph=True)
        result = foo([x, x, x, x, y], y)
        self.assertEqual(counter.frame_count, 1)
        self.assertEqual(result, eager_result)

    def test_remove_set(self):
        def fn(x):
            set_a = set((4, 5))
            set_a.remove(4)
            return x * len(set_a)

        opt_fn = torch.compile(fn, backend="eager", fullgraph=True)
        x = torch.randn(4)
        ref = fn(x)
        res = opt_fn(x)
        self.assertEqual(ref, res)

    def test_iter_set(self):
        def foo(x, y):
            setty = set()
            for t in x:
                setty.add(t)
            return y * len(setty)

        x = torch.randn(10, 10)
        y = torch.randn(2, 2)
        eager_result = foo([x, x, x, x, y], y)

        counter = CompileCounter()
        foo = torch.compile(foo, backend=counter, fullgraph=True)
        result = foo([x, x, x, x, y], y)
        self.assertEqual(counter.frame_count, 1)
        self.assertEqual(result, eager_result)

    def test_input_set_graph_break(self):
        def foo(x):
            return x.pop() * x.pop()

        x = torch.randn(10, 10)
        y = torch.randn(10, 10)

        counter = CompileCounter()

        inp = {x, x, x, x, y, y}
        foo = torch.compile(foo, backend=counter, fullgraph=True)

        # There's a lot of stuff about sets that cannot work without a good deal of exertion on our part.
        # Specifically, getting a set as input won't ever work with how GetItemSource works (Can't arbitrary access set contents)
        # and so the guard story for the objects passed into input just isn't there atm.
        with self.assertRaisesRegex(
            torch._dynamo.exc.Unsupported,
            "Unsupported method call",
        ):
            foo(inp)

        foo = torch.compile(foo, backend=counter, fullgraph=False)
        foo(inp)
        self.assertEqual(counter.frame_count, 1)

    def test_reconstruct_set_across_graph_break(self):
        def foo(x, y):
            setty = set()
            for t in x:
                setty.add(t)
            print("Break!")
            return y * len(setty)

        x = torch.randn(10, 10)
        y = torch.randn(2, 2)

        counter = CompileCounter()
        foo = torch.compile(foo, backend=counter)
        result = foo([x, x, x, x, y], y)

    def test_set_aliasing_recompiles(self):
        g1 = torch.randn(10)
        g2 = torch.randn(10)
        g3 = torch.randn(10)
        g4 = torch.randn(10)

        def foo(a, b, c):
            myset = {g1, a, b, c}
            return a + len(myset)

        counter = CompileCounter()
        foo = torch.compile(foo, backend=counter)
        # first call with no aliasing
        foo(g2, g3, g4)
        self.assertEqual(counter.frame_count, 1)

        # no aliasing again
        foo(g3, g2, g4)
        # assert no recompile
        self.assertEqual(counter.frame_count, 1)

        # aliasing changes, we should recompile
        foo(g2, g2, g2)
        self.assertEqual(counter.frame_count, 2)

        # same aliasing, different tensor
        foo(g3, g3, g3)
        self.assertEqual(counter.frame_count, 2)

        # aliasing between global and arg, should recompile again
        foo(g1, g1, g1)
        self.assertEqual(counter.frame_count, 3)

        # Reset
        torch._dynamo.reset()

        # aliasing between global and arg, first call
        foo(g1, g1, g1)
        self.assertEqual(counter.frame_count, 4)

        # same aliasing, different tensor, all local, recompile
        foo(g3, g3, g3)
        self.assertEqual(counter.frame_count, 5)

        # aliasing same tensor, we shouldn't recompile
        foo(g2, g2, g2)
        self.assertEqual(counter.frame_count, 5)

        # No aliasing
        foo(g2, g3, g4)
        self.assertEqual(counter.frame_count, 6)

        # No aliasing again
        foo(g3, g2, g4)
        # assert no recompile
        self.assertEqual(counter.frame_count, 6)

    def test_str_format_return1(self):
        @torch.compile(backend="eager", fullgraph=True)
        def fn(img):
            x = torch.sin(img)
            y = f"shape {img.shape[-2:]} batch size {img.shape[0]}"
            return img + x, y

        img1 = torch.randn(1, 1, 8, 8)
        res, msg = fn(img1)
        self.assertEqual(msg, "shape torch.Size([8, 8]) batch size 1")
        self.assertEqual(res, img1 + torch.sin(img1))

    def test_str_format_return2(self):
        @torch.compile(backend="eager", fullgraph=True)
        def fn(img):
            x = torch.sin(img)
            y = "shape {} batch size {y:.2f}".format(img.shape[-2:], y=img.shape[0])
            return img + x, y

        img1 = torch.randn(1, 1, 8, 8)
        res, msg = fn(img1)
        self.assertEqual(msg, "shape torch.Size([8, 8]) batch size 1.00")
        self.assertEqual(res, img1 + torch.sin(img1))

    def test_sourceless_namedtuple(self):
        from collections import namedtuple

        CustomDtype = namedtuple("CustomDtype", ["dtype", "higher_dtype"])

        class CustomTensor(torch.Tensor):
            _data: torch.Tensor
            custom_dtype: CustomDtype
            __torch_function__ = torch._C._disabled_torch_function_impl
            __slots__ = [
                "_data",
                "custom_dtype",
            ]

            def __new__(
                cls,
                data: torch.Tensor,
                custom_dtype: CustomDtype,
            ):
                self = torch.Tensor._make_wrapper_subclass(
                    cls,
                    data.size(),
                    strides=data.stride(),
                    storage_offset=data.storage_offset(),
                    dtype=custom_dtype.dtype,
                    layout=data.layout,
                    requires_grad=data.requires_grad,
                    device=data.device,
                )
                self._data = data
                self.custom_dtype = custom_dtype
                return self

            def __tensor_flatten__(self):
                meta = {
                    "custom_dtype": self.custom_dtype,
                }
                return ["_data"], meta

            @staticmethod
            def __tensor_unflatten__(
                inner_tensors: dict, metadata, outer_size, outer_stride
            ):
                return CustomTensor(
                    inner_tensors["_data"],
                    metadata["custom_dtype"],
                )

            @classmethod
            def __torch_dispatch__(cls, func, types, args=(), kwargs={}):
                return func(*args, **kwargs)

        @torch.compile(backend="eager", fullgraph=True)
        def fn(x):
            y = CustomTensor(x, CustomDtype(torch.float32, torch.bfloat16))
            return y, y.custom_dtype

        fn(torch.ones(2, 2, device="cpu"))

    # Compiling autograd.Function traces fwd function twice, but the same unbacked symints were not identified
    # as the same across the two tracings. This is an unlikely situation in real use cases, so we add another
    # `test_validate_outputs_unbacked_by_custom_op` to mitigate it and keep this one as expected failure
    # until we have a proper fix.
    @unittest.expectedFailure
    @torch._dynamo.config.patch(capture_scalar_outputs=True)
    def test_validate_outputs_unbacked(self):
        class SillyCat(torch.autograd.Function):
            @staticmethod
            def forward(ctx, x0, x1, i):
                ctx.save_for_backward(i)
                return torch.cat([x0, x1])

            @staticmethod
            def backward(ctx, grad_out):
                (i,) = ctx.saved_tensors
                i0, i1 = i.tolist()
                g_x0, g_x1 = grad_out.split([i0, i1])
                return g_x0, g_x1, None

        @torch.compile(backend="aot_eager", fullgraph=True)
        def f(x, i):
            i0, i1 = i.tolist()
            x0, x1 = x.split([i0, i1])
            return SillyCat.apply(x0, x1, i)

        f(torch.randn(9, requires_grad=True), torch.tensor([3, 6]))

    @torch._dynamo.config.patch(capture_scalar_outputs=True)
    def test_validate_outputs_unbacked_by_custom_op(self):
        with torch.library._scoped_library("mylib", "FRAGMENT") as lib:
            torch.library.define(
                "mylib::foo",
                "(Tensor a, Tensor b) -> (Tensor)",
                tags=torch.Tag.pt2_compliant_tag,
                lib=lib,
            )

            @torch.library.impl("mylib::foo", "cpu", lib=lib)
            @torch.library.register_fake("mylib::foo")
            def foo_impl(x, y):
                return torch.cat([x, y])

            @torch.compile(backend="aot_eager", fullgraph=True)
            def f(x, i):
                i0, i1 = i.tolist()
                x0, x1 = x.split([i0, i1])
                return torch.ops.mylib.foo(x0, x1)

            f(torch.randn(9, requires_grad=True), torch.tensor([3, 6]))

    def test_str_format_assert1(self):
        @torch.compile(backend="eager", fullgraph=True)
        def fn(img):
            x = torch.sin(img)
            val = x.shape[-2:]
            torch._assert(len(val) == 2, f"shape {img.shape}")
            return img + x

        img1 = torch.randn(1, 1, 8, 8)
        res = fn(img1)
        self.assertEqual(res, img1 + torch.sin(img1))

    def test_str_format_assert2(self):
        cnt = CompileCounter()

        @torch.compile(backend=cnt)
        def fn(img):
            x = torch.sin(img)
            torch._assert(
                img.shape[-2] == 8 and img.shape[-1] == 16, f"shape {img.shape}"
            )
            return img + x

        img1 = torch.randn(1, 3, 8, 16)
        res = fn(img1)
        self.assertEqual(res, img1 + torch.sin(img1))
        self.assertEqual(cnt.frame_count, 1)

        # trigger a recompile and graph break
        img2 = torch.randn(1, 3, 8, 15)
        self.assertRaises(AssertionError, lambda: fn(img2))

    def test_tolist_scalar(self):
        def fn(x):
            new_list = []
            for i in x.tolist():
                new_list.append(i * 4)
            return new_list

        x = torch.tensor([3])
        eager = fn(x)
        counter = CompileCounter()
        compiled = torch.compile(fn, backend=counter, fullgraph=True)(x)
        self.assertEqual(eager, compiled)
        self.assertEqual(counter.frame_count, 1)

    def test_tolist_1d(self):
        def fn(x):
            new_list = []
            for i in x.tolist():
                new_list.append(i * 4)
            return new_list

        x = torch.tensor([2, 1])
        eager = fn(x)
        counter = CompileCounter()
        compiled = torch.compile(fn, backend=counter, fullgraph=True)(x)
        self.assertEqual(eager, compiled)
        self.assertEqual(counter.frame_count, 1)

    def test_tolist_kd(self):
        def fn(x):
            new_list = []
            for i in x.tolist():
                new_list.append(i * 4)
            return new_list

        x = torch.tensor([[[2, 1], [2, 1], [2, 1]], [[2, 1], [2, 1], [2, 1]]])
        eager = fn(x)
        counter = CompileCounter()
        compiled = torch.compile(fn, backend=counter, fullgraph=True)(x)
        self.assertEqual(eager, compiled)
        self.assertEqual(counter.frame_count, 1)

    @patch.object(torch._dynamo.config, "specialize_int", True)
    def test_tolist_0d(self):
        def fn(x):
            new_list = []
            i = x.tolist()
            new_list.append(i * 4)
            return new_list

        x = torch.tensor(42)
        eager = fn(x)
        counter = CompileCounter()
        compiled = torch.compile(fn, backend=counter, fullgraph=True)(x)
        self.assertEqual(eager, compiled)
        self.assertEqual(counter.frame_count, 1)

    @patch.object(torch._dynamo.config, "assume_static_by_default", False)
    @patch.object(torch._dynamo.config, "automatic_dynamic_shapes", False)
    def test_tolist_kd_dynamic(self):
        def fn(x):
            new_list = []
            i = x.tolist()
            new_list.append(i * 4)
            return new_list

        x = torch.randint(3, 5, [5, 5])
        eager = fn(x)
        counter = CompileCounter()
        compiled_fn = torch.compile(fn, backend=counter, fullgraph=True)
        compiled = compiled_fn(x)
        self.assertEqual(eager, compiled)
        self.assertEqual(counter.frame_count, 1)

        # Value change, no recompiles
        x = torch.randint(7, 9, [5, 5])
        compiled_fn(x)
        self.assertEqual(counter.frame_count, 1)

        # Size change, forced recompiles
        x = torch.randint(3, 5, [3, 3])
        compiled_fn(x)
        self.assertEqual(counter.frame_count, 2)

    def test_tolist_float(self):
        def fn(x):
            new_list = []
            for i in x.tolist():
                new_list.append(i * 4)
            return new_list

        x = torch.tensor(
            [[[2.0, 1.0], [2.0, 1.0], [2.0, 1.0]], [[2.0, 1.0], [2.0, 1.0], [2.0, 1.0]]]
        )
        eager = fn(x)
        counter = CompileCounter()
        compiled = torch.compile(fn, backend=counter)(x)
        self.assertEqual(eager, compiled)
        # Nothing to compile here
        self.assertEqual(counter.frame_count, 0)

    def test_inline_closure_not_loaded_by_parent(self):
        def outer(a):
            return a + 1

        def indirect(x):
            return direct(x)

        def direct(x):
            def deep2(c):
                return outer(c)

            def deep(c):
                return deep2(c)

            return deep(x)

        x = torch.randn(3)
        eager = indirect(x)
        counter = CompileCounter()
        compiled = torch.compile(indirect, backend=counter)(x)
        self.assertEqual(eager, compiled)
        self.assertEqual(counter.frame_count, 1)

    def test_inline_closure_returned_by_another_function_and_captures(self):
        x = torch.ones(1)

        def fn():
            def inner():
                return x + 2

            return inner

        @torch.compile
        def start():
            # Obtain the `inner` function, which holds reference to `x`.
            inner = fn()

            # When we call `inner`, we end up looking up `x` from our inlining
            # tracer, Dynamo must make sure it still has some modeling of `x` at
            # that point.
            res = inner()
            return res

        res = start()
        self.assertEqual(torch.ones(1) * 3, res)

    def test_deque_input(self):
        a = torch.randn([2, 3])
        b = torch.randn([2, 3])
        d1 = collections.deque(["foo", a, b])
        d2 = d1.copy()

        def fn(q):
            a = q.pop()
            b = q.pop()
            return a * b

        eager = fn(d1)
        counter = CompileCounter()
        compiled = torch.compile(fn, backend=counter, fullgraph=True)(d2)
        self.assertEqual(d1, d2)
        self.assertEqual(eager, compiled)
        self.assertEqual(counter.frame_count, 1)

    def test_deque_append_left(self):
        d1 = collections.deque(["foo", 10, 10])
        d2 = d1.copy()

        def fn(q, a, b):
            q.appendleft(a)
            q.appendleft(b)
            return q.popleft() * q.popleft()

        a = torch.randn([3, 3])
        b = torch.randn([3, 3])
        eager = fn(d1, a, b)
        counter = CompileCounter()
        compiled = torch.compile(fn, backend=counter, fullgraph=True)(d2, a, b)
        self.assertEqual(d1, d2)
        self.assertEqual(eager, compiled)
        self.assertEqual(counter.frame_count, 1)
        self.assertTrue(isinstance(compiled, torch.Tensor))

    def test_yield_from(self):
        def yield_from_fn(t_list, k):
            def yield_from_gen(l):
                l2 = [t * k for t in l]
                yield from l2

            return [t * k for t in yield_from_gen(t_list)]

        t_list = [torch.randn([2, 3]) for _ in range(3)]
        eager = yield_from_fn(t_list, 2)
        counter = CompileCounter()
        compiled = torch.compile(yield_from_fn, backend=counter)(t_list, 2)
        self.assertEqual(eager, compiled)
        self.assertEqual(counter.frame_count, 1)

    def test_yield_from_in_a_loop(self):
        def gen2():
            yield 1

        def gen1():
            for value in range(5):
                yield from gen2()

        def fn(x):
            c = 0
            for i in gen1():
                c = c + i
            return x + c

        opt_fn = torch.compile(fn, backend="eager")
        x = torch.zeros(4)
        self.assertEqual(fn(x), opt_fn(x))

    def test_yield_gen_and_from(self):
        def populate_and_multiply_sequence(n, multiplier):
            # Inline generator
            def tensor_generator():
                for i in range(n):
                    yield torch.tensor([i])

            # Use 'yield from' to iterate over tensors and multiply
            t_list = [tensor * multiplier for tensor in tensor_generator()]

            def yield_from_gen():
                yield from t_list

            return [t for t in yield_from_gen()]

        multiplier = torch.tensor([10])
        eager = populate_and_multiply_sequence(5, multiplier)
        counter = CompileCounter()
        compiled = torch.compile(populate_and_multiply_sequence, backend=counter)(
            5, multiplier
        )
        self.assertEqual(eager, compiled)
        self.assertEqual(counter.frame_count, 1)

    def test_yield_from_user_stop_iteration(self):
        class MyIter:
            def __init__(self, seq):
                self.seq = seq
                self.index = 0

            def __iter__(self):
                return self

            def __next__(self):
                self.index += 1
                if self.index <= len(self.seq):
                    return self.seq[self.index - 1]
                raise StopIteration(self.index)

        def yield_from_iter_fn(seq):
            def gen(seq):
                yield from MyIter(seq)

            return [i for i in gen(seq)]

        seq = [torch.randn([2, 3]) for _ in range(3)]
        eager = yield_from_iter_fn(seq)
        counter = CompileCounter()
        compiled = torch.compile(yield_from_iter_fn, backend=counter)(seq)
        self.assertEqual(eager, compiled)
        self.assertEqual(counter.frame_count, 0)

    # just to be sure in case anyone tries to run this in older versions of Python
    def test_pep0479_convert_stopiteration(self):
        # https://peps.python.org/pep-0479/
        def generator_with_stop_iteration():
            yield 1
            # Explicitly raising StopIteration inside the generator
            raise StopIteration("StopIteration raised within generator")
            yield 2  # This should never be reached

        @torch.compile(backend="eager", fullgraph=True)
        def fn(t):
            try:
                # Try to consume the generator
                gen = generator_with_stop_iteration()
                next(gen)
                next(gen)
            except RuntimeError as e:
                # Check that StopIteration was converted to RuntimeError
                # See STOPITERATION_ERROR opcode in symbolic_convert.py
                return 100
            except StopIteration:
                return 200

        t = torch.randn(2)
        y = fn(t)
        self.assertEqual(y, 100)

    def test_yield_send_to_subgenerator_graph_break(self):
        def subgenerator(tensor):
            multiplier = yield
            yield tensor * multiplier

        def main_generator(t_list):
            for tensor in t_list:
                subgen = subgenerator(tensor)
                next(subgen)
                yield from subgen.send(torch.tensor([10]))

        t_list = [torch.tensor([i]) for i in range(5)]
        eager = list(main_generator(t_list))

        counter = CompileCounter()
        compiled_fn = torch.compile(main_generator, backend=counter)
        compiled = list(compiled_fn(t_list))

        self.assertEqual(eager, compiled)
        self.assertEqual(counter.frame_count, 0)

    def test_derpy_nn_module_usage(self):
        def ff1(x):
            self = mod1
            return torch.sigmoid(self.mod2(x) + self.param1)

        def ff2(x):
            self = mod2
            return torch.cos(torch.sin(x) * self.param2 + 10)

        mod1 = torch.nn.Module()
        mod2 = torch.nn.Module()
        mod1.register_module("mod2", mod2)
        mod1.register_parameter("param1", torch.nn.Parameter(torch.randn(10)))
        mod1.forward = ff1
        mod2.register_parameter("param2", torch.nn.Parameter(torch.randn(10)))
        mod2.forward = ff2
        mod1.eval()

        x = torch.randn(10)
        expected = mod1(x)
        counter = CompileCounter()
        actual = torch.compile(mod1, backend=counter, fullgraph=True)(x)
        self.assertEqual(actual, expected)
        self.assertEqual(counter.op_count, 6)

    def test_default_args_device_dtype(self):
        class Foo:
            def __init__(
                self,
                dtype: torch.dtype = torch.float16,
                device: torch.device = torch.device("cpu"),
            ) -> None:
                self.value = torch.tensor(10, dtype=dtype, device=device)

        def fn():
            return Foo().value + 1

        opt_func = torch.compile(fn, backend="eager", fullgraph=True)
        ref = fn()
        res = opt_func()
        self.assertEqual(ref, res)

    def test_torch_dtype_python_type(self):
        def fn(target):
            target_dtype = target.dtype
            a = torch.zeros(2, 3, dtype=target_dtype)
            # Constant assert at trace time
            assert isinstance(target_dtype, torch.dtype)
            b = torch.zeros(2, 3, dtype=target_dtype)
            c = torch.zeros(2, 3, dtype=target_dtype)
            return a + b + c

        from torch._dynamo.variables import ConstantVariable

        dtype = torch.float16
        expected_variable = ConstantVariable(dtype)
        self.assertEqual(expected_variable.python_type(), type(dtype))

        opt_func = torch.compile(fn, backend="eager", fullgraph=True)
        a = torch.tensor([2, 3], dtype=dtype)
        res = opt_func(a)
        self.assertIsInstance(res, torch.Tensor)

    def test_iterator_limit(self):
        def fn(x):
            def gen():
                while True:
                    yield x

            return list(gen())

        x = torch.randn([0, 1, 2, 3, 4, 5])
        compiled_fn = torch.compile(fn, backend="eager", fullgraph=True)
        with self.assertRaisesRegex(
            torch._dynamo.exc.Unsupported, "infinite generator"
        ):
            compiled_fn(x)

    def test_itertools_islice(self):
        counters.clear()

        def fn(x):
            return itertools.islice(x, 2, 5, 2)

        x = torch.randn([0, 1, 2, 3, 4, 5])
        eager = fn(x)

        compiled_fn = torch.compile(fn, backend="eager", fullgraph=True)
        compiled = compiled_fn(x)

        self.assertEqual(list(eager), list(compiled))
        self.assertEqual(len(counters["graph_break"]), 0)

    def test_itertools_islice_default_step(self):
        counters.clear()

        def fn(x):
            return itertools.islice(x, 2, 5)

        x = torch.randn([0, 1, 2, 3, 4, 5])
        eager = fn(x)

        compiled_fn = torch.compile(fn, backend="eager", fullgraph=True)
        compiled = compiled_fn(x)

        self.assertEqual(list(eager), list(compiled))
        self.assertEqual(len(counters["graph_break"]), 0)

    def test_itertools_islice_default_end(self):
        counters.clear()

        def fn(x):
            return itertools.islice(x, 2)

        x = torch.randn([0, 1, 2, 3, 4, 5])
        eager = fn(x)

        compiled_fn = torch.compile(fn, backend="eager", fullgraph=True)
        compiled = compiled_fn(x)

        self.assertEqual(list(eager), list(compiled))
        self.assertEqual(len(counters["graph_break"]), 0)

    def test_itertools_repeat(self):
        counters.clear()

        def fn(x):
            r = itertools.repeat(100.0, 5)
            for i in r:
                x += i
            return x

        x = torch.randn([2, 5])
        eager = fn(x)

        compiled_fn = torch.compile(fn, backend="eager", fullgraph=True)
        compiled = compiled_fn(x)

        self.assertEqual(list(eager), list(compiled))
        self.assertEqual(len(counters["graph_break"]), 0)

    def test_itertools_infinite_repeat(self):
        counters.clear()

        def fn(x):
            r = itertools.repeat(100.0)
            idx = 0
            for i in r:
                x += i
                idx += 1
                if idx > 10:
                    break
            return x

        x = torch.randn([2, 5])
        eager = fn(x)

        compiled_fn = torch.compile(fn, backend="eager", fullgraph=True)
        compiled = compiled_fn(x)

        self.assertEqual(list(eager), list(compiled))
        self.assertEqual(len(counters["graph_break"]), 0)

    def test_itertools_infinite_repeat_mutation(self):
        counters.clear()

        def fn(x):
            r = itertools.repeat(x)
            idx = 0
            for i in r:
                x += i
                i += 1
                idx += 1
                if idx > 10:
                    break
            return x

        x = torch.randn([2, 5])
        eager = fn(x)

        compiled_fn = torch.compile(fn, backend="eager", fullgraph=True)
        compiled = compiled_fn(x)

        self.assertEqual(list(eager), list(compiled))
        self.assertEqual(len(counters["graph_break"]), 0)

    def test_itertools_infinite_count(self):
        for args in ([], [10], [5, -1]):
            counters.clear()

            def fn(x):
                r = itertools.count(*args)
                idx = 0
                for i in r:
                    x += i
                    idx += 1
                    if idx > 10:
                        break
                return x

            x = torch.randn([2, 5])
            eager = fn(x)

            compiled_fn = torch.compile(fn, backend="eager", fullgraph=True)
            compiled = compiled_fn(x)

            self.assertEqual(list(eager), list(compiled))
            self.assertEqual(len(counters["graph_break"]), 0)

    def test_itertools_infinite_cycle(self):
        counters.clear()

        def fn(x):
            for iterator in (
                iter([]),
                iter([10, 11.0]),
                itertools.repeat(-1, 3),
                itertools.count(10),
            ):
                r = itertools.cycle(iterator)
                idx = 0
                x += 1
                for i in r:
                    x += i
                    idx += 1
                    if idx > 10:
                        break
            return x

        x = torch.randn([2, 5])
        eager = fn(x)

        compiled_fn = torch.compile(fn, backend="eager", fullgraph=True)
        compiled = compiled_fn(x)

        self.assertEqual(list(eager), list(compiled))
        self.assertEqual(len(counters["graph_break"]), 0)

    def test_itertools_accumulate_symint_default_sum(self):
        # https://github.com/pytorch/pytorch/issues/110287
        counters.clear()

        def fn(x):
            r = itertools.accumulate([x.size(0), x.size(1)])
            for i in r:
                x *= i
            return x

        x = torch.randn(2, 3)
        eager = fn(x)

        compiled_fn = torch.compile(fn, backend="eager", fullgraph=True)
        compiled = compiled_fn(x)

        self.assertEqual(list(eager), list(compiled))
        self.assertEqual(len(counters["graph_break"]), 0)

    def test_itertools_accumulate_tensors_default_sum(self):
        counters.clear()

        def fn(a, b, c, d, x):
            l = [a, b, c, d, x]
            for i, t in enumerate(l):
                l[i] = t * x
            return itertools.accumulate(l)

        t_list = [torch.tensor([i + 1]) for i in range(4)]
        x = torch.tensor([[1, 2], [3, 4]])
        eager = fn(*t_list, x)

        compiled_fn = torch.compile(fn, backend="eager", fullgraph=True)
        compiled = compiled_fn(*t_list, x)

        self.assertEqual(list(eager), list(compiled))
        self.assertEqual(len(counters["graph_break"]), 0)

    def test_itertools_accumulate_tensors_builtins(self):
        for builtin_op in [operator.mul, operator.sub, operator.pow]:
            counters.clear()

            def fn(a, b, c, d, x):
                l = [a, b, c, d, x]
                for i, t in enumerate(l):
                    l[i] = t * x
                return itertools.accumulate(l, builtin_op)

            t_list = [torch.tensor([i + 1]) for i in range(4)]
            x = torch.tensor([[1, 2], [3, 4]])
            eager = fn(*t_list, x)

            compiled_fn = torch.compile(fn, backend="eager", fullgraph=True)
            compiled = compiled_fn(*t_list, x)

            self.assertEqual(list(eager), list(compiled))
            self.assertEqual(len(counters["graph_break"]), 0)

    def test_itertools_accumulate_tensors_kwargs(self):
        from torch._dynamo.utils import counters

        for kwargs in [
            {"func": operator.mul},
            {"initial": 100},
            {"func": operator.sub, "initial": -1},
        ]:
            counters.clear()

            def fn(a, b, c, d, x):
                l = [a, b, c, d, x]
                for i, t in enumerate(l):
                    l[i] = t * x
                return itertools.accumulate(l, **kwargs)

            t_list = [torch.tensor([i + 1]) for i in range(4)]
            x = torch.tensor([[1, 2], [3, 4]])

            compiled_fn = torch.compile(fn, backend="eager", fullgraph=True)
            compiled = compiled_fn(*t_list, x)
            eager = fn(*t_list, x)

            self.assertEqual(list(eager), list(compiled))
            self.assertEqual(len(counters["graph_break"]), 0)

    def test_packaging_version_parse(self):
        from packaging import version

        @torch.compile(backend="eager", fullgraph=True)
        def fn():
            x = torch.zeros(1)
            if version.parse(torch.__version__) >= version.parse("2.0.0"):
                return x + 1
            return x

        self.assertEqual(fn().item(), 1)

    def test_itertools_accumulate_tensors_user_defined(self):
        def udo_fn_0(a, b):
            return -1

        rando = random.randint(0, 1)

        def udo_fn_1(a, b):
            return a * rando + b * rando

        seen = []

        def udo_fn_2(a, b):
            seen.append(a)
            seen.append(b)
            return a * len(seen)

        for udo_fn in [udo_fn_0, udo_fn_1, udo_fn_2]:
            counters.clear()
            torch._dynamo.reset()

            def fn(a, b, c, d, x):
                l = [a, b, c, d, x]
                for i, t in enumerate(l):
                    l[i] = t * x
                return itertools.accumulate(l, udo_fn)

            t_list = [torch.tensor([i]) for i in range(4)]
            x = torch.tensor([[1, 2], [3, 4]])
            eager = fn(*t_list, x)

            compiled_fn = torch.compile(fn, backend="eager", fullgraph=True)
            compiled = compiled_fn(*t_list, x)

            self.assertEqual(list(eager), list(compiled))
            self.assertEqual(len(counters["graph_break"]), 0)

    def test_pure_python_accumulate(self):
        def accumulate(iterable, func=lambda x, y: x + y):
            it = iter(iterable)
            try:
                # Initialize the accumulator with the first value from the iterable
                accumulator = next(it)
            except StopIteration:
                # If the iterable is empty, return an empty generator
                return
            yield accumulator

            for element in it:
                accumulator = func(accumulator, element)
                yield accumulator

        def fn(it):
            return accumulate(it)

        t_list = [torch.tensor([i]) for i in range(4)]
        eager = fn(t_list)

        counter = CompileCounter()
        compiled_fn = torch.compile(fn, backend=counter)
        compiled = compiled_fn(t_list)

        self.assertEqual(list(eager), list(compiled))
        self.assertEqual(counter.frame_count, 1)

    def test_itertools_groupby_pure_python_default_identify_func(self):
        counters.clear()

        def fn(l):
            return [(k, list(g)) for k, g in itertools.groupby(l)]

        l = [1, 2, 2, 3, 4, 4, 4, 1, 2]
        eager = fn(l)

        compiled_fn = torch.compile(fn, backend="eager", fullgraph=True)
        compiled = compiled_fn(l)

        self.assertEqual(eager, compiled)
        self.assertEqual(len(counters["graph_break"]), 0)

    def test_itertools_groupby_pure_python_key_func(self):
        counters.clear()

        def fn(l):
            return [(k, list(g)) for k, g in itertools.groupby(l, key=operator.neg)]

        l = [1, 2, -2, 3, 4, 4, -4, 0, -2]
        eager = fn(l)

        compiled_fn = torch.compile(fn, backend="eager", fullgraph=True)
        compiled = compiled_fn(l)

        self.assertEqual(eager, compiled)
        self.assertEqual(len(counters["graph_break"]), 0)

    def test_itertools_tee(self):
        counters.clear()

        def fn(l):
            a, b = itertools.tee(l)
            return list(a), list(b)

        l = [1, 2, 2, 3, 4, 4, 4, 1, 2]
        eager = fn(l)

        compiled_fn = torch.compile(fn, backend="eager", fullgraph=True)
        compiled = compiled_fn(l)

        self.assertEqual(eager, compiled)
        self.assertEqual(len(counters["graph_break"]), 0)

    def test_list_iterator_contains(self):
        def fn(x):
            it = iter(["my_weight", "not_my_weight"])
            next(it)
            if "my_weight" in it:
                return x + 2
            return x + 1

        x = torch.zeros(3)
        compiled_fn = torch.compile(fn, backend="eager", fullgraph=True)

        self.assertEqual(fn(x), compiled_fn(x))

    def test_storage_return(self):
        @torch.compile(backend="eager", fullgraph=True)
        def fn(x):
            y = torch.sin(x + 1)
            storage = x.untyped_storage()
            storage.resize_(0)
            y = torch.cos(y)
            return y, storage

        x = torch.randn(10)
        expected = torch.cos(torch.sin(x + 1))
        y, s = fn(x)
        self.assertEqual(y, expected)
        self.assertEqual(x.untyped_storage().size(), 0)
        self.assertIs(s, x.untyped_storage())

    def test_flat_name_to_original_fqn(self):
        class FooBarModule(torch.nn.Module):
            def __init__(self) -> None:
                super().__init__()
                self.register_parameter("0", torch.nn.Parameter(torch.randn(3, 4)))
                self.test_buf = torch.nn.Buffer(torch.randn(3, 4))
                self.register_parameter(
                    "test_param", torch.nn.Parameter(torch.randn(3, 4))
                )

            def forward(self, x):
                return ((x + self.test_buf) * getattr(self, "0")) / self.test_param

        class TestModule(torch.nn.Module):
            def __init__(self) -> None:
                super().__init__()
                self.foo_bar = FooBarModule()
                self.register_parameter(
                    "test_param", torch.nn.Parameter(torch.randn(3, 4))
                )
                self.test_buf = torch.nn.Buffer(torch.randn(3, 4))

            def forward(self, x):
                return (self.foo_bar(x) + self.test_param) * self.test_buf

        gm, _ = torch._dynamo.export(TestModule(), torch.randn(3, 4))
        self.assertIn("dynamo_flat_name_to_original_fqn", gm.meta)
        expected_fqn = {
            "L__self___test_param": "test_param",
            "L__self___test_buf": "test_buf",
            "getattr_L__self___foo_bar___0__": "foo_bar.0",
            "L__self___foo_bar_test_param": "foo_bar.test_param",
            "L__self___foo_bar_test_buf": "foo_bar.test_buf",
        }
        self.assertEqual(expected_fqn, gm.meta["dynamo_flat_name_to_original_fqn"])

    def test_proxy_frozen_dataclass(self):
        @dataclasses.dataclass(frozen=True)
        class TestDataClass:
            x: torch.Tensor
            y: torch.Tensor

        @allow_in_graph
        def inner_fn(dc):
            return dc.x + dc.y

        def fn(x, y):
            dc = TestDataClass(x, y)
            return inner_fn(dc)

        fn_opt = torch.compile(fullgraph=True)(fn)
        inps = (torch.ones(2, 2), torch.ones(2, 2))
        actual = fn_opt(*inps)
        expected = fn(*inps)

        self.assertEqual(actual, expected)

    def test_reconstruct_frozen_dataclass(self):
        @dataclasses.dataclass(frozen=True)
        class TestDataClass:
            x: torch.Tensor
            y: torch.Tensor

        def fn(x, y):
            dc = TestDataClass(x, y)
            torch._dynamo.graph_break()
            return dc.x + dc.y

        fn_opt = torch.compile()(fn)
        inps = (torch.ones(2, 2), torch.ones(2, 2))
        actual = fn_opt(*inps)
        expected = fn(*inps)

    def test_frozen_dataclass_default_value(self):
        @dataclasses.dataclass(frozen=True)
        class TestDataClass:
            x: torch.Tensor
            y: torch.Tensor
            z: int = dataclasses.field(default=5)
            a: int = 6

        @allow_in_graph
        def inner_fn(dc):
            return dc.x + dc.y + dc.z + dc.a

        def fn(x, y):
            dc = TestDataClass(x, y)
            return inner_fn(dc)

        fn_opt = torch.compile(fullgraph=True)(fn)
        inps = (torch.ones(2, 2), torch.ones(2, 2))
        actual = fn_opt(*inps)
        expected = fn(*inps)

        self.assertEqual(actual, expected)

    def test_frozen_dataclass_default_factory(self):
        @dataclasses.dataclass(frozen=True)
        class TestDataClass:
            x: torch.Tensor
            y: torch.Tensor
            z: int = dataclasses.field(default_factory=list)
            a: int = dataclasses.field(default_factory=lambda: [5])

        @allow_in_graph
        def inner_fn(dc):
            return dc.x + dc.y + dc.a[0]

        def fn(x, y):
            dc = TestDataClass(x, y)
            return inner_fn(dc)

        fn_opt = torch.compile(fullgraph=True)(fn)
        inps = (torch.ones(2, 2), torch.ones(2, 2))
        actual = fn_opt(*inps)
        expected = fn(*inps)

        self.assertEqual(actual, expected)

    @requiresPy310
    def test_frozen_dataclass_kw_only(self):
        @dataclasses.dataclass(frozen=True)
        class TestDataClass:
            x: torch.Tensor
            y: torch.Tensor
            z: int = dataclasses.field(kw_only=True)
            a: int = dataclasses.field(kw_only=True)

        @allow_in_graph
        def inner_fn(dc):
            return dc.x + dc.y + dc.a + dc.z

        def fn(x, y):
            dc = TestDataClass(x, y, z=5, a=2)
            return inner_fn(dc)

        fn_opt = torch.compile(fullgraph=True)(fn)
        inps = (torch.ones(2, 2), torch.ones(2, 2))
        actual = fn_opt(*inps)
        expected = fn(*inps)

        self.assertEqual(actual, expected)

    def test_pytree_tree_leaves(self):
        implemtations = [("python", python_pytree)]
        if cxx_pytree is not None:
            implemtations.append(("cxx", cxx_pytree))

        for name, module in implemtations:
            with self.subTest(f"pytree implement: {name}"):

                def fn(x):
                    tree = {
                        "a": [x, x - 1],
                        "b": x + 2,
                        "c": (
                            x,
                            3.0,
                            collections.deque([0.0, -x, 1, 2], maxlen=3),
                        ),
                        "d": collections.OrderedDict(
                            {
                                "e": torch.return_types.qr((2 * x, None)),
                                "f": MyTuple(x, x + 1, torch.zeros(4, 3)),
                            },
                        ),
                    }
                    leaves = module.tree_leaves(tree)
                    return leaves

                x = torch.randn(3, 2)
                expected = fn(x)
                fn_opt = torch.compile(fullgraph=True)(fn)
                actual = fn_opt(x)

                self.assertEqual(actual, expected)

    def test_pytree_tree_flatten_unflatten(self):
        implemtations = [("python", python_pytree)]
        if cxx_pytree is not None:
            implemtations.append(("cxx", cxx_pytree))

        for name, module in implemtations:
            with self.subTest(f"pytree implement: {name}"):

                def fn(x, y):
                    tree = {
                        "a": [x, x - 1],
                        "b": x + 2,
                        "c": (
                            x,
                            3.0,
                            collections.deque([0.0, -x, 1, 2], maxlen=3),
                        ),
                        "d": collections.OrderedDict(
                            {
                                "e": torch.return_types.qr((2 * x, None)),
                                "f": MyTuple(x, x + 1, torch.zeros(4, 3)),
                            },
                        ),
                    }
                    leaves, treespec = module.tree_flatten(tree)
                    new_leaves = [
                        x - 1,
                        y,
                        x * y,
                        3.0,
                        y - 2,
                        1,
                        torch.zeros(2, 2),
                        2 * y,
                        -y,
                        x + y,
                        x - y,
                        torch.ones(3, 2),
                        1,
                    ]
                    new_tree = module.tree_unflatten(new_leaves, treespec)
                    return leaves, new_tree

            x = torch.randn(3, 2)
            y = torch.randn(3, 2)
            expected = fn(x, y)
            fn_opt = torch.compile(fullgraph=True)(fn)
            actual = fn_opt(x, y)

            self.assertEqual(actual, expected)

    def test_pytree_tree_map(self):
        implemtations = [("python", python_pytree)]
        if cxx_pytree is not None:
            implemtations.append(("cxx", cxx_pytree))

        for name, module in implemtations:
            with self.subTest(f"pytree implement: {name}"):

                def fn(x, y):
                    tree1 = {
                        "a": [x, x - 1],
                        "b": x + 2,
                        "c": (
                            x,
                            3.0,
                            collections.deque([0.0, -x, 1, 2], maxlen=3),
                        ),
                        "d": collections.OrderedDict(
                            {
                                "e": torch.return_types.qr((2 * x, None)),
                                "f": MyTuple(x, x + 1, torch.zeros(4, 3)),
                            },
                        ),
                    }
                    tree2 = collections.OrderedDict(
                        [
                            ("c", (y, 3.0, collections.deque([1, -y, 10.0]))),
                            ("a", [y, y + 1]),
                            ("b", y + 2),
                            (
                                "d",
                                {
                                    "f": MyTuple(torch.ones(4, 3), -y, y + 1),
                                    "e": torch.return_types.qr((2 * y, None)),
                                },
                            ),
                        ],
                    )
                    return module.tree_map(lambda u, v: (u, v), tree1, tree2)

                x = torch.randn(3, 2)
                y = torch.randn(3, 2)
                expected = fn(x, y)
                fn_opt = torch.compile(fullgraph=True)(fn)
                actual = fn_opt(x, y)

                self.assertEqual(actual, expected)

    def test_shape_env_no_recording(self):
        main = ShapeEnv(should_record_events=False)

        # The main ShapeEnv should have no event recorded.
        self.assertEqual(len(main.events), 0)

        # Call create_symbolic_sizes_strides_storage_offset on both of them.
        r = main.create_symbolic_sizes_strides_storage_offset(
            torch.randn(3, 2), ConstantSource("x")
        )

        # Create a guard: size[0] == 3 (call evaluate_expr)
        #   - +1 guard entry
        #   - +1 replacement entry
        size = r[0]
        bool(size[0] == 3)

        # The main ShapeEnv should remain with no event recorded.
        self.assertEqual(len(main.events), 0)

        if torch.fx.experimental.validator.translation_validation_enabled():
            from torch.fx.experimental.symbolic_shapes import (
                CURRENT_NODE_KEY,
                SHAPEENV_EVENT_KEY,
            )

            # Check that we don't store any recording metadata on nodes
            # from the symbolic shape FX graph.
            for n in main.graph.nodes:
                self.assertFalse(SHAPEENV_EVENT_KEY in n.meta)
                self.assertFalse(CURRENT_NODE_KEY in n.meta)

    def _replay_and_check(self, shape_env: ShapeEnv):
        if shape_env.should_record_events:
            replayed = replay_shape_env_events(shape_env.events)
            shape_env.check_equal(replayed)

    def test_shape_env_equal_empty(self):
        main, other = ShapeEnv(), ShapeEnv()
        main.check_equal(other)
        self._replay_and_check(main)

    @onlyIfTranslationValidation
    def test_shape_env_equal_constructor(self):
        main, other = ShapeEnv(allow_scalar_outputs=False), ShapeEnv()
        self.assertExpectedRaisesInline(
            NotEqualError,
            lambda: main.check_equal(other),
            """\
ShapeEnv not equal: field values don't match:

==> settings: values don't match.
  >  Left: ShapeEnvSettings(allow_scalar_outputs=False, allow_dynamic_output_shape_ops=True, assume_static_by_default=False, specialize_zero_one=True, duck_shape=True, prefer_deferred_runtime_asserts_over_guards=False, allow_complex_guards_as_runtime_asserts=False, trace_asserts=False)
  > Right: ShapeEnvSettings(allow_scalar_outputs=True, allow_dynamic_output_shape_ops=True, assume_static_by_default=False, specialize_zero_one=True, duck_shape=True, prefer_deferred_runtime_asserts_over_guards=False, allow_complex_guards_as_runtime_asserts=False, trace_asserts=False)
""",
        )
        self._replay_and_check(main)

    @onlyIfTranslationValidation
    def test_shape_env_equal_create_symbolic_sizes_strides_storage_offset(self):
        main, other = ShapeEnv(), ShapeEnv()
        main.create_symbolic_sizes_strides_storage_offset(
            torch.randn(3, 2), ConstantSource("x")
        )
        self.assertExpectedRaisesInline(
            NotEqualError,
            lambda: main.check_equal(other),
            """\
ShapeEnv not equal: field values don't match:

==> name_to_node: values don't match.
  >  Left: {x_size_0_, x_size_1_, x_storage_offset, x_stride_0_, x_stride_1_}
  > Right: {}
==> source_to_symbol: values don't match.
  >  Left: {x.size()[0]: x.size()[0], x.size()[1]: x.size()[1], x.storage_offset(): x.storage_offset(), x.stride()[0]: x.stride()[0], x.stride()[1]: x.stride()[1]}
  > Right: {}
==> source_to_var: values don't match.
  >  Left: {x.size()[0]: s93, x.size()[1]: s44}
  > Right: {}
==> unique_ids: values don't match.
  >  Left: {44, 93}
  > Right: {}
==> val_to_var: values don't match.
  >  Left: {2: s44, 3: s93}
  > Right: {}
==> var_to_range: values don't match.
  >  Left: {s44: VR[2, int_oo], s93: VR[2, int_oo]}
  > Right: {}
==> var_to_sources: values don't match.
  >  Left: {s44: [TensorPropertySource(base=ConstantSource(source_name='x'), prop=<TensorProperty.SIZE: 0>, idx=1)], s93: [TensorPropertySource(base=ConstantSource(source_name='x'), prop=<TensorProperty.SIZE: 0>, idx=0)]}
  > Right: {}
==> var_to_val: values don't match.
  >  Left: {s44: 2, s93: 3}
  > Right: {}
""",
        )
        self._replay_and_check(main)

    @onlyIfTranslationValidation
    def test_shape_env_equal_unbacked(self):
        main, other = ShapeEnv(), ShapeEnv()
        main.create_unbacked_symint()
        main.create_unbacked_symfloat()
        main.create_unbacked_symbool()
        self.assertExpectedRaisesInline(
            NotEqualError,
            lambda: main.check_equal(other),
            """\
ShapeEnv not equal: field values don't match:

==> name_to_node: values don't match.
  >  Left: {u0, u1, zuf0}
  > Right: {}
==> unbacked_symfloat_counter: values don't match.
  >  Left: 1
  > Right: 0
==> unbacked_symint_counter: values don't match.
  >  Left: 2
  > Right: 0
==> var_to_range: values don't match.
  >  Left: {u0: VR[-int_oo, int_oo], u1: VR[0, 1], zuf0: VR[-oo, oo]}
  > Right: {}
""",
        )
        self._replay_and_check(main)

    @onlyIfTranslationValidation
    def test_shape_env_equal_evaluate_expr_divisible(self):
        main, other = ShapeEnv(), ShapeEnv()

        # Call create_symbolic_sizes_strides_storage_offset on both of them.
        r = main.create_symbolic_sizes_strides_storage_offset(
            torch.randn(3, 2), ConstantSource("x")
        )
        other.create_symbolic_sizes_strides_storage_offset(
            torch.randn(3, 2), ConstantSource("x")
        )

        # Create a guard: size[0] % 3 == 0 (only in the main ShapeEnv)
        #   - +1 guard entry
        #   - +1 divisible entry
        size = r[0]
        bool(size[0] % 3 == 0)

        self.assertExpectedRaisesInline(
            NotEqualError,
            lambda: main.check_equal(other),
            """\
ShapeEnv not equal: field values don't match:

==> axioms: values don't match.
  >  Left: {(Mod(s93, 3)) < 0: False, (Mod(s93, 3)) <= 0: True, 0 < (Mod(s93, 3)): False, 0 <= (Mod(s93, 3)): True, Eq(0, Mod(s93, 3)): True, Eq(Mod(s93, 3), 0): True, Ne(0, Mod(s93, 3)): False, Ne(Mod(s93, 3), 0): False}
  > Right: {}
==> divisible: values don't match.
  >  Left: {Mod(s93, 3)}
  > Right: {}
==> guards: values don't match.
  >  Left: [Eq(Mod(s93, 3), 0)]
  > Right: []
==> name_to_node: values don't match.
  >  Left: {_assert, eq, mod, x_size_0_, x_size_1_, x_storage_offset, x_stride_0_, x_stride_1_}
  > Right: {x_size_0_, x_size_1_, x_storage_offset, x_stride_0_, x_stride_1_}
""",
        )
        self._replay_and_check(main)

    @onlyIfTranslationValidation
    def test_shape_env_equal_evaluate_expr_replacement(self):
        main, other = ShapeEnv(), ShapeEnv()

        # Call create_symbolic_sizes_strides_storage_offset on both of them.
        r = main.create_symbolic_sizes_strides_storage_offset(
            torch.randn(3, 2), ConstantSource("x")
        )
        other.create_symbolic_sizes_strides_storage_offset(
            torch.randn(3, 2), ConstantSource("x")
        )

        # Create a guard: size[0] == 3 (only in the main ShapeEnv)
        #   - +1 guard entry
        #   - +1 replacement entry
        size = r[0]
        bool(size[0] == 3)

        self.assertExpectedRaisesInline(
            NotEqualError,
            lambda: main.check_equal(other),
            """\
ShapeEnv not equal: field values don't match:

==> axioms: values don't match.
  >  Left: {False: False, True: True}
  > Right: {}
==> guards: values don't match.
  >  Left: [Eq(s93, 3)]
  > Right: []
==> name_to_node: values don't match.
  >  Left: {_assert, eq, x_size_0_, x_size_1_, x_storage_offset, x_stride_0_, x_stride_1_}
  > Right: {x_size_0_, x_size_1_, x_storage_offset, x_stride_0_, x_stride_1_}
==> replacements: values don't match.
  >  Left: {s93: 3}
  > Right: {}
==> var_to_range: values don't match.
  >  Left: {s44: VR[2, int_oo], s93: VR[3, 3]}
  > Right: {s44: VR[2, int_oo], s93: VR[2, int_oo]}
""",
        )
        self._replay_and_check(main)

    @onlyIfTranslationValidation
    def test_shape_env_equal_evaluate_expr_refinement(self):
        main, other = ShapeEnv(), ShapeEnv()

        # Call create_symbolic_sizes_strides_storage_offset on both of them.
        r = main.create_symbolic_sizes_strides_storage_offset(
            torch.randn(3, 2), ConstantSource("x")
        )
        other.create_symbolic_sizes_strides_storage_offset(
            torch.randn(3, 2), ConstantSource("x")
        )

        # Create a guard: size[0] >= 3 (only in the main ShapeEnv)
        #   - +1 guard entry
        #   - +1 var_to_guard entry
        #   - Change: var_to_range
        size = r[0]
        bool(size[0] >= 3)

        self.assertExpectedRaisesInline(
            NotEqualError,
            lambda: main.check_equal(other),
            """\
ShapeEnv not equal: field values don't match:

==> axioms: values don't match.
  >  Left: {3 <= s93: True, s93 < 3: False}
  > Right: {}
==> guards: values don't match.
  >  Left: [s93 >= 3]
  > Right: []
==> name_to_node: values don't match.
  >  Left: {_assert, ge, x_size_0_, x_size_1_, x_storage_offset, x_stride_0_, x_stride_1_}
  > Right: {x_size_0_, x_size_1_, x_storage_offset, x_stride_0_, x_stride_1_}
==> var_to_range: values don't match.
  >  Left: {s44: VR[2, int_oo], s93: VR[3, int_oo]}
  > Right: {s44: VR[2, int_oo], s93: VR[2, int_oo]}
""",
        )
        self._replay_and_check(main)

    @onlyIfTranslationValidation
    def test_shape_env_equal_runtime_assert(self):
        main, other = ShapeEnv(), ShapeEnv()

        # Call create_unbacked_symint on both of them.
        r = main.create_unbacked_symint()
        other.create_unbacked_symint()

        # Create a runtime assert: r % 3 == 0 (only in the main ShapeEnv)
        #   - +1 deferred_runtime_asserts entry
        #   - Change: num_deferred_runtime_asserts
        expect_true(r % 3 == 0)

        self.assertExpectedRaisesInline(
            NotEqualError,
            lambda: main.check_equal(other),
            """\
ShapeEnv not equal: field values don't match:

==> axioms: values don't match.
  >  Left: {(PythonMod(u0, 3)) < 0: False, (PythonMod(u0, 3)) <= 0: True, 0 < (PythonMod(u0, 3)): False, 0 <= (PythonMod(u0, 3)): True, Eq(0, PythonMod(u0, 3)): True, Eq(PythonMod(u0, 3), 0): True, Ne(0, PythonMod(u0, 3)): False, Ne(PythonMod(u0, 3), 0): False}
  > Right: {}
==> deferred_runtime_asserts: values don't match.
  >  Left: {u0: [Eq(PythonMod(u0, 3), 0)]}
  > Right: {}
==> name_to_node: values don't match.
  >  Left: {_assert, eq, mod, u0}
  > Right: {u0}
==> num_deferred_runtime_asserts: values don't match.
  >  Left: 1
  > Right: 0
""",
        )
        self._replay_and_check(main)

    def test_shape_env_recorded_function_fallback(self):
        # Make sure the record/replay mechanism for ShapeEnv will fallback
        # if no ShapeEnv instance is found.
        constrain_range(5, min=2, max=10)
        constrain_unify(5, 5)

        self.assertExpectedRaisesInline(
            AssertionError,
            lambda: _constrain_range_for_size(5, min=2, max=10),
            """can only constrain range for SymInt""",
        )

    def test_default_dtype_change(self):
        @torch.compile
        def foo():
            def inner(a, b, res_dtype):
                print(a, b, res_dtype)
                self.assertEqual(torch.result_type(a, b), res_dtype)

            inner(torch.tensor(1, device="cpu"), 1.0, torch.get_default_dtype())

        with set_default_dtype(torch.float):
            foo()
        with set_default_dtype(torch.double):
            foo()

    def test_numpy_ufunc_out(self):
        @torch.compile(backend="eager")
        def foo():
            x = np.arange(5)
            out = np.empty((x.shape[0], x.shape[0]))
            res_out = np.sin(x, out=out)
            assert res_out is out

        foo()

    # Unfortunately, we don't currently preserve the ids of
    # res_out and out correctly across the graph break
    @unittest.expectedFailure
    def test_numpy_ufunc_out_graph_break(self):
        @torch.compile(backend="eager")
        def foo():
            x = np.arange(5)
            out = np.empty((x.shape[0], x.shape[0]))
            res_out = np.sin(x, out=out)
            torch._dynamo.graph_break()
            assert res_out is out

        foo()

    @wrapDeterministicFlagAPITest
    def test_backward_deterministic_mode_mismatch_warning(self):
        @torch.compile
        def func(a, b):
            return a + b

        for forward_deterministic, backward_deterministic in itertools.product(
            [True, False], [True, False]
        ):
            torch.use_deterministic_algorithms(forward_deterministic)
            a = torch.randn(10, requires_grad=True)
            res = func(a, 1)
            grad = torch.ones_like(res)
            torch.use_deterministic_algorithms(backward_deterministic)

            if not forward_deterministic and backward_deterministic:
                with self.assertRaisesRegex(
                    RuntimeError,
                    r"^This compiled backward function is being run with torch\.use_deterministic_algorithms",
                ):
                    res.backward(grad)

            else:
                res.backward(grad)

    @skipIfWindows(
        msg="AssertionError: False is not true : Encountered an unexpected fallback to 'aten pow' in dynamo compiled code"
    )
    @unittest.skipIf(
        torch._inductor.config.cpu_backend != "cpp",
        "Skip for non cpp backend CPU as comments contain 'aten.pow' ",
    )
    def test_torch_dynamo_codegen_pow(self):
        def pow(x):
            return x**2

        x = np.arange(8)
        pow_opt = torch.compile(pow)

        actual, source_code = run_and_get_code(pow_opt, x)
        expect = pow(x)

        self.assertEqual(expect, actual)

        self.assertTrue(
            all("aten.pow" not in code for code in source_code),
            msg="Encountered an unexpected fallback to 'aten pow' in dynamo compiled code",
        )

    def test_graph_break_compilation_metrics(self):
        def fn(x):
            x.cos()
            torch._dynamo.graph_break()
            x.sin()
            torch._dynamo.graph_break()
            return x.cos()

        torch._dynamo.utils.clear_compilation_metrics()
        x = torch.rand((4, 4))
        f = torch.compile(fn, backend="eager")
        f(x)
        metrics = torch._dynamo.utils.get_compilation_metrics()
        # Should only be one restart per event
        (restart_reason,) = metrics[0].restart_reasons
        self.assertTrue(
            "User-inserted graph break" in restart_reason,
            "Should have logged graph break reason",
        )
        self.assertTrue(
            metrics[0].dynamo_time_before_restart_s
            <= metrics[0].entire_frame_compile_time_s
        )

        (restart_reason,) = metrics[1].restart_reasons
        self.assertTrue(
            "User-inserted graph break" in restart_reason,
            "Should have logged graph break reason",
        )
        self.assertTrue(
            metrics[1].dynamo_time_before_restart_s
            <= metrics[1].entire_frame_compile_time_s
        )

        # No restarts
        self.assertTrue(
            len(metrics[2].restart_reasons) == 0, "Last compile has no graph break"
        )
        self.assertTrue(metrics[2].dynamo_time_before_restart_s == 0)

    def test_graph_break_compilation_metrics_on_failure(self):
        def fn(x):
            return x.sin()

        def broken_backend(gm, example_inputs):
            raise RuntimeError("broken backend")

        x = torch.rand((4, 4))
        f = torch.compile(fn, backend=broken_backend)
        with unittest.mock.patch("torch._dynamo.config.suppress_errors", True):
            torch._dynamo.utils.clear_compilation_metrics()
            f(x)
            metrics = torch._dynamo.utils.get_compilation_metrics()
            for metric in metrics:
                self.assertTrue(metric.dynamo_time_before_restart_s > 0)
                self.assertTrue(
                    "RuntimeError: broken backend" in metric.fail_reason,
                    "Should have logged fail reason",
                )

    def test_compilation_metrics_size_limit(self):
        def fn1(x):
            return x.relu()

        def fn2(x):
            return x.cos()

        def fn3(x):
            return x.sin()

        def fn4(x):
            return x.exp()

        import contextlib

        @contextlib.contextmanager
        def metrics_limit_ctx():
            try:
                torch._dynamo.utils.set_compilation_metrics_limit(3)
                yield
            finally:
                torch._dynamo.utils.set_compilation_metrics_limit(
                    torch._dynamo.utils.DEFAULT_COMPILATION_METRICS_LIMIT
                )

        x = torch.rand((4, 4))
        torch._dynamo.reset()
        torch.compile(fn1, backend="eager")(x)
        torch.compile(fn2, backend="eager")(x)
        torch.compile(fn3, backend="eager")(x)
        torch.compile(fn4, backend="eager")(x)

        with metrics_limit_ctx():
            torch._dynamo.utils.clear_compilation_metrics()
            torch._dynamo.reset()
            self.assertEqual(0, len(torch._dynamo.utils.get_compilation_metrics()))
            torch.compile(fn1, backend="eager")(x)
            self.assertEqual(1, len(torch._dynamo.utils.get_compilation_metrics()))
            torch.compile(fn2, backend="eager")(x)
            self.assertEqual(2, len(torch._dynamo.utils.get_compilation_metrics()))
            torch.compile(fn3, backend="eager")(x)
            self.assertEqual(3, len(torch._dynamo.utils.get_compilation_metrics()))
            torch.compile(fn4, backend="eager")(x)
            self.assertEqual(3, len(torch._dynamo.utils.get_compilation_metrics()))

    @skipIfWindows(
        msg="TypeError: sequence item 0: expected str instance, NoneType found"
    )
    def test_funcname_cache(self):
        src = """\
import torch
if True:
    test = 3

class AAA:
    class DUMMY:
        class DUMMY2:
            pass

    def dummy(self):
        def dummy2():
            pass
    class BBB:
        @staticmethod
        def CCC():
            class DDD:
                if True:
                    @staticmethod
                    def EEE():
                        x = [torch.ones(3, 3) for _ in range(5)]
                        return x
            return DDD
def fn():
    return 3
"""
        with tempfile.NamedTemporaryFile(mode="w") as f:
            f.write(src)
            f.flush()
            from torch._dynamo.funcname_cache import get_funcname

            names = [get_funcname(f.name, i + 1) for i in range(src.count("\n") + 1)]

        self.assertExpectedInline(
            "\n".join(names),
            """\




AAA
AAA.DUMMY
AAA.DUMMY.DUMMY2
AAA.DUMMY.DUMMY2
AAA.DUMMY.DUMMY2
AAA.dummy
AAA.dummy.dummy2
AAA.dummy.dummy2
AAA.BBB
AAA.BBB
AAA.BBB.CCC
AAA.BBB.CCC.DDD
AAA.BBB.CCC.DDD
AAA.BBB.CCC.DDD
AAA.BBB.CCC.DDD.EEE
AAA.BBB.CCC.DDD.EEE
AAA.BBB.CCC.DDD.EEE
AAA.BBB.CCC
fn
fn
""",
        )

    def test_return_dict_with_graph_break_and_update(self):
        def create():
            torch._dynamo.graph_break()
            return {0: torch.tensor(3)}

        def fn():
            return {**create()}

        opt_fn = torch.compile(backend="eager")(fn)
        result = opt_fn()
        self.assertIn(0, result)
        self.assertTrue(same(result[0], torch.tensor(3)))

    def test_dynamo_reset_clears_cache(self):
        """Test that dynamo bytecode cache is freed
        when dynamo reset is called
        """

        def fn(x):
            return torch.sin(x)

        opt_fn = torch.compile(backend="eager")(fn)
        opt_fn(torch.randn(3, 3))

        c1 = _debug_get_cache_entry_list(fn.__code__)
        self.assertEqual(len(c1), 1)

        torch._dynamo.reset()
        c2 = _debug_get_cache_entry_list(fn.__code__)
        self.assertEqual(len(c2), 0)

    def test_guard_size_oblivious_simplification(self):
        @torch.compile(backend="eager", fullgraph=True)
        def fn(x):
            u0, u1 = x.tolist()
            torch._check_is_size(u0)
            torch._check_is_size(u1)
            torch._check((2 * u0) % (u0 + u1) == 0)
            torch._check((2 * u0) // (u0 + u1) != 0)
            if guard_size_oblivious((2 * u0) // (u0 + u1) == 0):
                return torch.tensor(True)
            else:
                return torch.tensor(False)

        fn(torch.tensor([3, 3]))

    @torch._dynamo.config.patch(assume_static_by_default=True)
    def test_mark_unbacked_strict(self):
        @torch.compile()
        def fn(x, y):
            return torch.mul(x, y)

        x = torch.ones(5, 5)
        torch._dynamo.decorators.mark_unbacked(x, 0, strict=True)
        torch._dynamo.decorators.mark_unbacked(x, 1, strict=True)
        y = torch.randn(5, 5)

        with self.assertRaisesRegex(RuntimeError, "RelaxedUnspecConstraint"):
            fn(x, y)

    def test_sym_max_unbacked_sizelike_simplification(self):
        @torch.compile(fullgraph=True, backend="eager")
        def cf(x):
            u0, u1 = x.tolist()
            torch._check_is_size(u0)
            torch._check_is_size(u1)
            torch._check(u0 + u1 == 20)
            if guard_size_oblivious(torch.sym_max(1, u0 + u1) == 20):
                return torch.tensor(True)
            else:
                return torch.tensor(False)

        # Previously would have thrown guard on data dependent
        cf(torch.tensor([10, 10])).item()

    @torch._dynamo.config.patch(capture_scalar_outputs=True)
    def test_guard_size_oblivious(self):
        # This code, in fact, does NOT work in eager
        @torch.compile(backend="eager", fullgraph=True)
        def fn(x):
            y = torch.zeros(x.item())
            if guard_size_oblivious(y.size(0) == 0):
                assert False
            return y

        self.assertEqual(fn(torch.tensor([0])), torch.zeros(0))

    @torch.fx.experimental._config.patch(no_data_dependent_graph_break=True)
    def test_unbacked_strict_mode(self):
        @torch.compile()
        def fn(x, y):
            if x.shape[0] == 5:
                return torch.randn(5)
            return torch.mul(x, y)

        x = torch.ones(5, 5)
        torch._dynamo.decorators.mark_unbacked(x, 0)
        torch._dynamo.decorators.mark_unbacked(x, 1)
        y = torch.randn(5, 5)
        with self.assertRaisesRegex(
            RuntimeError, "Could not guard on data-dependent expression"
        ):
            fn(x, y)

    def test_guard_size_oblivious_backed(self):
        @torch.compile(backend="eager", fullgraph=True)
        def f(x):
            y = x.size(0)
            # This doesn't actually do anything
            if guard_size_oblivious(y == 0):
                return torch.randn(1)
            else:
                return torch.randn(2)

        # Should not fail in either case
        self.assertEqual(f(torch.randn(0)).shape, (1,))
        self.assertEqual(f(torch.randn(2)).shape, (2,))

    def _test_compile_model_free(self, model_inp_ctr, weakref_watch):
        """
        Args:
        model_inp_ctr
            - constructor that returns a new model and inputs to that model
        weakref_watch
            - function that returns a layer of the model for weakref to
              finalize on, so we can check that the layer is freed after
              the model goes out of scope
        """
        cleared = False

        def finalize():
            nonlocal cleared
            cleared = True

        def run():
            mod, inp = model_inp_ctr()
            weakref.finalize(weakref_watch(mod), finalize)
            torch.compile(mod, backend="eager")(inp)

        run()
        gc.collect()
        self.assertTrue(cleared)

    def test_custom_module_free(self):
        """Test that a model is freed when it goes out of scope"""

        class Mod(torch.nn.Module):
            def __init__(self) -> None:
                super(Mod, self).__init__()
                self.fc = torch.nn.Linear(100, 100)

            def forward(self, out):
                return self.fc(out)

        self._test_compile_model_free(
            lambda: (Mod(), torch.randn(100, 100)),
            lambda mod: mod.fc,
        )

    def test_sequential_module_free(self):
        self._test_compile_model_free(
            lambda: (
                torch.nn.Sequential(
                    torch.nn.Linear(100, 100),
                    torch.nn.ReLU(),
                ),
                torch.randn(100, 100),
            ),
            lambda mod: mod[0],
        )

    def test_linear_module_free(self):
        self._test_compile_model_free(
            lambda: (torch.nn.Linear(100, 100), torch.randn(100, 100)),
            lambda mod: mod,
        )

    def test_outside_linear_module_free(self):
        # Compared to test_linear_module_free, the linear
        # layer is not the code object that is directly compiled.

        # This test does not use _test_compile_model_free because of difficulty
        # in handling variable fc.

        cleared = False

        def finalize():
            nonlocal cleared
            cleared = True

        def run():
            fc = torch.nn.Linear(100, 100)

            class Mod(torch.nn.Module):
                def __init__(self) -> None:
                    super().__init__()
                    self.fc_ref = fc

                def forward(self, x):
                    return self.fc_ref(x)

            mod = Mod()
            inp = torch.randn(100, 100)
            weakref.finalize(fc, finalize)
            torch.compile(mod, backend="eager")(inp)

        run()
        # del fc  # This should delete all the references
        gc.collect()
        self.assertTrue(cleared)

    def test_parameter_free(self):
        def model_inp_ctr():
            param = torch.nn.Parameter(torch.randn(100, 100))

            class Mod(torch.nn.Module):
                def __init__(self) -> None:
                    super().__init__()
                    self.param = param

                def forward(self, x):
                    return self.param * x[0]

            # return param to keep it alive in _test_compile_model_free
            return Mod(), (torch.randn(100, 100), param)

        self._test_compile_model_free(model_inp_ctr, lambda mod: mod.param)

    def test_conditional_list_comp_in_context(self):
        def fn(inp):
            try:
                return [torch.sin(x) for x in inp if x is not None]
            except Exception:
                pass

        inp = [torch.randn(3, 3) for _ in range(3)] + [None]
        opt_fn = torch.compile(fn, backend="eager")
        opt_fn(inp)

    def test_312_binary_slice_with_graph_break1(self):
        l1 = torch.nn.Linear(5, 5)
        l2 = torch.nn.Linear(5, 5)

        def fn(x):
            # causes a graph break with items in the stack
            n = torch.nn.Sequential(l1, l2)
            out = n[1:](x)
            return out

        opt_fn = torch.compile(fn, backend="eager")
        opt_fn(torch.randn(5, 5))

    def test_312_binary_slice_with_graph_break2(self):
        class Foo:
            def __setitem__(self, key, val):
                pass

            def __getitem__(self, key):
                torch._dynamo.graph_break()
                return 1

        foo = Foo()

        def fn(x):
            # graph break in a STORE_SLICE instruction
            foo[:] = x
            # graph break in BINARY_SLICE with has_backedge check
            x = x + foo[:]
            if x is None:
                x = x + 1
            else:
                x = x + 1
            return x

        opt_fn = torch.compile(fn, backend="eager")
        opt_fn(torch.randn(5, 5))

    def test_super_after_graph_break(self):
        class Foo(torch.nn.Sequential):
            def __init__(self, layers):
                torch._dynamo.graph_break()
                super().__init__(*layers)

        def fn(x):
            layers = [torch.nn.Linear(3, 3) for _ in range(3)]
            mod = Foo(layers)
            return mod(x)

        opt_fn = torch.compile(fn, backend="eager")
        opt_fn(torch.randn(3, 3))

    def test_load_fast_and_clear_graph_break(self):
        # Can result in a segfault in 3.12+ if LOAD_FAST_AND_CLEAR
        # is not handled properly in a graph break
        def fn():
            out = torch.cat([torch.randn(r, 5) for r in range(3)])
            torch._dynamo.graph_break()
            out = torch.cat([torch.randn(r, 5) for r in range(3)])
            return out

        self.assertEqual(torch.compile(fn, backend="eager")().shape, (3, 5))

    def test_raises_importerror1(self):
        @torch.compile(backend="eager")
        def fn(x):
            try:
                import some_module_that_surely_does_not_exist

                return
            except ImportError:
                pass
            return x.sin()

        x = torch.randn(8)
        self.assertEqual(fn(x), x.sin())

    def test_raises_importerror2(self):
        @torch.compile(backend="eager")
        def fn(x):
            import some_module_that_surely_does_not_exist

            return x + 1

        x = torch.randn(8)
        with self.assertRaises(ImportError):
            fn(x)

    def test_dynamo_cache_move_to_front(self):
        def fn(x, const):
            return x + const

        # dynamic=False forces Dynamo to recompile
        opt_fn = torch.compile(fn, backend="eager", dynamic=False)

        inp = torch.randn(3, 3)

        # NOTE: assumes that each cache entry is guarded
        # on unique Mod instance
        opt_fn(inp, 1)
        opt_fn(inp, 2)
        opt_fn(inp, 3)

        c1 = _debug_get_cache_entry_list(fn.__code__)
        self.assertEqual(len(c1), 3)

        # move cache entry to front
        opt_fn(inp, 2)
        c2 = _debug_get_cache_entry_list(fn.__code__)
        self.assertIs(c1[1], c2[0])

    @torch._dynamo.config.patch(inline_inbuilt_nn_modules=False)
    def test_dynamo_cache_invalidate(self):
        DeletedGuardManagerWrapper = torch._dynamo.guards.DeletedGuardManagerWrapper

        class Mod(torch.nn.Module):
            def __init__(self) -> None:
                super(Mod, self).__init__()
                self.fc = torch.nn.Linear(3, 3)

            def forward(self, out):
                return self.fc(out)

        def fn(x, mod):
            return mod(x)

        opt_fn = torch.compile(fn, backend="eager")

        m1 = Mod()
        m2 = Mod()
        m3 = Mod()
        inp = torch.randn(3, 3)

        # NOTE: assumes that each cache entry is guarded
        # on unique Mod instance
        opt_fn(inp, m1)
        opt_fn(inp, m2)
        opt_fn(inp, m3)

        c1 = _debug_get_cache_entry_list(fn.__code__)
        self.assertEqual(len(c1), 3)

        # move cache entry to front
        opt_fn(inp, m2)
        c2 = _debug_get_cache_entry_list(fn.__code__)
        self.assertIs(c1[1], c2[0])

        # delete center of cache
        del m3
        c3 = _debug_get_cache_entry_list(fn.__code__)
        self.assertEqual(len(c3), 3)
        self.assertTrue(isinstance(c3[2].guard_manager, DeletedGuardManagerWrapper))

        # delete end of cache
        del m1
        c4 = _debug_get_cache_entry_list(fn.__code__)
        self.assertEqual(len(c4), 3)
        self.assertTrue(isinstance(c4[1].guard_manager, DeletedGuardManagerWrapper))
        self.assertTrue(isinstance(c4[2].guard_manager, DeletedGuardManagerWrapper))

        del m2
        c5 = _debug_get_cache_entry_list(fn.__code__)
        self.assertTrue(isinstance(c5[0].guard_manager, DeletedGuardManagerWrapper))
        self.assertTrue(isinstance(c5[1].guard_manager, DeletedGuardManagerWrapper))
        self.assertTrue(isinstance(c5[2].guard_manager, DeletedGuardManagerWrapper))

    def test_inspect_signature_bind(self):
        import inspect

        def inner(a, b, *ar, c=10, d=11, **kw):
            pass

        def fn(x, apply_defaults):
            sig = inspect.signature(inner)
            bound = sig.bind(1, 2, 3, d=12, e=15)
            bound.arguments["d"] = 13
            if apply_defaults:
                bound.apply_defaults()
            return (
                sig,
                bound.signature,
                bound,
                bound.arguments,
                bound.args,
                bound.kwargs,
                x + 1,
            )

        opt_fn = torch.compile(fn, backend="eager", fullgraph=True)

        for apply_defaults in (True, False):
            _, _, bound0, arguments0, args0, kwargs0, _ = fn(
                torch.ones(3, 3), apply_defaults
            )
            _, _, bound1, arguments1, args1, kwargs1, _ = opt_fn(
                torch.ones(3, 3), apply_defaults
            )

            self.assertEqual(bound0, bound1)
            self.assertEqual(arguments0, arguments1)
            self.assertEqual(args0, args1)
            self.assertEqual(kwargs0, kwargs1)
            self.assertTrue(args1)
            self.assertTrue(kwargs1)

    def test_inspect_signature_bind_non_user_function(self):
        import inspect

        class Foo:
            def __init__(self, a, b, *ar, c=10, d=11, **kw):
                pass

        def fn(x):
            sig = inspect.signature(Foo)
            bound = sig.bind(1, 2, 3, d=12, e=15)
            return bound, x + 1

        opt_fn = torch.compile(fn, backend="eager")
        bound0, _ = fn(torch.ones(3, 3))
        bound1, _ = opt_fn(torch.ones(3, 3))

        self.assertEqual(bound0, bound1)

        import traceback

        # choose a function that is skipped but has defaults
        self.assertTrue(hasattr(traceback.print_exc, "__kwdefaults__"))
        self.assertIs(
            torch._dynamo.trace_rules.lookup(traceback.print_exc),
            torch._dynamo.variables.SkipFunctionVariable,
        )

        def gn(x):
            sig = inspect.signature(traceback.print_exc)
            bound = sig.bind()
            return bound, x + 1

        opt_gn = torch.compile(gn, backend="eager", fullgraph=True)
        bound0, _ = gn(torch.ones(3, 3))
        bound1, _ = opt_gn(torch.ones(3, 3))

        self.assertEqual(bound0, bound1)

    def test_inspect_signature_parameters(self):
        import inspect

        def fn(x, gn):
            d = inspect.signature(gn).parameters
            if d["a"].default is inspect.Parameter.empty:
                return torch.sin(x + 1)
            else:
                return torch.cos(x + 1)

        def gn(a: torch.Tensor, b: int) -> torch.Tensor:
            return a + b

        x = torch.randn(2, 3)
        opt_fn = torch.compile(backend="eager", fullgraph=True)(fn)
        self.assertEqual(fn(x, gn), opt_fn(x, gn))

    def test_grad_none(self):
        def fn(x, y):
            x.grad = torch.abs(y)
            x.grad.add_(y)
            return torch.abs(y)

        y = torch.arange(4).reshape(2, 2).to(torch.float)
        x = torch.randn(2, 2)
        x.grad = None

        z = fn(x, y)
        ref_y = torch.clone(z).detach()
        ref_x_grad = torch.clone(x.grad).detach()

        y = torch.arange(4).reshape(2, 2).to(torch.float)
        x = torch.randn(2, 2)
        x.grad = None

        opt_fn = torch.compile(fn, backend="eager")
        z = opt_fn(x, y)
        self.assertEqual(z, ref_y)
        self.assertEqual(x.grad, ref_x_grad)

    def test_grad_non_none(self):
        def fn(x, y):
            x.grad.add_(y)
            return torch.abs(y)

        y = torch.ones(2, 2)
        x = torch.randn(2, 2)
        x.grad = torch.arange(4).reshape(2, 2).to(torch.float)

        z = fn(x, y)
        ref_y = torch.clone(z).detach()
        ref_x_grad = torch.clone(x.grad).detach()

        y = torch.ones(2, 2)
        x = torch.randn(2, 2)
        x.grad = torch.arange(4).reshape(2, 2).to(torch.float)

        cnt = torch._dynamo.testing.CompileCounterWithBackend("eager")
        opt_fn = torch.compile(fn, backend=cnt)
        z = opt_fn(x, y)

        # Ensure that the generated graph returns only one output. We want the
        # add_ on the grad to be part of the graph itself, so that inductor can
        # theoretically move the add_ and resutling copy_ nodes at the right
        # place to free memory.
        self.assertEqual(len(list(cnt.graphs[0].graph.nodes)[-1].all_input_nodes), 1)
        self.assertEqual(z, ref_y)
        self.assertEqual(x.grad, ref_x_grad)

    def test_new_with_int_list(self):
        # Make sure torch.Tensor.new(int argument list) behaves the same on dynamo.
        def fn(x):
            return x.new(*x.size()) + 5

        optfn = torch.compile(backend="eager")(fn)

        x = torch.arange(10).view(2, 5)

        expected = fn(x)
        actual = optfn(x)

        self.assertEqual(expected.dtype, actual.dtype)
        self.assertEqual(expected.shape, actual.shape)
        self.assertEqual(expected.stride(), actual.stride())
        self.assertEqual(expected.storage_offset(), actual.storage_offset())

    def test_dynamic_shapes_as_strided(self):
        def fn(t, new_size, new_stride):
            tmp = t.as_strided(new_size, new_stride)
            tmp = tmp.view(-1)
            return t * tmp.sum()

        optfn = torch.compile(backend="eager", dynamic=True)(fn)

        x = torch.randn(3)
        new_size = [0, 3]
        new_stride = [3, 1]

        expected = fn(x, new_size, new_stride)
        actual = optfn(x, new_size, new_stride)

        self.assertEqual(expected.dtype, actual.dtype)
        self.assertEqual(expected.shape, actual.shape)
        self.assertEqual(expected.stride(), actual.stride())
        self.assertEqual(expected.storage_offset(), actual.storage_offset())

    @torch._dynamo.config.patch(guard_nn_modules=True)
    def test_hasattr_nn_module_guard(self):
        class M(torch.nn.Module):
            def __init__(self) -> None:
                super().__init__()
                self.a = torch.nn.Linear(3, 3)

            def forward(self, x):
                if hasattr(self, "a"):
                    return self.a(x)
                else:
                    return x

        m = M()
        x = torch.randn(3, 3)
        ref = m(x)

        opt_m = torch.compile(backend="eager")(m)
        res = opt_m(x)
        self.assertEqual(ref, res)

    def test_ordered_dict_move_to_end(self):
        d = {
            "foo": 1,
            "bar": 2,
        }

        d = collections.OrderedDict(d)
        d.move_to_end("foo")

        @torch.compile(backend="eager")
        def fn(x, d):
            return x * d["foo"] * d["bar"]

        fn(torch.randn(4), d)
        with unittest.mock.patch("torch._dynamo.config.error_on_recompile", True):
            fn(torch.randn(4), d)

    def test_defaultdict(self):
        d = collections.defaultdict()
        d["foo"] = 1
        d["bar"] = 2

        @torch.compile(backend="eager")
        def fn(x, d):
            return x * d["foo"] * d["bar"]

        fn(torch.randn(4), d)
        with unittest.mock.patch("torch._dynamo.config.error_on_recompile", True):
            fn(torch.randn(4), d)

    def test_custom_dict(self):
        class MyDict(dict):
            pass

        d = {
            "foo": 1,
            "bar": 2,
        }

        d = MyDict(d)

        @torch.compile(backend="eager")
        def fn(x, d):
            return x * d["foo"] * d["bar"]

        fn(torch.randn(4), d)
        with unittest.mock.patch("torch._dynamo.config.error_on_recompile", True):
            fn(torch.randn(4), d)

    def test_iter_type(self):
        @torch.compile(fullgraph=True)
        def fn(y):
            x = iter([])
            if isinstance(x, list):
                return y + 1
            else:
                return y + 2

        res = fn(torch.ones(2))
        self.assertEqual(torch.ones(2) + 2, res)

    def test_descriptor(self):
        class lazy_property:
            def __init__(self, wrapped):
                self.wrapped = wrapped

            def __get__(self, instance, obj_type=None):
                value = self.wrapped(instance)
                setattr(instance, self.wrapped.__name__, value)
                return value

        class UserDefined:
            def __init__(self) -> None:
                self.a = 3

            @lazy_property
            def length(self):
                return 3

            def run(self, x):
                return x * self.length

        obj = UserDefined()

        def fn(x):
            return obj.run(x)

        opt_fn = torch.compile(fn, backend="eager", fullgraph=True)
        x = torch.randn(4)
        # Opt_fn is deliberately called first to trigger the __get__ function.
        # Otherwise, the setattr removes the lazy property.
        ref = opt_fn(x)
        res = fn(x)
        self.assertEqual(ref, res)
        ref = opt_fn(x)
        res = fn(x)
        self.assertEqual(ref, res)

    def test_assert_size_stride(self):
        x = torch.randn(2, 3, 4)
        with self.assertRaisesRegex(
            AssertionError,
            "expected size 2==5, stride 12==9 at dim=0; expected size 3==6, stride 4==9 at dim=1; expected size 4==7, stride 1==10 at dim=2",
        ):
            torch._C._dynamo.guards.assert_size_stride(x, (5, 6, 7), (9, 9, 10))

    def test_frozen_dict(self):
        # A pattern from StableDiffusion
        class FrozenDict(collections.OrderedDict):
            def __init__(self, *args, **kwargs):
                super().__init__(*args, **kwargs)

                for key, value in self.items():
                    setattr(self, key, value)

                self.__frozen = True

            def __delitem__(self, *args, **kwargs):
                raise Exception(
                    f"You cannot use ``__delitem__`` on a {self.__class__.__name__} instance."
                )

            def setdefault(self, *args, **kwargs):
                raise Exception(
                    f"You cannot use ``setdefault`` on a {self.__class__.__name__} instance."
                )

            def pop(self, *args, **kwargs):
                raise Exception(
                    f"You cannot use ``pop`` on a {self.__class__.__name__} instance."
                )

            def update(self, *args, **kwargs):
                raise Exception(
                    f"You cannot use ``update`` on a {self.__class__.__name__} instance."
                )

            def __setattr__(self, name, value):
                if hasattr(self, "__frozen") and self.__frozen:
                    raise Exception(
                        f"You cannot use ``__setattr__`` on a {self.__class__.__name__} instance."
                    )
                super().__setattr__(name, value)

            def __setitem__(self, name, value):
                if hasattr(self, "__frozen") and self.__frozen:
                    raise Exception(
                        f"You cannot use ``__setattr__`` on a {self.__class__.__name__} instance."
                    )
                super().__setitem__(name, value)

        d = {"a": 1}
        frozen_d = FrozenDict(d)

        @torch.compile(backend="eager", fullgraph=True)
        def fn(x):
            dict(frozen_d).items()
            return torch.sin(x)

        fn(torch.randn(4))

    def test_tuple_class(self):
        cnts = torch._dynamo.testing.CompileCounter()

        def fn(x):
            updated_x = []
            for v in x:
                updated_x.append(v + 1)
            return x.__class__(updated_x)

        opt_fn = torch.compile(fn, backend=cnts, fullgraph=True)

        d1 = torch.zeros(2, 2)
        d2 = torch.ones(2, 2)

        r = opt_fn((d1, d2))
        self.assertEqual(r.__class__, tuple)
        r1, r2 = r
        self.assertEqual(r1, torch.ones(2, 2))
        self.assertEqual(r2, torch.ones(2, 2) + 1)
        self.assertEqual(cnts.frame_count, 1)

    def test_list_class(self):
        cnts = torch._dynamo.testing.CompileCounter()

        def fn(x):
            updated_x = []
            for v in x:
                updated_x.append(v + 1)
            return x.__class__(updated_x)

        opt_fn = torch.compile(fn, backend=cnts, fullgraph=True)

        d1 = torch.zeros(2, 2)
        d2 = torch.ones(2, 2)

        r = opt_fn([d1, d2])
        self.assertEqual(r.__class__, list)
        self.assertEqual(len(r), 2)
        self.assertEqual(r[0], torch.ones(2, 2))
        self.assertEqual(r[1], torch.ones(2, 2) + 1)
        self.assertEqual(cnts.frame_count, 1)

    def test_namedtuple_class(self):
        import collections

        cnts = torch._dynamo.testing.CompileCounter()

        def fn(x):
            updated_x = []
            for v in x:
                updated_x.append(v + 1)
            return x.__class__(*updated_x)

        opt_fn = torch.compile(fn, backend=cnts, fullgraph=True)

        d1 = torch.zeros(2, 2)
        d2 = torch.ones(2, 2)
        point = collections.namedtuple("Point", ["x", "y"])
        p = point(d1, d2)

        r = opt_fn(p)
        self.assertEqual(r.__class__, point)
        self.assertEqual(r.x, torch.ones(2, 2))
        self.assertEqual(r.y, torch.ones(2, 2) + 1)
        self.assertEqual(cnts.frame_count, 1)

    def test_getattrvariable_as_python_constant(self):
        from torch._dynamo.variables.misc import GetAttrVariable

        @torch.compile(backend="eager")
        def fn(x, rand1):
            random.Random().setstate(rand1.getstate())
            return x + rand1.random()

        def get_rng():
            rand1 = random.Random(1)
            orig_random = rand1.random
            rand1.random = lambda: orig_random()
            return rand1

        x = torch.randn(3, 3)
        expected = fn.__wrapped__(x, get_rng())

        with patch.object(GetAttrVariable, "as_python_constant", autospec=True) as po:
            actual = fn(x, get_rng())

        self.assertEqual(expected, actual)
        self.assertGreater(po.call_count, 0)

    def test_data_ptr_graph_break_builtin(self):
        def f(a, b):
            # builtin + not implemented for DataPtrVariable
            return a.data_ptr() + b.data_ptr()

        a = torch.randn(4)
        b = torch.randn(5)

        # make sure there is a graph break
        with self.assertRaises(torch._dynamo.exc.Unsupported):
            torch.compile(f, backend="eager", fullgraph=True)(a, b)

        torch._dynamo.reset()

        expected = f(a, b)
        actual = torch.compile(f, backend="eager")(a, b)

        self.assertEqual(expected, actual)

    def test_data_ptr_graph_break_aten(self):
        def f(a):
            # torch.add not implemented for DataPtrVariable
            return torch.add(a, a.data_ptr())

        a = torch.randn(4)

        counters.clear()

        expected = f(a)
        actual = torch.compile(f, backend="eager")(a)

        self.assertEqual(expected, actual)
        self.assertTrue(len(counters["graph_break"]) > 0)
        counters.clear()

    class AssertNumOutputBackend:
        """
        A backend that checks the number of output for compiled graph, and
        return the graph as is.
        """

        def __init__(self, test_case, expected_num_output: int):
            self.test_case = test_case
            self.expected_num_output = expected_num_output

        def __call__(self, gm: torch.fx.GraphModule, example_inputs):
            outputs = gm(*example_inputs)
            self.test_case.assertEqual(self.expected_num_output, len(outputs))
            return gm

    def test_returning_nested_func_with_captured_tensor(self):
        @torch.compile(backend=self.AssertNumOutputBackend(self, 2))
        def test():
            x = torch.rand(1)

            def func():
                return x + x

            # Returning `func` forces dynamo to output `x` in the compiled
            # graph, so that we can store it as `func`'s closure. The output of
            # compiled graph would be `(x, x + x)`.
            return func, func()

        test()

    def test_running_nested_func_with_captured_tensor(self):
        @torch.compile(backend=self.AssertNumOutputBackend(self, 1))
        def test():
            x = torch.rand(1)

            def func():
                return x + x

            # `x` is no longer needed after running the compiled graph, so we
            # shouldn't return it. The output of compiled graph would be `(x +
            # x,)`.
            return func()

        test()

    def test_returning_func_with_captured_func_and_tensor(self):
        @torch.compile(backend=self.AssertNumOutputBackend(self, 2))
        def test():
            x = torch.rand(1)

            def nested():
                return x + x

            def func():
                return nested()

            # Returning `func` forces dynamo to output `x` in the compiled
            # graph, so that we can store it as `func`'s closure. The output of
            # compiled graph would be `(x, x + x)`.
            return func, func()

        test()

    def test_running_func_with_captured_func_and_tensor(self):
        @torch.compile(backend=self.AssertNumOutputBackend(self, 1))
        def test():
            x = torch.rand(1)

            def nested():
                return x + x

            def func():
                return nested()

            # `x` is no longer needed after running the compiled graph, so we
            # shouldn't return it. The output of compiled graph would be `(x)`.
            return func()

        test()

    def test_escaping_closure_var_with_backward_hook(self):
        @torch.compile(backend=self.AssertNumOutputBackend(self, 2))
        def fn(x):
            temp = x * x
            captured_var = temp + 1

            # This is where the lambda escapes the lifetime of `fn`, so
            # dynamo must generate proper bytecode to update `captured_var`.
            x.register_hook(lambda _: captured_var)

            # The output of compiled graph would be `(x * x, x * x + 1)`.
            return temp

        ones = torch.ones(4, requires_grad=True)
        fn(ones).sum().backward()

    def test_escaping_closure_var_with_nonlocal_var(self):
        nonlocal_fn = None

        @torch.compile(backend=self.AssertNumOutputBackend(self, 2))
        def fn(x):
            temp = x * x
            captured_var = x + 1

            def inner():
                return captured_var

            # This is where `inner` escapes the lifetime of `fn`, so dynamo must
            # generate proper bytecode to update `captured_var`.
            nonlocal nonlocal_fn
            nonlocal_fn = inner

            # The output of compiled graph would be `(x * x, x * x + 1)`.
            return temp

        ones = torch.ones(4, requires_grad=True)
        fn(ones)
        nonlocal_fn()

    def test_compare_tensor_with_none(self):
        @torch.compile()
        def f(x):
            return torch.tensor(x == None)

        res = f(torch.tensor(1))
        self.assertEqual(torch.tensor(False), res)

    def test_dataclass(self):
        @dataclasses.dataclass(frozen=True)
        class Foo:
            x: int

        @torch.compile(backend="eager", fullgraph=True)
        def run(x, foo0):
            if dataclasses.is_dataclass(foo0):
                foo1 = dataclasses.replace(foo0, **{"x": 1})
                return x + 1, foo1
            return x + 2, foo0

        res, foo = run(torch.zeros(1), Foo(0))
        self.assertTrue(res, torch.ones(1))
        self.assertEqual(foo.x, 1)

    def test_frozenset_of_non_literals(self):
        class Foo:
            pass

        foo = Foo()
        foo.x = 0
        s = frozenset([foo])

        @torch.compile(backend="eager")
        def run(x, s, foo0):
            # Dynamo must have the same representation for `foo0` and `foo1`,
            # otherwise the update to `foo0.x` won't be reflected in the read of
            # `foo1.x`.
            foo1 = list(s)[0]
            foo0.x += 1
            return x + 1, foo1.x

        res = run(torch.ones(1), s, foo)
        self.assertTrue(same(res[0], torch.ones(1) + 1))
        self.assertEqual(res[1], 1)

    def test_ne_operator_with_custom_eq(self):
        class Foo:
            def __init__(self, x):
                self.x = x

            def __eq__(self, other):
                return self.x == other.x

        @torch.compile(fullgraph=True, backend="eager")
        def run(x):
            f1 = Foo(0)
            f2 = Foo(0)
            # `x + 1` prevents Dynamo from skipping this frame.
            return x + 1, f1 != f2

        _, ne = run(torch.ones(1))
        self.assertFalse(ne)

    def test_ne_operator_with_custom_ne(self):
        class Foo:
            def __init__(self, x):
                self.x = x
                self.ne_called = False

            def __ne__(self, other):
                # ne_called attr is later checked to ensure that overrideen
                # `__ne__` is traced
                self.ne_called = True
                return not self.__eq__(other)

            def __eq__(self, other):
                return self.x == other.x

        f1 = Foo(0)
        f2 = Foo(0)

        @torch.compile(fullgraph=True, backend="eager")
        def run(x):
            # `x + 1` prevents Dynamo from skipping this frame.
            return x + 1, f1 != f2

        _, ne = run(torch.ones(1))
        self.assertFalse(ne)
        self.assertTrue(f1.ne_called)

    def test_ne_operator_with_custom_graphbreak_eq(self):
        counters.clear()

        class Foo:
            def __init__(self, x):
                self.x = x

            def __eq__(self, other):
                # This allows us to check that Dynamo actually traced into the
                # custom eq method.
                torch._dynamo.graph_break()
                return self.x == other.x

        @torch.compile(backend="eager")
        def run(x):
            f1 = Foo(0)
            f2 = Foo(0)
            # `x + 1` prevents Dynamo from skipping this frame.
            return x + 1, f1 != f2

        _, ne = run(torch.ones(1))
        self.assertFalse(ne)
        self.assertEqual(len(counters["graph_break"]), 1)

    @unittest.skipIf(sys.version_info < (3, 11), "Python 3.11+")
    def test_RAISE_VARARGS_0(self):
        def foo():
            try:
                raise ValueError
            except:
                raise

        @torch.compile(backend="eager", fullgraph=True)
        def fn(t):
            try:
                foo()
            except ValueError:
                return t.sin()
            except Exception:
                return t.cos()

        t = torch.randn(2)
        y = fn(t)
        self.assertEqual(y, t.sin())

    def test_overridden_getattribute(self):
        class Bar:
            def __init__(self, v):
                self.v = v

        class Foo:
            attribute_map = {}

            def __init__(self):
                self.attribute_map = {
                    "a_premap": "a",
                }
                # `bar` attribute requires propagating sources correctly through
                # object.__getattribute__
                self.bar = Bar(5)

            def __setattr__(self, key, value):
                if key in super().__getattribute__("attribute_map"):
                    key = super().__getattribute__("attribute_map")[key]
                super().__setattr__(key, value)

            def __getattribute__(self, key):
                if key == "sentinel":
                    raise AttributeError()
                if key != "attribute_map" and key in super().__getattribute__(
                    "attribute_map"
                ):
                    key = super().__getattribute__("attribute_map")[key]
                return super().__getattribute__(key)

            def __getattr__(self, key):
                if key == "sentinel":
                    return 5
                raise AttributeError()

        def get_foo():
            f = Foo()
            f.a_premap = 2
            f.b = 3
            return f

        def fn(x, f):
            return x * f.a_premap * f.a * f.b * f.sentinel * f.bar.v

        x = torch.randn(4)

        opt_fn = torch.compile(fn, backend="eager", fullgraph=True)
        self.assertEqual(fn(x, get_foo()), opt_fn(x, get_foo()))

    def test_dunder_weakref(self):
        class Foo:
            pass

        def fn(x):
            foo = Foo()
            # tests isgetsetdescriptor
            if foo.__weakref__:
                return torch.cos(x)
            return torch.sin(x)

        opt_fn = torch.compile(fn, backend="eager", fullgraph=True)
        x = torch.randn(4)
        self.assertEqual(fn(x), opt_fn(x))

    def test_guard_filter_fn_by_id(self):
        def guard_filter_fn(entries):
            return [entry.guard_type != "ID_MATCH" for entry in entries]

        @torch.compile(fullgraph=True, options={"guard_filter_fn": guard_filter_fn})
        def fn(x):
            return id(x)

        inputs = (torch.randn(3, 2),)
        fn(*inputs)

        inputs_1 = (torch.randn(3, 2),)
        with torch.compiler.set_stance("fail_on_recompile"):
            self.assertEqual(fn(*inputs_1), id(inputs[0]))

    def test_guard_filter_fn_by_is_global(self):
        def guard_filter_fn(entries):
            return [not entry.is_global for entry in entries]

        global GLOBAL_INT

        @torch.compile(fullgraph=True, options={"guard_filter_fn": guard_filter_fn})
        def fn(x):
            return x + GLOBAL_INT

        GLOBAL_INT = 1
        fn(torch.randn(3, 2))

        GLOBAL_INT = 2
        inputs = (torch.randn(3, 2),)
        with torch.compiler.set_stance("fail_on_recompile"):
            self.assertEqual(fn(*inputs), inputs[0] + 1)

    def test_guard_filter_fn_by_name_and_value(self):
        def guard_filter_fn(entries):
            return [
                not (entry.name == "y" and entry.value is None) for entry in entries
            ]

        @torch.compile(fullgraph=True, options={"guard_filter_fn": guard_filter_fn})
        def fn(x, y):
            if y is not None:
                x += y
            return x

        fn(torch.randn(3, 2), None)

        inputs = (torch.randn(3, 2), torch.tensor(1))
        with torch.compiler.set_stance("fail_on_recompile"):
            self.assertEqual(fn(*inputs), inputs[0])


class TestTracer(JitTestCase):
    def test_jit_save(self):
        def fn():
            class Foo(torch.nn.Module):
                def __init__(self) -> None:
                    super().__init__()
                    self.a = 3

                @torch.jit.export
                def __getstate__(self):
                    return (3, self.training)

                @torch.jit.export
                def __setstate__(self, state):
                    self.a = state[0]
                    self.training = state[1]

                def forward(self, x):
                    return x + self.a

            f = Foo()

            return torch.jit.trace(f, (torch.rand(3, 4),))

        fn()
        opt_fn = torch.compile(fn, backend="eager")
        opt_fn()


class TestCustomFunction(torch.testing._internal.common_utils.TestCase):
    def test_autograd_function_with_matmul_folding_at_output(self):
        """
        When tensor folding occurs during matmul operation returned tensor is a view.
        This can cause issues when matmul is used inside a custom function
        and such view is then returned as output. Then it cannot be modified inplace
        and causes errors.
        It can be especially problematic when after such function inplace allreduce
        is performed. This test recreates this behaviour.
        Issue is resolved when unsafe_view is returned from matmul instead.
        """

        class CustomFunction(torch.autograd.Function):
            @staticmethod
            def forward(ctx, inp1, inp2):
                ctx.save_for_backward(inp2)
                ctx.output_shape = inp1.size()
                return torch.matmul(inp1, inp2)

            @staticmethod
            def backward(ctx, grad_output):
                output_shape = ctx.output_shape
                (inp2,) = ctx.saved_tensors
                return (
                    torch.mm(grad_output.squeeze(), inp2.t()).view(output_shape),
                    None,
                )

        def outer_function(inp1, inp2):
            res = CustomFunction.apply(inp1, inp2)
            res.add_(1.0)
            return res.sum()

        def usual_function(inp1, inp2) -> torch.Tensor:
            res = torch.matmul(inp1, inp2)
            res.add_(1.0)
            return res.sum()

        inp1_custom = torch.randn(4, 1, 2, requires_grad=True)
        inp1_usual = inp1_custom.detach().clone().requires_grad_(True)

        inp2 = torch.randn(2, 4)
        c_custom_func = torch.compile(outer_function)
        c_usual_func = torch.compile(usual_function)

        result_custom = c_custom_func(inp1_custom, inp2)
        result_custom.backward()
        result_usual = c_usual_func(inp1_usual, inp2)
        result_usual.backward()

        torch.allclose(inp1_custom.grad, inp1_usual.grad)

    def test_retain_grad(self):
        def fn(x, y):
            y.retain_grad()
            return torch.sin(y) + x

        opt_fn = torch.compile(fn, backend="aot_eager")
        x = torch.randn(4, requires_grad=True)
        y = torch.cos(x)
        opt_fn(x, y).sum().backward()
        self.assertTrue(y.grad is not None)


class MiscTestsDevice(torch._inductor.test_case.TestCase):
    def test_rand(self, device):
        cnts = torch._dynamo.testing.CompileCounter()
        device = device

        def fn():
            return torch.randn(10, device=device)

        torch.manual_seed(10)
        ref_run1 = fn()

        torch.manual_seed(10)
        ref_run2 = fn()
        self.assertTrue(same(ref_run1, ref_run2))

        torch.manual_seed(10)
        opt_fn = torch.compile(fn, backend=cnts, fullgraph=True)
        res = opt_fn()

        self.assertTrue(same(res, ref_run1))

    @unittest.skipIf(
        not PLATFORM_SUPPORTS_FLASH_ATTENTION,
        "Can't run fused SDPA on this platform",
    )
    def test_parsing_sdpa(self, device):
        class MyModule(torch.nn.Module):
            def forward(self, query, key, value):
                out = F.scaled_dot_product_attention(query, key, value, None, 0, True)
                out = F.scaled_dot_product_attention(
                    query, key, value, None, 0, True, scale=8
                )
                out = F.scaled_dot_product_attention(
                    query=query,
                    key=key,
                    value=value,
                    attn_mask=None,
                    dropout_p=0,
                    is_causal=True,
                )
                out = F.scaled_dot_product_attention(
                    query,
                    key=key,
                    value=value,
                    attn_mask=None,
                    dropout_p=0,
                    is_causal=True,
                )
                out = F.scaled_dot_product_attention(
                    query, key, value, None, dropout_p=0, is_causal=True
                )
                out = F.scaled_dot_product_attention(query, key, value, None, scale=8)
                return out

        device = device
        dtype = torch.float16
        seq_len_q = 1
        seq_len_k = 1
        head_dim = 8
        query = torch.ones(
            1, 8, seq_len_q, head_dim, device=device, dtype=dtype, requires_grad=True
        )
        key = torch.ones(
            1, 8, seq_len_k, head_dim, device=device, dtype=dtype, requires_grad=True
        )
        value = torch.ones(
            1, 8, seq_len_k, head_dim, device=device, dtype=dtype, requires_grad=True
        )
        module = MyModule()
        opt_mod = torch.compile(module, backend="inductor")
        opt_mod(query, key, value)

    def test_torch_device_is_available(self, device):
        def fn(x):
            if TEST_HPU or TEST_CUDA:
                return x + 1
            else:
                return x - 1

        x = torch.rand(4)
        ref = fn(x)
        opt_fn = torch.compile(fn, backend="eager", fullgraph=True)
        res = opt_fn(x)
        self.assertTrue(same(ref, res))

    @unittest.skipIf(not TEST_CUDA, "requires cuda")
    @unittest.skipIf(not torch.backends.cudnn.is_available(), "requires cudnn")
    def test_torch_cudnn_is_acceptable(self, device):
        def fn(x):
            if torch.backends.cudnn.is_acceptable(tensor=x):
                return x + 1
            return x

        x = torch.rand(4).to(device)
        ref = fn(x)
        opt_fn = torch.compile(fn, backend="eager", fullgraph=True)
        res = opt_fn(x)
        self.assertTrue(same(ref, res))

    @unittest.skipIf(not TEST_CUDA, "requires cuda")
    @unittest.skipIf(not torch.backends.cudnn.is_available(), "requires cudnn")
    def test_torch_cudnn_is_acceptable_bad_inputs(self, device):
        def fn1(x):
            if torch.backends.cudnn.is_acceptable("invalid"):
                return x + 1
            return x

        def fn2(x):
            if torch.backends.cudnn.is_acceptable(x, 3.14):
                return x + 1
            return x

        with self.assertRaisesRegex(
            AssertionError, "Expect input to cudnn.is_acceptable to be a tensor"
        ):
            x1 = torch.rand(4).to(device)
            opt_fn1 = torch.compile(fn1, backend="eager", fullgraph=True)
            res1 = opt_fn1(x1)

        with self.assertRaisesRegex(
            AssertionError, "Expect 1 input to cudnn.is_acceptable"
        ):
            x2 = torch.rand(4).to(device)
            opt_fn2 = torch.compile(fn2, backend="eager", fullgraph=True)
            res = opt_fn2(x2)

    def test_get_device(self, device):
        def fn(x, y):
            x = x + 1
            y = y + 1
            return x.get_device(), y.get_device()

        x = torch.rand(4, device=device)
        y = torch.rand(4, device="cpu")
        ref = fn(x, y)
        opt_fn = torch.compile(fn, backend="eager", fullgraph=True)
        res = opt_fn(x, y)
        self.assertTrue(same(ref, res))

    def test_symint_as_device_kwarg(self, device):
        def f(rank):
            # -2 to make device id 0 for easier testing on CI
            return torch.ones(10, device=rank.size(0) - 2)

        x = torch.randn(2)
        out = f(torch.randn(2))
        opt_out = torch.compile(backend="eager", dynamic=True, fullgraph=True)(f)(x)
        self.assertEqual(out, opt_out)

    @unittest.skipIf(not TEST_MULTIGPU, "need multiple GPU")
    def test_cuda_set_device(self, device):
        def fn():
            a = torch.ones(2, device=device)
            torch.cuda.set_device(1)
            return a + 1

        with torch.cuda.device(0):
            counter = CompileCounter()
            opt_fn = torch.compile(fn, backend=counter)
            res = opt_fn()
            self.assertEqual(res.device.type, "cuda")
            self.assertEqual(res.device.index, 0)
            self.assertEqual(counter.frame_count, 2)

    def test_torch_device_python_type(self):
        for device, device_type, index in [
            ("cpu", "cpu", None),
            ("cuda:0", "cuda", 0),
            ("hpu:0", "hpu", 0),
        ]:
            if (device == "cuda:0" and not TEST_CUDA) or (
                device == "hpu:0" and not TEST_HPU
            ):
                continue

            def fn(target):
                target_device = target.device
                a = torch.zeros(2, 3, device=target_device)
                # Constant assert at trace time
                assert isinstance(target_device, torch.device)
                assert target_device.type == device_type
                assert target_device.index == index
                b = torch.zeros(2, 3, device=target_device)
                c = torch.zeros(2, 3, device=target_device)
                return a + b + c

            from torch._dynamo.variables import ConstantVariable

            device = torch.device(device)
            expected_variable = ConstantVariable(device)
            self.assertEqual(expected_variable.python_type(), type(device))

            opt_func = torch.compile(fn, backend="eager", fullgraph=True)
            a = torch.tensor([2, 3], device=device)
            res = opt_func(a)
            self.assertIsInstance(res, torch.Tensor)

    @torch._dynamo.config.patch(
        capture_scalar_outputs=True, capture_dynamic_output_shape_ops=True
    )
    @torch._functorch.config.patch(fake_tensor_propagate_real_tensors=True)
    def test_interpolate_propagate_real_tensors(self, device):
        @torch.compile(backend="eager", fullgraph=True)
        def f(mask, box):
            # u0, u1 = mask.tolist()
            mask = torch.randn(1, 1, 30, 30, device=device)
            h, w = box.tolist()
            return torch.nn.functional.interpolate(
                mask, (h, w), mode="bilinear", align_corners=False
            )

        f(torch.tensor([30, 30], device=device), torch.tensor([68, 32], device=device))


devices = ("cuda", "hpu")
instantiate_device_type_tests(MiscTestsDevice, globals(), only_for=devices)
if __name__ == "__main__":
    from torch._dynamo.test_case import run_tests

    run_tests()<|MERGE_RESOLUTION|>--- conflicted
+++ resolved
@@ -1232,13 +1232,7 @@
 
         f_opt = torch.compile(f)
 
-<<<<<<< HEAD
-        self.assertEqual(
-            f(torch.tensor(3.0, device="cuda")), f_opt(torch.tensor(3.0, device="cuda"))
-        )
-=======
         self.assertEqual(f(torch.tensor(3.0)), f_opt(torch.tensor(3.0)))
->>>>>>> 668d62e1
 
     @torch._dynamo.config.patch(capture_scalar_outputs=True)
     def test_arange_length_with_float32_dtype(self):
