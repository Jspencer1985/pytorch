--- conflicted
+++ resolved
@@ -1750,19 +1750,11 @@
 
 class ContextlibContextManagerTests(torch._dynamo.test_case.TestCase):
     def setUp(self):
-<<<<<<< HEAD
-        self._old = torch._dynamo.config.enable_trace_contextlib
-        torch._dynamo.config.enable_trace_contextlib = True
-
-    def tearDown(self):
-        torch._dynamo.config.enable_trace_contextlib = self._old
-=======
         self._prev = torch._dynamo.config.enable_trace_contextlib
         torch._dynamo.config.enable_trace_contextlib = True
 
     def tearDown(self):
         torch._dynamo.config.enable_trace_contextlib = self._prev
->>>>>>> 6075c1b0
 
     def test_ctx_basic0(self):
         @contextlib.contextmanager
@@ -2709,10 +2701,7 @@
     # Tests taken from CPython source code in cpython/Lib/test/test_contextlib.py
     # https://github.com/python/cpython/blob/v3.13.1/Lib/test/test_contextlib.py
 
-<<<<<<< HEAD
     @make_dynamo_test
-=======
->>>>>>> 6075c1b0
     def test_contextmanager_plain(self):
         state = []
 
@@ -2728,11 +2717,7 @@
             state.append(x)
         self.assertEqual(state, [1, 42, 999])
 
-<<<<<<< HEAD
-    @unittest.expectedFailure
     @make_dynamo_test
-=======
->>>>>>> 6075c1b0
     def test_contextmanager_finally(self):
         state = []
 
@@ -2780,11 +2765,7 @@
         self.assertEqual(frames[0].name, "test_contextmanager_traceback")
         self.assertEqual(frames[0].line, "raise NotImplementedError(42)")
 
-<<<<<<< HEAD
-    @unittest.expectedFailure
     @make_dynamo_test
-=======
->>>>>>> 6075c1b0
     def test_contextmanager_no_reraise(self):
         @contextmanager
         def whee():
@@ -2795,64 +2776,19 @@
         # Calling __exit__ should not result in an exception
         self.assertFalse(ctx.__exit__(TypeError, TypeError("foo"), None))
 
-<<<<<<< HEAD
-    @unittest.expectedFailure
     @make_dynamo_test
-=======
->>>>>>> 6075c1b0
     def test_contextmanager_trap_yield_after_throw(self):
         @contextmanager
         def whoo():
             try:
                 yield
-            except Exception:
+            except Exception:  # noqa: E722
                 yield
 
-<<<<<<< HEAD
         ctx = whoo()
         ctx.__enter__()
-        self.assertRaises(RuntimeError, ctx.__exit__, TypeError, TypeError("foo"), None)
-=======
-        @torch.compile(backend="eager", fullgraph=True)
-        def fn(t):
-            ctx = whoo()
-            ctx.__enter__()
-            with self.assertRaises(RuntimeError):
-                ctx.__exit__(TypeError, TypeError("foo"), None)
-            return t.sum()
-
-        fn(torch.randn(2, 3))
-
-    def test_contextmanager_trap_no_yield(self):
-        @contextmanager
-        def whoo():
-            if False:
-                yield
-
-        @torch.compile(backend="eager", fullgraph=True)
-        def fn(t):
-            ctx = whoo()
-            with self.assertRaises(RuntimeError):
-                ctx.__enter__()
-            return t.sum()
-
-        fn(torch.randn(2, 3))
-
-    def test_contextmanager_trap_second_yield(self):
-        @contextmanager
-        def whoo():
-            yield
-            yield
-
-        @torch.compile(backend="eager", fullgraph=True)
-        def f(t):
-            ctx = whoo()
-            ctx.__enter__()
-            with self.assertRaises(RuntimeError):
-                ctx.__exit__(None, None, None)
-
-        f(torch.randn(2))
->>>>>>> 6075c1b0
+        with self.assertRaises(RuntimeError):
+            ctx.__exit__(TypeError, TypeError("foo"), None)
 
     @unittest.expectedFailure
     @make_dynamo_test
@@ -2962,7 +2898,6 @@
 
         return baz
 
-<<<<<<< HEAD
     @unittest.expectedFailure
     @make_dynamo_test
     def test_contextmanager_attribs(self):
@@ -2971,8 +2906,6 @@
         self.assertEqual(baz.foo, "bar")
 
     @make_dynamo_test
-=======
->>>>>>> 6075c1b0
     def test_keywords(self):
         # Ensure no keyword arguments are inhibited
         @contextmanager
@@ -2996,11 +2929,8 @@
         with self.assertRaises(TypeError):
             woohoo(b=3)
 
-<<<<<<< HEAD
     @unittest.expectedFailure
     @make_dynamo_test
-=======
->>>>>>> 6075c1b0
     def test_recursive(self):
         depth = 0
 
@@ -3033,7 +2963,6 @@
         with self.assertRaises(RuntimeError):
             ctx.__enter__()
 
-    @unittest.expectedFailure
     @make_dynamo_test
     def test_contextmanager_trap_second_yield(self):
         @contextmanager
@@ -3067,7 +2996,6 @@
             with woohoo():
                 raise StopIteration
 
-    @unittest.expectedFailure
     @make_dynamo_test
     def test_contextmanager_non_normalised(self):
         @contextmanager
