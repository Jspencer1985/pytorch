--- conflicted
+++ resolved
@@ -2158,66 +2158,6 @@
                     extract_tensor_metadata(b),
                 )
 
-<<<<<<< HEAD
-
-    def test_cache_aten_index(self):
-        with FakeTensorMode():
-            x = torch.randn(4, 4, 4)
-            idx_tensor1 = torch.tensor([0, 2, 3])
-            idx_tensor2 = torch.tensor([0, 1, 2])
-
-            FakeTensorMode.cache_clear()
-            self.assertHitsMisses(0, 0)
-
-            ref = torch.ops.aten.index(x, [None, idx_tensor1, idx_tensor2])
-            self.assertHitsMisses(0, 3)
-
-            res = torch.ops.aten.index(x, [None, idx_tensor1, idx_tensor2])
-            self.assertHitsMisses(1, 3)
-            self.assertEqual(extract_tensor_metadata(ref), extract_tensor_metadata(res))
-
-        with FakeTensorMode():
-            x = torch.randn(4, 4, 4)
-            idx_tensor1 = torch.tensor([True, True, False, True])
-            self.assertRaises(DynamicOutputShapeException, lambda: torch.ops.aten.index(x, [None, idx_tensor1]))
-
-            idx_tensor1 = torch.tensor([1, -2, 3, -4], dtype=torch.int8)
-            self.assertRaises(DynamicOutputShapeException, lambda: torch.ops.aten.index(x, [None, idx_tensor1]))
-
-
-    @skipIfRocm
-    @unittest.skipIf(
-        not PLATFORM_SUPPORTS_FLASH_ATTENTION,
-        "Does not support SDPA or pre-SM80 hardware",
-    )
-    @skipIfTorchDynamo("cache hit/miss changes with dynamo")
-    def test_sdpa(self):
-        with FakeTensorMode():
-            x = torch.randn(1, 48, 32, 32, dtype=torch.float16, device="cuda")
-            y = torch.randn(1, 48, 32, 32, dtype=torch.float16, device="cuda")
-            z = torch.randn(1, 48, 32, 32, dtype=torch.float16, device="cuda")
-
-            FakeTensorMode.cache_clear()
-            self.assertHitsMisses(0, 0)
-
-            ref = aten._scaled_dot_product_flash_attention.default(x, y, z, scale=0.1)
-            self.assertHitsMisses(0, 1)
-
-            res = aten._scaled_dot_product_flash_attention.default(x, y, z, scale=0.1)
-            self.assertHitsMisses(1, 1)
-            self.assertEqual(len(ref), len(res))
-            for a, b in zip(ref, res):
-                if isinstance(a, torch.Tensor):
-                    self.assertEqual(
-                        extract_tensor_metadata(a),
-                        extract_tensor_metadata(b),
-                    )
-                else:
-                    self.assertEqual(a, b)
-
-
-=======
->>>>>>> 63de68a6
     @skipIfTorchDynamo("cache hit/miss changes with invoke_subgraph caching")
     def test_invoke_subgraph(self):
         """
