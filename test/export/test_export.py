--- conflicted
+++ resolved
@@ -69,6 +69,7 @@
     skipIfCrossRef,
     skipIfXpu,
     TEST_TRANSFORMERS,
+    TEST_WITH_CROSSREF,
     TestCase as TorchTestCase,
 )
 from torch.testing._internal.custom_tensor import (
@@ -4736,6 +4737,139 @@
         self.assertTrue(torch.allclose(orig_res[1], ep_res[1]))
         self.assertTrue(torch.allclose(orig_res[2], ep_res[2]))
 
+    def test_unflatten_placeholder_update_child2parent_swap(self):
+        class Child(torch.nn.Module):
+            def forward(self, x):
+                torch.ops.aten.dropout_(x, 0.5, False)  # Applying dropout inplace
+                return x - 2
+
+        class Foo(torch.nn.Module):
+            def __init__(self):
+                super().__init__()
+                self.child = Child()
+
+            def forward(self, x):
+                f1 = self.child(x)
+                f2 = x * 4
+                return f1 + f2
+
+        m = Foo()
+        inp = torch.ones(3, 10, dtype=torch.float32)
+        orig_result = m(inp)
+
+        if not is_retracebility_test(self._testMethodName):
+            inp = torch.ones(3, 10, dtype=torch.float32)
+            ep = export(m, (inp,), preserve_module_call_signature=("child",))
+            unf = unflatten(ep)
+            unf.print_readable()
+
+            inp = torch.ones(3, 10, dtype=torch.float32)
+            ep_result = ep.module()(inp)
+            self.assertTrue(torch.allclose(ep_result, orig_result))
+
+            unf.set_submodule("child", m.child)
+            inp = torch.ones(3, 10, dtype=torch.float32)
+            unf_result = unf(inp)
+            self.assertTrue(torch.allclose(unf_result, orig_result))
+
+    def test_unflatten_placeholder_update_grandchild2cousin_swap(self):
+        class Grandchild(torch.nn.Module):
+            def forward(self, x):
+                a = x.to(torch.float32)  # .to is considered a mutation
+                return x + 4, a
+
+        class Child(torch.nn.Module):
+            def __init__(self):
+                super().__init__()
+                self.grandchild = Grandchild()
+
+            def forward(self, x):
+                y, a = self.grandchild(x)
+                return y + a
+
+        class OtherGrandchild(torch.nn.Module):
+            def forward(self, x):
+                return x * 2
+
+        class OtherChild(torch.nn.Module):
+            def __init__(self):
+                super().__init__()
+                self.other_grandchild = OtherGrandchild()
+
+            def forward(self, x):
+                return x + self.other_grandchild(x)
+
+        class Foo(torch.nn.Module):
+            def __init__(self):
+                super().__init__()
+                self.child = Child()
+                self.other_child = OtherChild()
+
+            def forward(self, x):
+                f1 = self.child(x)
+                f2 = self.other_child(x)
+                return f1 + f2
+
+        inp = torch.ones(2, 3, dtype=torch.float32)
+        orig_result = Foo()(inp)
+        self.assertTrue(torch.allclose(orig_result, torch.ones(2, 3) * 9))
+
+        if not is_retracebility_test(self._testMethodName):
+            inp = torch.ones(2, 3, dtype=torch.float32)
+            ep = export(Foo(), (inp,), preserve_module_call_signature=("child",))
+            unf = unflatten(ep)
+
+            inp = torch.ones(2, 3, dtype=torch.float32)
+            ep_result = ep.module()(inp)
+            self.assertTrue(torch.allclose(ep_result, orig_result))
+
+            unf.set_submodule("child", Child())
+            inp = torch.ones(2, 3, dtype=torch.float32)
+            unf_result = unf(inp)
+            self.assertTrue(torch.allclose(unf_result, orig_result))
+
+    def test_unflatten_buffer_update_child2parent_swap(self):
+        class Child(torch.nn.Module):
+            def __init__(self):
+                super().__init__()
+                self.buf = torch.nn.Buffer(torch.tensor(10))
+
+            def forward(self, x):
+                self.buf.add_(1)
+                return x + 2
+
+        class Foo(torch.nn.Module):
+            def __init__(self):
+                super().__init__()
+                self.child = Child()
+
+            def forward(self, x):
+                y = self.child(x)  # child.buf <- 10 + 1 = 11, x + 2 = 3
+                x = y + self.child.buf  # 14
+                y = self.child(x)  # child.buf <- 11 + 1 = 12, x + 2 = 16
+                x = y + self.child.buf  # 28
+                y = self.child(x)  # child.buf <- 12 + 1 = 13, x + 2 = 30
+                x = y + self.child.buf  # 43
+                return x
+
+        inp = torch.ones(2, 3, dtype=torch.float32)
+        orig_result = Foo()(inp)
+        self.assertTrue(torch.allclose(orig_result, torch.ones(2, 3) * 43))
+
+        if not is_retracebility_test(self._testMethodName):
+            inp = torch.ones(2, 3, dtype=torch.float32)
+            ep = export(Foo(), (inp,), preserve_module_call_signature=("child",))
+            unf = unflatten(ep)
+
+            inp = torch.ones(2, 3, dtype=torch.float32)
+            ep_result = ep.module()(inp)
+            self.assertTrue(torch.allclose(ep_result, orig_result))
+
+            unf.set_submodule("child", Child())
+            inp = torch.ones(2, 3, dtype=torch.float32)
+            unf_result = unf(inp)
+            self.assertTrue(torch.allclose(unf_result, orig_result))
+
     def test_export_func_with_var_keyword_pytree_args(self):
         class Module(torch.nn.Module):
             def forward(self, arg1, arg2, *args, kw1, kw2, **kwargs):
@@ -6128,6 +6262,29 @@
             if node.op == "placeholder":
                 self.assertTrue(isinstance(node.meta["val"], (Tensor, int)))
 
+    def test_size_input(self):
+        class Model(torch.nn.Module):
+            def __init__(self):
+                super(Model, self).__init__()
+
+            def forward(self, theta, size):
+                return torch.nn.functional.affine_grid(theta, size, align_corners=None)
+
+        model = Model()
+        theta = torch.ones((1, 2, 3))
+        size = torch.Size((1, 3, 24, 24))
+        inp = (theta, size)
+        eager_result = model(*inp)
+
+        ep = export(model, inp)
+
+        epm = ep.module()
+        ep_result = epm(*inp)
+        self.assertTrue(torch.allclose(ep_result, eager_result))
+
+        args, _kwargs = ep.example_inputs
+        self.assertTrue(torch.allclose(arg, i) for arg, i in zip(args, inp))
+
     def test_tensor_constant_with_wrapped_method(self):
         class M(torch.nn.Module):
             def __init__(self):
@@ -6831,6 +6988,72 @@
                 dynamic_shapes={"x": (A, B), "y": (B, A)},
             )
 
+    def test_multinomial_dynamic(self):
+        class Model(torch.nn.Module):
+            def forward(self, x, y):
+                return torch.multinomial(x, y.shape[0])
+
+        model = Model()
+        DYNAMIC = torch.export.Dim.DYNAMIC
+
+        def exported_module(inputs):
+            dynamic_shapes = tuple(tuple(DYNAMIC for _ in inp.shape) for inp in inputs)
+            ep = export(model, inputs, dynamic_shapes=dynamic_shapes)
+            return ep.module()
+
+        def check(inputs, epm):
+            eager_result = model(*inputs)
+            ep_result = epm(*inputs)
+            self.assertEqual(ep_result.shape, eager_result.shape)
+
+        inputs = (
+            torch.tensor([0, 10, 3, 0], dtype=torch.float32),
+            torch.ones(2, dtype=torch.int64),
+        )
+        epm = exported_module(inputs)
+        # output shape is (2,), where n_sample 2 <= dist_size 4
+        check(inputs, epm)
+
+        inputs = (
+            torch.tensor([0, 10, 3, 7, 6, 0], dtype=torch.float32),
+            torch.ones(3, dtype=torch.int64),
+        )
+        # output shape is (3,), with n_sample 3 <= dist_size 6
+        check(inputs, epm)
+
+        inputs = (
+            torch.tensor([0, 10, 3, 0], dtype=torch.float32),
+            torch.ones(5, dtype=torch.int64),
+        )
+        with self.assertRaisesRegex(RuntimeError, "cannot sample"):
+            # n_sample 5 > dist_size 4
+            epm(*inputs)
+
+        inputs = (
+            torch.tensor([[4, 5], [6, 7], [8, 9]], dtype=torch.float32),
+            torch.ones(2, dtype=torch.int64),
+        )
+        epm = exported_module(inputs)
+        # output shape is (3, 2), with n_row 3 and n_sample 2 <= dist_size 2
+        check(inputs, epm)
+
+        inputs = (
+            torch.tensor([[4, 5], [6, 7], [8, 9], [10, 11]], dtype=torch.float32),
+            torch.ones(1, dtype=torch.int64),
+        )
+        epm = exported_module(inputs)
+        # output shape is (4, 1), with n_row 4 and n_sample 1 <= dist_size 2
+        check(inputs, epm)
+
+        inputs = (
+            torch.tensor([[4, 5], [6, 7], [8, 9]], dtype=torch.float32),
+            torch.ones(3, dtype=torch.int64),
+        )
+        epm = exported_module(inputs)
+        with self.assertRaisesRegex(RuntimeError, "cannot sample"):
+            # n_sample 3 > dist_size 2
+            epm(*inputs)
+
     def test_export_with_wrong_inputs(self):
         class MyModule(torch.nn.Module):
             def forward(self, x):
@@ -6865,56 +7088,6 @@
         )
         self.assertTrue(torch.allclose(core_aten_ep.module()(*inp), m(*inp)))
         self.assertEqual(id(state_dict), id(ep.state_dict))
-
-    @unittest.skipIf(IS_FBCODE, "We can't customize decomp in fbcode")
-    def test_export_for_inference_e2e(self):
-        class M(torch.nn.Module):
-            def __init__(self) -> None:
-                super().__init__()
-                self.lin = torch.nn.Linear(10, 1)
-
-            def forward(self, x):
-                return self.lin(x)
-
-        inp = (torch.randn(5, 10),)
-        m = M()
-
-        decomp_table = torch.export.default_decompositions()
-
-        def _custom_decomp_for_linear(x, weight, bias):
-            return x + bias.sum()
-
-        decomp_table[torch.ops.aten.linear.default] = _custom_decomp_for_linear
-        del decomp_table[torch.ops.aten.sum.default]
-        ep = torch.export.export_for_inference(
-            m, inp, decomp_table=decomp_table, dynamic_shapes={"x": {0: Dim("batch")}}
-        )
-
-        self.assertExpectedInline(
-            str(ep.graph_module.code).strip(),
-            """\
-def forward(self, p_lin_weight, p_lin_bias, x):
-    sum_1 = torch.ops.aten.sum.default(p_lin_bias);  p_lin_bias = None
-    add = torch.ops.aten.add.Tensor(x, sum_1);  x = sum_1 = None
-    return (add,)""",
-        )
-
-        ep_core = ep.run_decompositions()
-
-        self.assertExpectedInline(
-            str(ep_core.graph_module.code).strip(),
-            """\
-def forward(self, p_lin_weight, p_lin_bias, x):
-    sum_1 = torch.ops.aten.sum.dim_IntList(p_lin_bias, []);  p_lin_bias = None
-    add = torch.ops.aten.add.Tensor(x, sum_1);  x = sum_1 = None
-    return (add,)""",
-        )
-
-        with self.assertRaisesRegex(RuntimeError, "Expected input"):
-            ep.module()(torch.randn(4, 12))
-
-        with self.assertRaisesRegex(RuntimeError, "Expected input"):
-            ep_core.module()(torch.randn(4, 12))
 
     @unittest.skipIf(IS_FBCODE, "We can't customize decomp in fbcode")
     def test_export_decomp_torture_case_1(self):
@@ -10606,6 +10779,30 @@
         # check that graph input names are as expected
         self.assertEqual(ep.graph_signature.user_inputs, ("x1", False, "x2"))
 
+    def test_kwarg_dynamic_shapes_diff_order(self):
+        class DummyModel(torch.nn.Module):
+            def __init__(self):
+                super().__init__()
+                self.a = torch.ones(4, 4)
+
+            def forward(self, baba, *, start, end):
+                return baba.sum() + start.sum() + end.sum()
+
+        f = DummyModel()
+        kwargs = {
+            "end": torch.ones(4, 4, 4),
+            "start": torch.ones(4, 4),
+        }
+        dynamic_shapes = {
+            "baba": {0: torch.export.Dim("end_dim")},
+            "end": {0: torch.export.Dim("end_dim")},
+            "start": {0: torch.export.Dim("end_dim"), 1: torch.export.Dim("end_dim")},
+        }
+        ep = torch.export.export(
+            f, (torch.ones(4, 4),), kwargs, dynamic_shapes=dynamic_shapes
+        ).run_decompositions()
+        ep.module()(torch.ones(4, 4), **kwargs)
+
     def test_placeholder_naming_order_variadic(self):
         class Mod(torch.nn.Module):
             def forward(self, a, b, c, **kwargs):
@@ -11316,8 +11513,6 @@
         ):
             ep.module()(torch.randn(10), torch.tensor(2))
 
-<<<<<<< HEAD
-=======
     @testing.expectedFailureLegacyExportNonStrict  # Old export doesn't work with subclasses
     @testing.expectedFailureLegacyExportStrict  # Old export doesn't work with subclasses
     @testing.expectedFailureSerDerNonStrict  # construtor is not serialized today
@@ -11455,7 +11650,6 @@
             "torch.testing._internal.two_tensor.TwoTensor", 2, exactly=True
         ).run(gm_torch_ir.code)
 
->>>>>>> 9d02b399
     def test_cse_for_symint(self):
         class Foo(torch.nn.Module):
             # check sym ops only get computed once
