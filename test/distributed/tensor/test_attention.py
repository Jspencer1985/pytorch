# Copyright (c) Meta Platforms, Inc. and affiliates
# Owner(s): ["oncall: distributed"]
import unittest

from functools import lru_cache
from typing import Any, Callable

import torch
import torch.distributed as dist
import torch.nn.functional as F
from torch import nn
from torch._higher_order_ops.flex_attention import flex_attention as flex_attention_hop
from torch._ops import TorchDispatchMode
from torch.distributed._tensor import DeviceMesh
from torch.distributed._tensor.experimental._attention import (
    _AttentionContextParallel,
    _CausalBehavior,
    _cp_options,
    _is_causal_behavior,
    _RotateMethod,
    context_parallel,
    context_parallel_unshard,
    set_rotate_method,
)
from torch.distributed.device_mesh import init_device_mesh
from torch.distributed.tensor import DeviceMesh, distribute_tensor, DTensor, Shard
from torch.distributed.tensor.debug import CommDebugMode
from torch.distributed.tensor.parallel import parallelize_module
from torch.nn.attention import sdpa_kernel, SDPBackend
from torch.nn.attention.flex_attention import _mask_mod_signature, create_block_mask
from torch.testing._internal.common_cuda import (
    PLATFORM_SUPPORTS_CUDNN_ATTENTION,
    PLATFORM_SUPPORTS_FLASH_ATTENTION,
    PLATFORM_SUPPORTS_FUSED_ATTENTION,
    PLATFORM_SUPPORTS_MEM_EFF_ATTENTION,
)
from torch.testing._internal.common_distributed import skip_if_lt_x_gpu
from torch.testing._internal.common_utils import run_tests, skipIfRocm
from torch.testing._internal.distributed._tensor.common_dtensor import (
    DTensorTestBase,
    ModelArgs,
    Transformer,
    with_comms,
)


c10d_functional = torch.ops.c10d_functional
backends = []
if PLATFORM_SUPPORTS_FLASH_ATTENTION:
    backends.append(SDPBackend.FLASH_ATTENTION)
if PLATFORM_SUPPORTS_MEM_EFF_ATTENTION:
    backends.append(SDPBackend.EFFICIENT_ATTENTION)
if PLATFORM_SUPPORTS_CUDNN_ATTENTION:
    backends.append(SDPBackend.CUDNN_ATTENTION)

rotater_enum_to_str = {
    _RotateMethod.ALL_GATHER: "allgather",
    _RotateMethod.ALL_TO_ALL: "alltoall",
}  # mapping from _RotateMethod enum to string


class RingAttentionTest(DTensorTestBase):
    @property
    def world_size(self) -> int:
        return torch.cuda.device_count()

    @property
    def destroy_pg_upon_exit(self) -> bool:
        return False

    @skip_if_lt_x_gpu(2)
    @skipIfRocm  # Missing _c10d_functional_autograd::all_to_all_single
    @unittest.skipIf(
        not PLATFORM_SUPPORTS_FUSED_ATTENTION,
        "Does not support flash nor efficient attention",
    )
    @with_comms
    def test_ring_attention_sdpa(self) -> None:
        self.run_subtests(
            {
                "is_causal": [True, False],
                "compiled": [True, False],
                "backend": backends,
                "load_balance": [True, False],
                "rotater": [_RotateMethod.ALL_TO_ALL, _RotateMethod.ALL_GATHER],
                "test_forward_only": [True, False],
            },
            self._test_ring_attention_sdpa,
        )

    def _test_ring_attention_sdpa(
        self,
        is_causal: bool,
        compiled: bool,
        backend: SDPBackend,
        load_balance: bool,
        rotater: _RotateMethod,
        test_forward_only: bool,
    ) -> None:
        def fn_eval(fn, *args, **kwargs):
            if test_forward_only:
                with torch.no_grad():
                    return fn(*args, **kwargs)
            else:
                out = fn(*args, **kwargs)
                out.sum().backward()
                return out

        if load_balance and not is_causal:
            return

        set_rotate_method(rotater_enum_to_str[rotater])
        self.assertEqual(_cp_options.rotate_method, rotater)
        device_mesh = DeviceMesh(self.device_type, torch.arange(0, self.world_size))
        dtype = torch.bfloat16
        bs = 8
        query_tokens = 64
        context_tokens = 64
        dim = 32
        nheads = 8
        torch.manual_seed(10)
        dtype = (
            torch.bfloat16
            if backend == SDPBackend.FLASH_ATTENTION
            or backend == SDPBackend.CUDNN_ATTENTION
            else torch.float32
        )

        _cp_options.enable_load_balance = load_balance

        q = torch.rand(
            (bs, nheads, self.world_size * query_tokens, dim),
            device=self.device_type,
            dtype=dtype,
            requires_grad=True,
        )
        k = torch.rand(
            (bs, nheads, self.world_size * context_tokens, dim),
            device=self.device_type,
            dtype=dtype,
            requires_grad=True,
        )
        v = torch.rand(
            (bs, nheads, self.world_size * context_tokens, dim),
            device=self.device_type,
            dtype=dtype,
            requires_grad=True,
        )

        # Ensure all ranks have the same initialization data.
        with torch.no_grad():
            dist.broadcast(q, src=0)
            dist.broadcast(k, src=0)
            dist.broadcast(v, src=0)

        with sdpa_kernel(backend):
            out = fn_eval(F.scaled_dot_product_attention, q, k, v, is_causal=is_causal)

        cp_q = q.detach().clone()
        cp_k = k.detach().clone()
        cp_v = v.detach().clone()
        # Theoretically, context_parallel() should not be used to shard
        # parameters because when require_grad is True, resize_ is not
        # allowed. But requires_grad of cp_q, cp_k, and cp_v are False
        # now. So we can just use context_parallel() to shard q, k, v.
        # In reality, context_paralle() should be used to shard the input.
        with context_parallel(
            device_mesh, buffers=(cp_q, cp_k, cp_v), buffer_seq_dims=(2, 2, 2)
        ):
            cp_q.requires_grad = True
            cp_k.requires_grad = True
            cp_v.requires_grad = True
            with CommDebugMode() as comm_mode:
                with sdpa_kernel(backend):
                    if compiled:
                        fn = torch.compile(
                            F.scaled_dot_product_attention,
                            fullgraph=True,
                            backend="aot_eager",
                        )
                    else:
                        fn = F.scaled_dot_product_attention

                    cp_out = fn_eval(fn, cp_q, cp_k, cp_v, is_causal=is_causal)

                    if not compiled and rotater == _RotateMethod.ALL_TO_ALL:
                        # Compiler and CommDebugMode do not work well together.
                        expect_all2all_count = (
                            self.world_size - 1
                            if test_forward_only
                            else self.world_size * 3 - 2
                        )
                        self.assertDictEqual(
                            comm_mode.get_comm_counts(),
                            {c10d_functional.all_to_all_single: expect_all2all_count},
                        )

            # Due to numerical error, we need to choose different atol for different
            # attention kernels
            (cp_out,) = context_parallel_unshard(device_mesh, [cp_out], [2])
            atol = (
                1e-08
                if backend == SDPBackend.EFFICIENT_ATTENTION
                else 1e-3 * self.world_size
            )
            self.assertTrue(torch.allclose(out, cp_out, atol=atol))

            if not test_forward_only:
                cp_dq, cp_dk, cp_dv = context_parallel_unshard(
                    device_mesh,
                    [cp_q.grad, cp_k.grad, cp_v.grad],
                    [2, 2, 2],
                )
                atol = (
                    2e-06
                    if backend == SDPBackend.EFFICIENT_ATTENTION
                    else 8e-3 * self.world_size
                )
                self.assertTrue(torch.allclose(q.grad, cp_dq, atol=atol))
                self.assertTrue(torch.allclose(k.grad, cp_dk, atol=atol))
                self.assertTrue(torch.allclose(v.grad, cp_dv, atol=atol))

                cp_q.grad = None
                cp_k.grad = None
                cp_v.grad = None

            cp_q.requires_grad = False
            cp_k.requires_grad = False
            cp_v.requires_grad = False

    def test_is_causal_behavior(self) -> None:
        _cp_options.enable_load_balance = False
        self.assertEqual(
            _is_causal_behavior(rank=0, world_size=4, i=0, is_causal=False),
            _CausalBehavior.NOT_IS_CAUSAL,
        )

        ranks = [
            [_CausalBehavior.IS_CAUSAL, _CausalBehavior.SKIP],
            [_CausalBehavior.IS_CAUSAL, _CausalBehavior.NOT_IS_CAUSAL],
        ]
        for rank, iters in enumerate(ranks):
            for i, behavior in enumerate(iters):
                self.assertEqual(
                    _is_causal_behavior(rank=rank, world_size=2, i=i, is_causal=True),
                    behavior,
                )

        _cp_options.enable_load_balance = True
        ranks = [
            [_CausalBehavior.IS_CAUSAL, _CausalBehavior.NOT_IS_CAUSAL],
            [_CausalBehavior.IS_CAUSAL, _CausalBehavior.NOT_IS_CAUSAL],
        ]
        for rank, iters in enumerate(ranks):
            for i, behavior in enumerate(iters):
                self.assertEqual(
                    _is_causal_behavior(rank=rank, world_size=2, i=i, is_causal=True),
                    behavior,
                )

    @skip_if_lt_x_gpu(2)
    @unittest.skipIf(
        not PLATFORM_SUPPORTS_FLASH_ATTENTION, "Does not support flash attention"
    )
    @with_comms
    def test_ring_attention_native_transformer(self) -> None:
        self.run_subtests(
            {
                "is_causal": [True, False],
                "rotater": [_RotateMethod.ALL_GATHER, _RotateMethod.ALL_TO_ALL],
            },
            self._test_ring_attention_native_transformer,
        )

    @sdpa_kernel(backends=[SDPBackend.FLASH_ATTENTION])
    def _test_ring_attention_native_transformer(
        self, is_causal: bool, rotater: _RotateMethod
    ) -> None:
        _cp_options.enable_load_balance = is_causal
        set_rotate_method(rotater_enum_to_str[rotater])
        self.assertEqual(_cp_options.rotate_method, rotater)
        device_mesh = DeviceMesh(
            self.device_type,
            torch.arange(0, self.world_size),
        )
        dtype = torch.bfloat16
        bs = 8
        ntokens = 8
        dim = 32
        nheads = 8
        num_layers = 2

        encoder_layer = nn.TransformerEncoderLayer(
            d_model=dim,
            nhead=nheads,
            dim_feedforward=dim,
            batch_first=True,
        ).to(dtype)
        encoder_layer = parallelize_module(
            module=encoder_layer,
            device_mesh=device_mesh,
            parallelize_plan={
                "self_attn": _AttentionContextParallel(),
            },
        )
        model = nn.TransformerEncoder(encoder_layer, num_layers=num_layers)
        model = model.to(self.device_type).to(dtype)

        mask = (
            nn.Transformer.generate_square_subsequent_mask(
                ntokens, device=self.device_type, dtype=dtype
            )
            if is_causal
            else None
        )
        seq = torch.rand((bs, ntokens, dim), device=self.device_type, dtype=dtype)

        with CommDebugMode() as comm_mode:
            out = model(seq, mask=mask, is_causal=is_causal)

        if rotater == _RotateMethod.ALL_TO_ALL:
            self.assertDictEqual(
                comm_mode.get_comm_counts(),
                {
                    c10d_functional.all_to_all_single: (self.world_size - 1)
                    * num_layers,
                },
            )
        else:
            self.assertDictEqual(
                comm_mode.get_comm_counts(),
                {
                    c10d_functional.all_gather_into_tensor: num_layers,
                },
            )

        with CommDebugMode() as comm_mode:
            out.sum().backward()

        if rotater == _RotateMethod.ALL_TO_ALL:
            self.assertDictEqual(
                comm_mode.get_comm_counts(),
                {
                    c10d_functional.all_to_all_single: (self.world_size * 2 - 1)
                    * num_layers,
                },
            )
        else:
            self.assertDictEqual(
                comm_mode.get_comm_counts(),
                {
                    c10d_functional.all_gather_into_tensor: num_layers,
                    c10d_functional.all_to_all_single: self.world_size * num_layers,
                },
            )

    @skip_if_lt_x_gpu(2)
    @unittest.skipIf(
        not PLATFORM_SUPPORTS_FLASH_ATTENTION, "Does not support flash attention"
    )
    @with_comms
    @sdpa_kernel(backends=[SDPBackend.FLASH_ATTENTION])
    def test_ring_attention_custom_transformer(self) -> None:
        self.run_subtests(
            {"rotater": [_RotateMethod.ALL_GATHER, _RotateMethod.ALL_TO_ALL]},
            self._test_ring_attention_custom_transformer,
        )

    def _test_ring_attention_custom_transformer(self, rotater: _RotateMethod) -> None:
        set_rotate_method(rotater_enum_to_str[rotater])
        self.assertEqual(_cp_options.rotate_method, rotater)
        device_mesh = DeviceMesh(
            self.device_type,
            torch.arange(0, self.world_size),
        )
        # early init DTensor RNG tracker to avoid broadcast be captuured in comm_mode
        torch.distributed.tensor._random.manual_seed(10, device_mesh)

        dtype = torch.bfloat16
        bs = 2
        args = ModelArgs()

        model = Transformer(args).to(dtype).to(self.device_type)

        model = parallelize_module(
            module=model,
            device_mesh=device_mesh,
            parallelize_plan={
                f"layers.{i}.attention": _AttentionContextParallel()
                for i in range(args.n_layers)
            },
        )

        seq = torch.randint(
            args.vocab_size, (bs, args.max_seq_len), device=self.device_type
        )

        with CommDebugMode() as comm_mode:
            out = model(seq)

        if rotater == _RotateMethod.ALL_TO_ALL:
            self.assertDictEqual(
                comm_mode.get_comm_counts(),
                {
                    c10d_functional.all_to_all_single: (self.world_size - 1)
                    * args.n_layers,
                },
            )
        else:
            self.assertDictEqual(
                comm_mode.get_comm_counts(),
                {c10d_functional.all_gather_into_tensor: args.n_layers},
            )

        with CommDebugMode() as comm_mode:
            out.sum().backward()

        if rotater == _RotateMethod.ALL_TO_ALL:
            self.assertDictEqual(
                comm_mode.get_comm_counts(),
                {
                    c10d_functional.all_to_all_single: (self.world_size * 2 - 1)
                    * args.n_layers,
                },
            )
        else:
            self.assertDictEqual(
                comm_mode.get_comm_counts(),
                {
                    c10d_functional.all_gather_into_tensor: args.n_layers,
                    c10d_functional.all_to_all_single: self.world_size * args.n_layers,
                },
            )


class RingFlexAttentionTest(DTensorTestBase):
    @property
    def world_size(self) -> int:
        return 4

    @with_comms
    def test_ring_flex_attention(self) -> None:
        def causal_mask(b, h, q_idx, kv_idx):
            return q_idx >= kv_idx

        from torch.nn.attention.flex_attention import create_block_mask, flex_attention

        # Compile the flex_attention function
        flex_attention = torch.compile(flex_attention, dynamic=False)
        Q_BLOCK_SIZE_DEFAULT = 128
        KV_BLOCK_SIZE_DEFAULT = Q_BLOCK_SIZE_DEFAULT

        torch.cuda.manual_seed(10)
        dtype = torch.float32
        bs = 8
        query_tokens = Q_BLOCK_SIZE_DEFAULT * self.world_size
        context_tokens = KV_BLOCK_SIZE_DEFAULT * self.world_size
        dim = 32
        nheads = 8

        q = torch.rand(
            (bs, nheads, query_tokens, dim),
            device=self.device_type,
            dtype=dtype,
            requires_grad=True,
        )
        k = torch.rand(
            (bs, nheads, context_tokens, dim),
            device=self.device_type,
            dtype=dtype,
            requires_grad=True,
        )
        v = torch.rand(
            (bs, nheads, context_tokens, dim),
            device=self.device_type,
            dtype=dtype,
            requires_grad=True,
        )

        block_mask = create_block_mask(
            causal_mask,
            B=bs,
            H=nheads,
            Q_LEN=query_tokens,
            KV_LEN=context_tokens,
            device=self.device_type,
        )

        out = flex_attention(q, k, v, block_mask=block_mask)

        expect_out = F.scaled_dot_product_attention(q, k, v, is_causal=True)

        torch.testing.assert_close(out, expect_out, atol=1e-1, rtol=1e-2)

        # test flex attention on DTensor
        device_mesh = init_device_mesh(
            device_type=self.device_type,
            mesh_shape=(self.world_size,),
            mesh_dim_names=("cp",),
        )

<<<<<<< HEAD
        # shard the QKV tensors
        sharding = Shard(2)
        q_local = distribute_tensor(q, device_mesh, [sharding]).to_local()
        k_local = distribute_tensor(k, device_mesh, [sharding]).to_local()
        v_local = distribute_tensor(v, device_mesh, [sharding]).to_local()

        block_mask_post_sharding = create_block_mask(
            causal_mask,
            B=bs,
            H=nheads,
            Q_LEN=q_local.size(2),
            KV_LEN=k_local.size(2),
            device=self.device_type,
        )
        # NOTE: flex_attention checks block_mask shape and input shape before
        # calling into flex_attention_hop.
        with CPMode(device_mesh):
            out = flex_attention(
                q_local, k_local, v_local, block_mask=block_mask_post_sharding
            )
=======
        sharding = Shard(2)
        q_dist = distribute_tensor(q, device_mesh, [sharding])
        k_dist = distribute_tensor(k, device_mesh, [sharding])
        v_dist = distribute_tensor(v, device_mesh, [sharding])

        with CPMode():
            dist_out = flex_attention(q_dist, k_dist, v_dist, block_mask=block_mask)
>>>>>>> 07bd554f

        assert isinstance(dist_out, DTensor)
        torch.testing.assert_close(
            dist_out.full_tensor(), expect_out, atol=1e-1, rtol=1e-2
        )


class CPMode(TorchDispatchMode):
    def __init__(self):
        super().__init__()

    def __torch_dispatch__(self, func, types, args=(), kwargs=None):
        return func(*args, **kwargs)


@lru_cache
def create_block_mask_cached(score_mod, B, H, M, N, device, BLOCK_SIZE):
    block_mask = create_block_mask(
        score_mod, B, H, M, N, device=device, BLOCK_SIZE=BLOCK_SIZE
    )
    return block_mask


def regular_sharding(
    Q_LEN: int,
    KV_LEN: int,
    Q_BLOCK_SIZE: int,
    KV_BLOCK_SIZE: int,
    cp_size: int,
    device_type: str,
) -> torch.Tensor:
    assert Q_LEN == KV_LEN
    assert Q_BLOCK_SIZE == KV_BLOCK_SIZE
    assert (
        Q_LEN % (Q_BLOCK_SIZE * cp_size) == 0
    ), f"context parallel requires even sharding for now"
    q_num_blocks = Q_LEN // Q_BLOCK_SIZE
    local_num_blk = q_num_blocks // cp_size
    return torch.arange(q_num_blocks, device=device_type).view(cp_size, local_num_blk)


def rewrite_mask_mod_for_cp(
    mask_mod: _mask_mod_signature,
    rank: int,
    block_size: int,
    load_balancer_output: torch.Tensor,
) -> _mask_mod_signature:
    def local_q_idx_to_q_idx(local_q_idx) -> torch.Tensor:
        # calculate local block_idx and block_offset
        local_blk_idx, local_blk_offset = (
            local_q_idx // block_size,
            local_q_idx % block_size,
        )
        assert rank < load_balancer_output.size(0)
        blk_idx = load_balancer_output[rank][local_blk_idx]
        return blk_idx * block_size + local_blk_offset

    return lambda b, h, q_idx, kv_idx: mask_mod(
        b, h, local_q_idx_to_q_idx(q_idx), kv_idx
    )


@flex_attention_hop.py_impl(CPMode)
<<<<<<< HEAD
def cp_flex_attention_cast_to_dtensor(
    mode: CPMode,
    query: torch.Tensor,
    key: torch.Tensor,
    value: torch.Tensor,
    score_mod: Callable,
    block_mask: tuple,
    scale: float,
    kernel_options: dict[str, Any],
    score_mod_other_buffers: tuple = (),
    mask_mod_other_buffers: tuple = (),
) -> tuple[torch.Tensor, torch.Tensor]:
    print("cp_flex_attention_cast_to_dtensor")
    sharding = Shard(2)
    q_dist = DTensor.from_local(query, mode.device_mesh, [sharding])
    k_dist = DTensor.from_local(key, mode.device_mesh, [sharding])
    v_dist = DTensor.from_local(value, mode.device_mesh, [sharding])

    out, lse = flex_attention_hop(
        q_dist,
        k_dist,
        v_dist,
        score_mod=score_mod,
        block_mask=block_mask,
        scale=scale,
        kernel_options=kernel_options,
        score_mod_other_buffers=score_mod_other_buffers,
        mask_mod_other_buffers=mask_mod_other_buffers,
    )
    assert isinstance(out, DTensor) and isinstance(lse, DTensor)

    return out.to_local(), lse.to_local()


=======
>>>>>>> 07bd554f
@flex_attention_hop.py_impl(DTensor)
def cp_flex_attention(
    mode,
    query: DTensor,
    key: DTensor,
    value: DTensor,
    score_mod: Callable,
    block_mask: tuple,
    scale: float,
    kernel_options: dict[str, Any],
    score_mod_other_buffers: tuple = (),
    mask_mod_other_buffers: tuple = (),
) -> tuple[DTensor, DTensor]:
    print("cp_flex_attention")
    q_local = query.to_local()
    k_local = key.full_tensor()
    v_local = value.full_tensor()
    device_type = q_local.device.type

    # extract context parallel mesh info
    cp_mesh = query.device_mesh
    assert cp_mesh.ndim == 1
    cp_rank = cp_mesh.get_local_rank()
    cp_group_size = cp_mesh.size()

    assert len(block_mask) == 13
    Q_LEN = block_mask[0]
    KV_LEN = block_mask[1]

    mask_mod: _mask_mod_signature = block_mask[-1]
    Q_BLOCK_SIZE: int = block_mask[-3]
    KV_BLOCK_SIZE: int = block_mask[-2]

    # TODO: support other KV block sizes
    assert Q_BLOCK_SIZE == KV_BLOCK_SIZE

    sharding_plan = regular_sharding(
        Q_LEN, KV_LEN, Q_BLOCK_SIZE, KV_BLOCK_SIZE, cp_group_size, device_type
    )

    # rewrite block_mask
    cp_mask_mod = rewrite_mask_mod_for_cp(
        mask_mod, cp_rank, Q_BLOCK_SIZE, sharding_plan
    )
    cp_block_mask = create_block_mask_cached(
        cp_mask_mod,
        B=1,
        H=1,
        M=Q_LEN // cp_group_size,
        N=KV_LEN,
        device=device_type,
        BLOCK_SIZE=(Q_BLOCK_SIZE, KV_BLOCK_SIZE),
    )

    out = flex_attention_hop(
        q_local,
        k_local,
        v_local,
        score_mod=score_mod,  # TODO: rewrite score_mod for cp
        block_mask=cp_block_mask.as_tuple(),
        scale=scale,
        kernel_options=kernel_options,
        score_mod_other_buffers=score_mod_other_buffers,
        mask_mod_other_buffers=mask_mod_other_buffers,
    )

    return (
        DTensor.from_local(out[0], query.device_mesh, query.placements),
        DTensor.from_local(out[1], query.device_mesh, query.placements),
    )


if __name__ == "__main__":
    run_tests()<|MERGE_RESOLUTION|>--- conflicted
+++ resolved
@@ -27,7 +27,11 @@
 from torch.distributed.tensor.debug import CommDebugMode
 from torch.distributed.tensor.parallel import parallelize_module
 from torch.nn.attention import sdpa_kernel, SDPBackend
-from torch.nn.attention.flex_attention import _mask_mod_signature, create_block_mask
+from torch.nn.attention.flex_attention import (
+    _mask_mod_signature,
+    BlockMask,
+    create_block_mask,
+)
 from torch.testing._internal.common_cuda import (
     PLATFORM_SUPPORTS_CUDNN_ATTENTION,
     PLATFORM_SUPPORTS_FLASH_ATTENTION,
@@ -499,7 +503,6 @@
             mesh_dim_names=("cp",),
         )
 
-<<<<<<< HEAD
         # shard the QKV tensors
         sharding = Shard(2)
         q_local = distribute_tensor(q, device_mesh, [sharding]).to_local()
@@ -516,20 +519,14 @@
         )
         # NOTE: flex_attention checks block_mask shape and input shape before
         # calling into flex_attention_hop.
-        with CPMode(device_mesh):
+        with CPMode(device_mesh, block_mask):
             out = flex_attention(
                 q_local, k_local, v_local, block_mask=block_mask_post_sharding
             )
-=======
-        sharding = Shard(2)
-        q_dist = distribute_tensor(q, device_mesh, [sharding])
-        k_dist = distribute_tensor(k, device_mesh, [sharding])
-        v_dist = distribute_tensor(v, device_mesh, [sharding])
-
-        with CPMode():
-            dist_out = flex_attention(q_dist, k_dist, v_dist, block_mask=block_mask)
->>>>>>> 07bd554f
-
+
+        # all-gather the output
+        assert isinstance(out, torch.Tensor)
+        dist_out = DTensor.from_local(out, device_mesh, [Shard(2)])
         assert isinstance(dist_out, DTensor)
         torch.testing.assert_close(
             dist_out.full_tensor(), expect_out, atol=1e-1, rtol=1e-2
@@ -537,8 +534,49 @@
 
 
 class CPMode(TorchDispatchMode):
-    def __init__(self):
+    def __init__(self, device_mesh: DeviceMesh, block_mask: BlockMask):
         super().__init__()
+
+        block_mask_tuple = block_mask.as_tuple()
+        assert len(block_mask_tuple) == 13
+        Q_LEN: int = block_mask_tuple[0]
+        KV_LEN: int = block_mask_tuple[1]
+
+        mask_mod: _mask_mod_signature = block_mask_tuple[-1]
+        Q_BLOCK_SIZE: int = block_mask_tuple[-3]
+        KV_BLOCK_SIZE: int = block_mask_tuple[-2]
+
+        # TODO: support other KV block sizes
+        assert Q_BLOCK_SIZE == KV_BLOCK_SIZE
+
+        # resolve CP device mesh info
+        assert device_mesh.ndim == 1
+        cp_rank = device_mesh.get_local_rank()
+        cp_group_size = device_mesh.size()
+        device_type = device_mesh.device_type
+
+        # the sharding function is configurable
+        sharding_map = regular_sharding(
+            Q_LEN, KV_LEN, Q_BLOCK_SIZE, KV_BLOCK_SIZE, cp_group_size, device_type
+        )
+
+        # rewrite block_mask
+        cp_mask_mod = rewrite_mask_mod_for_cp(
+            mask_mod, cp_rank, Q_BLOCK_SIZE, sharding_map
+        )
+        cp_block_mask = create_block_mask_cached(
+            cp_mask_mod,
+            B=1,
+            H=1,
+            M=Q_LEN // cp_group_size,
+            N=KV_LEN,
+            device=device_type,
+            BLOCK_SIZE=(Q_BLOCK_SIZE, KV_BLOCK_SIZE),
+        )
+
+        self._device_mesh = device_mesh
+        self._sharding_map = sharding_map
+        self._cp_block_mask = cp_block_mask
 
     def __torch_dispatch__(self, func, types, args=(), kwargs=None):
         return func(*args, **kwargs)
@@ -592,8 +630,7 @@
 
 
 @flex_attention_hop.py_impl(CPMode)
-<<<<<<< HEAD
-def cp_flex_attention_cast_to_dtensor(
+def cp_flex_attention_dispatch_mode(
     mode: CPMode,
     query: torch.Tensor,
     key: torch.Tensor,
@@ -605,33 +642,34 @@
     score_mod_other_buffers: tuple = (),
     mask_mod_other_buffers: tuple = (),
 ) -> tuple[torch.Tensor, torch.Tensor]:
-    print("cp_flex_attention_cast_to_dtensor")
     sharding = Shard(2)
-    q_dist = DTensor.from_local(query, mode.device_mesh, [sharding])
-    k_dist = DTensor.from_local(key, mode.device_mesh, [sharding])
-    v_dist = DTensor.from_local(value, mode.device_mesh, [sharding])
+    # q_dist = DTensor.from_local(query, mode.device_mesh, [sharding])
+    k_dist = DTensor.from_local(key, mode._device_mesh, [sharding])
+    v_dist = DTensor.from_local(value, mode._device_mesh, [sharding])
+    k_global = k_dist.full_tensor()
+    v_global = v_dist.full_tensor()
+
+    # TODO: add kv reorder
+    sharding_map = mode._sharding_map
+    assert sharding_map is not None
 
     out, lse = flex_attention_hop(
-        q_dist,
-        k_dist,
-        v_dist,
-        score_mod=score_mod,
-        block_mask=block_mask,
+        query,
+        k_global,
+        v_global,
+        score_mod=score_mod,  # TODO: rewrite score_mod for cp
+        block_mask=mode._cp_block_mask.as_tuple(),
         scale=scale,
         kernel_options=kernel_options,
         score_mod_other_buffers=score_mod_other_buffers,
         mask_mod_other_buffers=mask_mod_other_buffers,
     )
-    assert isinstance(out, DTensor) and isinstance(lse, DTensor)
-
-    return out.to_local(), lse.to_local()
-
-
-=======
->>>>>>> 07bd554f
+
+    return out, lse
+
+
 @flex_attention_hop.py_impl(DTensor)
 def cp_flex_attention(
-    mode,
     query: DTensor,
     key: DTensor,
     value: DTensor,
