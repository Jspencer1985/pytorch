--- conflicted
+++ resolved
@@ -24,11 +24,8 @@
 from torch.testing._internal.common_distributed import (
     MultiProcessTestCase,
     MultiThreadedTestCase,
+    requires_nccl,
     TEST_SKIPS,
-    requires_nccl,
-    run_with_both_funcol_impls,
-    run_with_both_funcol_impls_with_arg,
-    run_with_legacy_funcol,
 )
 from torch.testing._internal.common_utils import (
     instantiate_parametrized_tests,
@@ -235,7 +232,6 @@
         self._spawn_threads()
 
     @parametrize("device", ["cpu", "cuda"])
-    @run_with_both_funcol_impls
     def test_broadcast(self, device):
         if device == "cuda":
             if torch.cuda.device_count() < self.world_size:
@@ -252,7 +248,6 @@
         self.assertEqual(res, torch.ones([4], device=device))
 
     @parametrize("device", ["cpu", "cuda"])
-    @run_with_both_funcol_impls
     def test_all_reduce_eager(self, device):
         if device == "cuda":
             if torch.cuda.device_count() < self.world_size:
@@ -270,7 +265,6 @@
         self.assertEqual(res2, torch.tensor([2, 2, 2, 2], dtype=torch.float))
 
     @parametrize("device", ["cpu", "cuda"])
-    @run_with_both_funcol_impls
     def test_all_reduce_coalesced_eager(self, device):
         if device == "cuda":
             if torch.cuda.device_count() < self.world_size:
@@ -286,7 +280,6 @@
         self.assertEqual(res[1], t1 * 4)
 
     @parametrize("device", ["cpu", "cuda"])
-    @run_with_both_funcol_impls
     def test_all_gather_tensor(self, device):
         if device == "cuda":
             if torch.cuda.device_count() < self.world_size:
@@ -309,7 +302,6 @@
                 self.assertEqual(gathered_tensor, torch.ones(output_size))
 
     @parametrize("device", ["cpu", "cuda"])
-    @run_with_both_funcol_impls
     def test_all_gather_into_tensor_coalesced(self, device):
         if device == "cuda":
             if torch.cuda.device_count() < self.world_size:
@@ -327,7 +319,6 @@
         )
 
     @parametrize("device", ["cpu", "cuda"])
-    @run_with_both_funcol_impls
     def test_reduce_scatter_tensor(self, device):
         if device == "cuda":
             if torch.cuda.device_count() < self.world_size:
@@ -352,7 +343,6 @@
                 self.assertEqual(rs_tensor, torch.ones(input_size) * res_num)
 
     @parametrize("device", ["cpu", "cuda"])
-    @run_with_both_funcol_impls
     def test_reduce_scatter_into_tensor_coalesced(self, device):
         if device == "cuda":
             if torch.cuda.device_count() < self.world_size:
@@ -370,21 +360,13 @@
         self.assertEqual(torch.tensor([8], device=device), res[1])
 
 
-@instantiate_parametrized_tests
 class TestMetaCollectives(TestCase):
-    @run_with_both_funcol_impls_with_arg
-    def test_all_reduce(self, use_native_funcol):
+    def test_all_reduce(self):
         x = torch.rand((2, 3, 4), device="meta")
-<<<<<<< HEAD
-        group = "0" if use_native_funcol else [1]
-        out = ft_c.all_reduce(x, "sum", group)
-=======
         out = ft_c.all_reduce(x, "sum", "0")
->>>>>>> f34905f6
         self.assertEqual(x.size(), out.size())
 
 
-@instantiate_parametrized_tests
 class TestGradCollectives(MultiThreadedTestCase):
     @property
     def world_size(self):
@@ -394,21 +376,14 @@
         super().setUp()
         self._spawn_threads()
 
-    @run_with_both_funcol_impls_with_arg
-    def test_all_reduce(self, use_native_funcol):
+    def test_all_reduce(self):
         x = torch.rand([4], requires_grad=True)
         y = torch.rand([4], requires_grad=True)
-<<<<<<< HEAD
-        group = "0" if use_native_funcol else [0, 1]
-        out = ft_c.all_reduce(x, "sum", group)
-=======
         out = ft_c.all_reduce(x, "sum", dist.group.WORLD)
->>>>>>> f34905f6
         (out + y).sum().backward()
         self.assertIsNone(x.grad)
 
 
-@instantiate_parametrized_tests
 class TestMakeFx(MultiThreadedTestCase):
     @property
     def world_size(self):
@@ -418,14 +393,6 @@
         super().setUp()
         self._spawn_threads()
 
-<<<<<<< HEAD
-    @run_with_both_funcol_impls_with_arg
-    def test_all_reduce_tracing(self, use_native_funcol):
-
-        def allred(input):
-            group = "0" if use_native_funcol else [0, 1]
-            return ft_c.all_reduce(input, "sum", group=group) + 1
-=======
     def tearDown(self):
         super().tearDown()
 
@@ -436,7 +403,6 @@
     def test_all_reduce_tracing(self):
         def allred(input):
             return ft_c.all_reduce(input, "sum", group=dist.group.WORLD) + 1
->>>>>>> f34905f6
 
         graph = make_fx(allred)(torch.rand(4))
         FileCheck().check("all_reduce").check("wait_tensor").run(str(graph.graph))
@@ -486,7 +452,6 @@
     return wrapper
 
 
-@instantiate_parametrized_tests
 class TestCollectivesWithNCCL(MultiProcessTestCase):
     def setUp(self):
         super().setUp()
@@ -525,7 +490,6 @@
 
     @requires_nccl()
     @with_comms()
-    @run_with_both_funcol_impls
     def test_all_gather_into_tensor_coalesced(self):
         exit_if_lt_x_gpu(self.world_size)
 
@@ -541,7 +505,6 @@
         self.assertEqual(torch.ones([4 * dist.get_world_size()]) + 1, res[1])
 
     @with_comms()
-    @run_with_both_funcol_impls
     def test_all_to_all_single(self):
         device = "cuda" if BACKEND == dist.Backend.NCCL else "cpu"
         mesh = dt.DeviceMesh(device, torch.arange(self.world_size))
@@ -560,7 +523,6 @@
         self.assertEqual(y, expected)
 
     @with_comms()
-    @run_with_both_funcol_impls
     def test_all_to_all_single_1d_input(self):
         device = "cuda" if BACKEND == dist.Backend.NCCL else "cpu"
         mesh = dt.DeviceMesh(device, torch.arange(self.world_size))
@@ -579,17 +541,14 @@
         self.assertEqual(y, expected)
 
     @with_comms()
-<<<<<<< HEAD
-    @run_with_legacy_funcol  # native funcol doesn't support none sizes
-    def test_all_to_all_single_output_split_sizes_none(self):
+    def test_all_to_all_single_split_sizes_none(self):
         device = "cuda" if BACKEND == dist.Backend.NCCL else "cpu"
         mesh = dt.DeviceMesh(device, torch.arange(self.world_size))
         rank = dist.get_rank()
 
-        input_split_sizes = [1] * self.world_size
         x = torch.ones(self.world_size, self.world_size, device=device) * (rank + 1)
         y = ft_c.all_to_all_single(
-            x, output_split_sizes=None, input_split_sizes=input_split_sizes, group=mesh
+            x, output_split_sizes=None, input_split_sizes=None, group=mesh
         )
         expected = []
         for idx, tensor in enumerate(torch.chunk(x, self.world_size)):
@@ -597,47 +556,9 @@
         expected = torch.cat(expected)
         self.assertEqual(y, expected)
 
-    @with_comms()
-    @run_with_legacy_funcol  # native funcol doesn't support none sizes
-    def test_all_to_all_single_input_split_sizes_none(self):
-        device = "cuda" if BACKEND == dist.Backend.NCCL else "cpu"
-        mesh = dt.DeviceMesh(device, torch.arange(self.world_size))
-        rank = dist.get_rank()
-
-        output_split_sizes = [1] * self.world_size
-        x = torch.ones(self.world_size, self.world_size, device=device) * (rank + 1)
-        y = ft_c.all_to_all_single(
-            x, output_split_sizes=output_split_sizes, input_split_sizes=None, group=mesh
-        )
-        expected = []
-        for idx, tensor in enumerate(torch.chunk(x, self.world_size)):
-            expected.append(torch.full_like(tensor, (idx + 1)))
-        expected = torch.cat(expected)
-        self.assertEqual(y, expected)
-
-    @with_comms()
-    @run_with_legacy_funcol  # native funcol doesn't support none sizes
-=======
->>>>>>> f34905f6
-    def test_all_to_all_single_split_sizes_none(self):
-        device = "cuda" if BACKEND == dist.Backend.NCCL else "cpu"
-        mesh = dt.DeviceMesh(device, torch.arange(self.world_size))
-        rank = dist.get_rank()
-
-        x = torch.ones(self.world_size, self.world_size, device=device) * (rank + 1)
-        y = ft_c.all_to_all_single(
-            x, output_split_sizes=None, input_split_sizes=None, group=mesh
-        )
-        expected = []
-        for idx, tensor in enumerate(torch.chunk(x, self.world_size)):
-            expected.append(torch.full_like(tensor, (idx + 1)))
-        expected = torch.cat(expected)
-        self.assertEqual(y, expected)
-
     @unittest.skipIf(not has_triton(), "Inductor+gpu needs triton and recent GPU arch")
     @requires_nccl()
     @with_comms()
-    @run_with_both_funcol_impls
     def test_tracing(self):
         def allreduce(t, pg):
             return ft_c.all_reduce(t, "sum", pg)
@@ -646,7 +567,6 @@
         compiled_allreduce(torch.randn(8, device=self.device), self.process_group)
 
     @unittest.skipIf(not has_triton(), "Inductor+gpu needs triton and recent GPU arch")
-    @run_with_both_funcol_impls
     def test_tracing_with_fakepg(self):
         exit_if_lt_x_gpu(self.world_size)
 
@@ -663,7 +583,6 @@
         allreduce(torch.randn(8, device=self.device), pg=dist.group.WORLD)
 
 
-@instantiate_parametrized_tests
 class TestNCCLCollectivesWithWorldSize4(TestCollectivesWithNCCL):
     @property
     def world_size(self):
@@ -671,7 +590,6 @@
 
     @requires_nccl()
     @with_comms()
-    @run_with_both_funcol_impls
     def test_permute_tensor_with_sub_group(self):
         exit_if_lt_x_gpu(self.world_size)
 
@@ -708,33 +626,10 @@
         super().setUp()
         self._spawn_threads()
 
-<<<<<<< HEAD
-class TestOpWaitiness(MultiProcessTestCase):
-=======
->>>>>>> f34905f6
     @property
     def world_size(self):
         return 2
 
-<<<<<<< HEAD
-    def setUp(self):
-        super().setUp()
-        self._spawn_processes()
-
-    def _init_process_group(self):
-        from torch.testing._internal.distributed.fake_pg import FakeStore
-        dist.init_process_group(
-            backend="fake",
-            world_size=self.world_size,
-            rank=self.rank,
-            store=FakeStore(),
-        )
-
-    @run_with_legacy_funcol  # impl specific
-    def test_wait_reduce_outstanding_work_count(self):
-        self._init_process_group()
-        self.assertEqual(0, ft_c_impl._outstanding_wait_count())
-=======
     @parametrize("compile", [True, False])
     def test_all_to_all_single(self, compile: bool = True) -> None:
         group = dist.group.WORLD.group_name
@@ -748,7 +643,6 @@
             out = ft_c.all_to_all_single_autograd(t, sizes, sizes, group)
             out = out + 0
             return out
->>>>>>> f34905f6
 
         if compile:
             compiled = torch.compile(my_func, fullgraph=True, backend="aot_eager")
@@ -793,16 +687,9 @@
 
         self.assertIsNotNone(t.grad)
 
-<<<<<<< HEAD
-    @run_with_legacy_funcol  # impl specific
-    def test_add_triggers_wait(self):
-        self._init_process_group()
-        self.assertEqual(0, ft_c_impl._outstanding_wait_count())
-=======
     @parametrize("compile", [True, False])
     def test_all_gather_tensor(self, compile: bool) -> None:
         group = dist.group.WORLD.group_name
->>>>>>> f34905f6
 
         def my_func(t: torch.Tensor, dim: int) -> torch.Tensor:
             assert t.requires_grad
@@ -834,16 +721,9 @@
                 torch.full((3, 3, 3), fill_value=float(self.world_size)),
             )
 
-<<<<<<< HEAD
-    @run_with_legacy_funcol  # impl specific
-    def test_view_does_not_trigger_wait(self):
-        self._init_process_group()
-        self.assertEqual(0, ft_c_impl._outstanding_wait_count())
-=======
     @parametrize("compile", [True, False])
     def test_reduce_scatter_tensor(self, compile: bool) -> None:
         group = dist.group.WORLD.group_name
->>>>>>> f34905f6
 
         def my_func(t: torch.Tensor, dim: int) -> torch.Tensor:
             assert t.requires_grad
@@ -889,16 +769,9 @@
     def world_size(self):
         return 2
 
-<<<<<<< HEAD
-    @run_with_legacy_funcol  # impl specific
-    def test_dead_wrapper_triggers_wait(self):
-        self._init_process_group()
-        self.assertEqual(0, ft_c_impl._outstanding_wait_count())
-=======
     @property
     def process_group(self):
         return dist.group.WORLD
->>>>>>> f34905f6
 
     def dist_init(self):
         dist.init_process_group(
@@ -912,17 +785,10 @@
         if BACKEND == "nccl":
             torch.cuda.set_device(self.rank)
 
-<<<<<<< HEAD
-    @run_with_legacy_funcol  # impl specific
-    def test_dead_wrapper_plus_view(self):
-        self._init_process_group()
-        self.assertEqual(0, ft_c_impl._outstanding_wait_count())
-=======
     def destroy_comms(self):
         # Wait for all ranks to reach here before starting shutdown.
         dist.barrier()
         dist.destroy_process_group()
->>>>>>> f34905f6
 
     @requires_nccl()
     @with_comms()
