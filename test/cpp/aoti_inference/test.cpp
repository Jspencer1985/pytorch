--- conflicted
+++ resolved
@@ -1,3 +1,4 @@
+#include <gmock/gmock.h>
 #include <gtest/gtest.h>
 #include <atomic>
 #include <condition_variable>
@@ -9,6 +10,7 @@
 #include <thread>
 #include <vector>
 
+#include <torch/csrc/inductor/aoti_package/model_package_loader.h>
 #include <torch/csrc/inductor/aoti_runner/model_container_runner_cpu.h>
 #if defined(USE_CUDA)
 #include <c10/cuda/CUDACachingAllocator.h>
@@ -111,6 +113,32 @@
   }
 }
 
+void test_aoti_package_loader(
+    const std::string& device,
+    bool use_runtime_constant_folding) {
+  torch::NoGradGuard no_grad;
+
+  std::string data_path =
+      (std::filesystem::path(STRINGIZE(CMAKE_CURRENT_BINARY_DIR)) / "data.pt")
+           .string();
+  torch::jit::script::Module data_loader = torch::jit::load(data_path);
+  std::string suffix = use_runtime_constant_folding
+      ? device + "_use_runtime_constant_folding"
+      : device;
+  std::string path_attr = "pt2_package_path_" + suffix;
+  std::string inputs_attr = "inputs_" + suffix;
+  std::string outputs_attr = "outputs_" + suffix;
+  const auto& pt2_package_path =
+      data_loader.attr(path_attr.c_str()).toStringRef();
+  const auto& ref_output_tensors =
+      data_loader.attr(outputs_attr.c_str()).toTensorList().vec();
+
+  torch::inductor::AOTIModelPackageLoader runner(pt2_package_path);
+  auto actual_output_tensors =
+      runner.run(data_loader.attr(inputs_attr.c_str()).toTensorList().vec());
+  ASSERT_TRUE(torch::allclose(ref_output_tensors[0], actual_output_tensors[0]));
+}
+
 void test_aoti_constants_update(
     const std::string& device,
     bool use_runtime_constant_folding) {
@@ -163,9 +191,13 @@
   ASSERT_TRUE(torch::allclose(ref_output_tensors[0], actual_output_tensors[0]));
 
   // Update with missing map which should throw.
-  EXPECT_THROW(
-      runner->update_constant_buffer(missing_map, false, true),
-      std::runtime_error);
+  // Somehow EXPECT_THROW doesn't work here when running tests in a row, but
+  // works when running AotInductorTest.RuntimeUpdateConstantsCuda individually.
+  try {
+    runner->update_constant_buffer(missing_map, false, true);
+  } catch (const std::runtime_error& e) {
+    EXPECT_THAT(e.what(), ::testing::HasSubstr("API call failed at"));
+  }
 
   // Update random weight to buffer #1.
   runner->update_constant_buffer(missing_map, false, false);
@@ -735,8 +767,6 @@
   test_aoti_script("cpu");
 }
 
-<<<<<<< HEAD
-=======
 TEST(AotInductorTest, BasicPackageLoaderTestCpu) {
   test_aoti_package_loader("cpu", false);
 }
@@ -745,7 +775,6 @@
   test_aoti_extract_constants_map("cpu");
 }
 
->>>>>>> b70d105c
 #ifdef USE_CUDA
 TEST(AotInductorTest, BasicTestCuda) {
   test_aoti("cuda", true);
@@ -756,6 +785,10 @@
   test_aoti_script("cuda");
 }
 
+TEST(AotInductorTest, BasicPackageLoaderTestCuda) {
+  test_aoti_package_loader("cuda", false);
+}
+
 TEST(AotInductorTest, RuntimeUpdateConstantsCuda) {
   test_aoti_constants_update("cuda", true);
 }
