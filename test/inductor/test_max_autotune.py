--- conflicted
+++ resolved
@@ -45,25 +45,21 @@
 from torch._inductor.virtualized import V
 from torch.fx.experimental.proxy_tensor import make_fx
 from torch.testing import FileCheck
-<<<<<<< HEAD
-from torch.testing._internal.common_utils import skipIfRocm, skipIfXpu
-from torch.testing._internal.inductor_utils import (
-    get_func_call,
-    get_kernel_launch,
-    GPU_TYPE,
-    HAS_CPU,
-    HAS_CUDA,
-    HAS_GPU,
-)
-=======
 from torch.testing._internal.common_utils import MI300_ARCH, runOnRocmArch, skipIfXpu
 from torch.testing._internal.inductor_utils import GPU_TYPE, HAS_CPU, HAS_CUDA, HAS_GPU
->>>>>>> 94584602
 
 
 torch.set_float32_matmul_precision("high")
 if HAS_CUDA:
     torch.cuda.memory._set_allocator_settings("expandable_segments:False")
+
+
+def _get_func_call() -> str:
+    return "void inductor_entry_impl(" if config.cpp_wrapper else "def call("
+
+
+def _get_kernel_launch() -> str:
+    return "call_triton_" if config.cpp_wrapper else ".run("
 
 
 def benchmark_choice(choice, args, out, expected_out, timings):
@@ -903,8 +899,8 @@
 
         # mm kernel, and cos kernel
         count = 2 if using_triton_mm else 1
-        FileCheck().check(get_func_call()).check_count(
-            get_kernel_launch(), count, exactly=True
+        FileCheck().check(_get_func_call()).check_count(
+            _get_kernel_launch(), count, exactly=True
         ).run(code[0])
 
         def f(x, y):
@@ -916,8 +912,8 @@
         f_c = torch.compile(mode="max-autotune-no-cudagraphs")(f)
         _, code = run_and_get_code(f_c, inps[0], inps[1])
         self.assertEqual(f_c(*inps), f(*inps), atol=0.03, rtol=0.25)
-        FileCheck().check(get_func_call()).check_count(
-            get_kernel_launch(), 2, exactly=True
+        FileCheck().check(_get_func_call()).check_count(
+            _get_kernel_launch(), 2, exactly=True
         ).run(code[0])
 
         def f(x, y):
@@ -1366,21 +1362,21 @@
         )
 
     def check_code(self, code_str, num_kernels, num_allocs, num_deallocs):
-        FileCheck().check(get_func_call()).check_count(
-            get_kernel_launch(),
+        FileCheck().check(_get_func_call()).check_count(
+            _get_kernel_launch(),
             num_kernels,
             exactly=True,
         ).run(code_str)
 
         if num_allocs is not None:
-            FileCheck().check(get_func_call()).check_count(
+            FileCheck().check(_get_func_call()).check_count(
                 "empty_strided", num_allocs, exactly=True
             ).run(code_str)
 
         # skip the deallocation check when using cpp_wrapper; most deallocations happen
         # outside of our control via RAIIAtenTensorHandle
         if num_deallocs is not None and not config.cpp_wrapper:
-            FileCheck().check(get_func_call()).check_count(
+            FileCheck().check(_get_func_call()).check_count(
                 "del", num_deallocs, exactly=True
             ).run(code_str)
 
@@ -1520,8 +1516,8 @@
 
         out, code = run_and_get_code(torch.compile(multi_use), x, y)
 
-        FileCheck().check(get_func_call()).check_count(
-            get_kernel_launch(), 2, exactly=True
+        FileCheck().check(_get_func_call()).check_count(
+            _get_kernel_launch(), 2, exactly=True
         ).run(code[0])
         self.assertEqual(out, multi_use(x, y), atol=0.05, rtol=0.05)
 
@@ -1530,8 +1526,8 @@
 
         x = torch.rand([128, 128], device=GPU_TYPE)
         out, code = run_and_get_code(torch.compile(resolve_pending), x)
-        FileCheck().check(get_func_call()).check_count(
-            get_kernel_launch(), 1, exactly=True
+        FileCheck().check(_get_func_call()).check_count(
+            _get_kernel_launch(), 1, exactly=True
         ).run(code[0])
         self.assertEqual(out, resolve_pending(x), atol=0.05, rtol=0.05)
 
@@ -1554,8 +1550,8 @@
 
         x = torch.rand([128, 128], dtype=torch.float16, device=GPU_TYPE)
         out, code = run_and_get_code(torch.compile(test_multiple_fusions), x)
-        FileCheck().check(get_func_call()).check_count(
-            get_kernel_launch(), 1, exactly=True
+        FileCheck().check(_get_func_call()).check_count(
+            _get_kernel_launch(), 1, exactly=True
         ).run(code[0])
         self.assertEqual(out, test_multiple_fusions(x), atol=0.05, rtol=0.05)
 
