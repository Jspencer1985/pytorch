# Owner(s): ["oncall: cpu inductor"]
import sys
import unittest
from typing import NamedTuple

import torch
from torch._inductor import config
from torch._inductor.test_case import TestCase as InductorTestCase
from torch.testing._internal.common_device_type import (
    get_desired_device_type_test_bases,
)
from torch.testing._internal.common_utils import (
    IS_MACOS,
    IS_WINDOWS,
    slowTest,
    TEST_WITH_ROCM,
)
from torch.testing._internal.inductor_utils import HAS_CPU


try:
    try:
        from . import (
            test_cpu_repro,
            test_cpu_select_algorithm,
            test_mkldnn_pattern_matcher,
            test_torchinductor,
            test_torchinductor_dynamic_shapes,
        )
    except ImportError:
        import test_cpu_repro  # @manual=fbcode//caffe2/test/inductor:test_cpu_repro-library
        import test_cpu_select_algorithm  # @manual=fbcode//caffe2/test/inductor:cpu_select_algorithm_cpu-library
        import test_mkldnn_pattern_matcher  # @manual
        import test_torchinductor  # @manual=fbcode//caffe2/test/inductor:test_inductor-library
        import test_torchinductor_dynamic_shapes  # @manual=fbcode//caffe2/test/inductor:test_inductor-library_dynamic_shapes
except unittest.SkipTest:
    if __name__ == "__main__":
        sys.exit(0)
    raise


_desired_test_bases = get_desired_device_type_test_bases()
RUN_CPU = (
    HAS_CPU
    and any(getattr(x, "device_type", "") == "cpu" for x in _desired_test_bases)
    and not IS_MACOS
)


class CppWrapperTemplate:
    pass


class TestCppWrapper(InductorTestCase):
    device = "cpu"


class DynamicShapesCppWrapperCpuTests(InductorTestCase):
    device = "cpu"


test_failures_cpp_wrapper = {
    # conv2d will fallback for dynamic shapes; the fallback path is not yet supported
    "test_conv2d_unary_cpu_dynamic_shapes": test_torchinductor.TestFailure(
        ("cpp_wrapper",), is_skip=True
    ),
    "test_conv2d_binary_inplace_fusion_failed_cpu_dynamic_shapes": test_torchinductor.TestFailure(
        ("cpp_wrapper",), is_skip=True
    ),
    "test_conv2d_binary_inplace_fusion_pass_cpu_dynamic_shapes": test_torchinductor.TestFailure(
        ("cpp_wrapper",), is_skip=True
    ),
    # aten._native_multi_head_attention.default is not yet supported for dynamic shapes
    "test_multihead_attention_cpu_dynamic_shapes": test_torchinductor.TestFailure(
        ("cpp_wrapper",), is_skip=True
    ),
}
if TEST_WITH_ROCM:
    test_failures_cpp_wrapper.update(
        {
            "test_linear_packed": test_torchinductor.TestFailure(
                ("cpp_wrapper"), is_skip=True
            ),
            "test_linear_packed_dynamic_shapes": test_torchinductor.TestFailure(
                ("cpp_wrapper"), is_skip=True
            ),
        }
    )


def make_test_case(
    name,
    device,
    tests,
    condition=True,
    slow=False,
    func_inputs=None,
    code_string_count=None,
):
    test_name = f"{name}_{device}" if device else name
    if code_string_count is None:
        code_string_count = {}

    func = getattr(tests, test_name)
    assert callable(func), "not a callable"
    func = slowTest(func) if slow else func

    @config.patch(cpp_wrapper=True, search_autotune_cache=False)
    def fn(self):
        tests.setUpClass()
        tests.setUp()
        try:
            with torch._C._PreserveDispatchKeyGuard():
                torch._C._dispatch_tls_set_dispatch_key_included(
                    torch._C.DispatchKey.Dense, True
                )

                _, code = test_torchinductor.run_and_get_cpp_code(
                    func, *func_inputs if func_inputs else []
                )
                self.assertEqual("CppWrapperCodeCache" in code, True)
                self.assertTrue(
                    all(
                        code.count(string) == code_string_count[string]
                        for string in code_string_count
                    )
                )
        finally:
            tests.tearDown()
            tests.tearDownClass()

    fn.__name__ = test_name
    import copy

    fn.__dict__ = copy.deepcopy(func.__dict__)
    if condition:
        setattr(
            CppWrapperTemplate,
            test_name,
            fn,
        )


if RUN_CPU:
    config.abi_compatible = True

    class BaseTest(NamedTuple):
        name: str
        device: str = "cpu"
        tests: InductorTestCase = test_torchinductor.CpuTests()
        condition: bool = True
        slow: bool = False
        func_inputs: list = None
        code_string_count: dict = {}

    for item in [
        BaseTest("test_add_complex"),
        BaseTest("test_add_complex4"),
        BaseTest("test_as_strided"),  # buffer reuse
        BaseTest("test_bernoulli1"),
        BaseTest("test_bitwise"),  # int32
        BaseTest("test_bmm1"),
        BaseTest("test_bmm2"),
        BaseTest("test_cat"),  # alias
        BaseTest(
            "test_conv2d_binary_inplace_fusion_failed",
            "cpu",
            test_mkldnn_pattern_matcher.TestPatternMatcher(),
            condition=torch.backends.onednn.is_available(),
            func_inputs=[
                ["aoti_torch_cpu_mkldnn__convolution_pointwise_binary("]
                if config.abi_compatible
<<<<<<< HEAD
                else ["op_onednn__convolution_pointwise_binary.call"],
                None
=======
                else ["op_mkldnn__convolution_pointwise_binary.call"],
                ["aoti_torch_cpu_mkldnn__convolution_pointwise_binary_("]
>>>>>>> ea83c781
                if config.abi_compatible
                else ["op_onednn__convolution_pointwise__binary.call"],
            ],
        ),
        BaseTest(
            "test_conv2d_binary_inplace_fusion_pass",
            "cpu",
            test_mkldnn_pattern_matcher.TestPatternMatcher(),
            condition=torch.backends.onednn.is_available(),
            func_inputs=[
                ["aoti_torch_cpu_mkldnn__convolution_pointwise_binary_("]
                if config.abi_compatible
<<<<<<< HEAD
                else ["op_onednn__convolution_pointwise__binary.call"],
                None
=======
                else ["op_mkldnn__convolution_pointwise__binary.call"],
                ["aoti_torch_cpu_mkldnn__convolution_pointwise_binary("]
>>>>>>> ea83c781
                if config.abi_compatible
                else ["op_onednn__convolution_pointwise_binary.call"],
            ],
        ),
        BaseTest(
            "test_conv2d_unary",
            "cpu",
            test_mkldnn_pattern_matcher.TestPatternMatcher(),
            condition=torch.backends.onednn.is_available(),
            slow=True,
        ),
        BaseTest("test_conv_transpose2d_packed", "cpu", test_cpu_repro.CPUReproTests()),
        BaseTest("test_cumsum"),
        BaseTest("test_custom_op_1"),
        BaseTest("test_custom_op_2"),
        BaseTest("test_custom_op_3"),
        BaseTest("test_dtype_sympy_expr"),
        BaseTest("test_embedding_bag"),  # test default FallbackKernel
        BaseTest("test_index_put1"),
        BaseTest("test_index_put_deterministic_fallback"),
        BaseTest("test_adding_tensor_offsets"),
        BaseTest("test_inductor_layout_optimization_input_mutations"),
        BaseTest("test_int_div", "", test_cpu_repro.CPUReproTests()),
        BaseTest("test_linear1"),
        BaseTest("test_linear2"),
        *[
            BaseTest(func, "", test_cpu_select_algorithm.TestSelectAlgorithmCPU())
            for func in dir(test_cpu_select_algorithm.TestSelectAlgorithmCPU())
            if func.startswith("test_linear_with_pointwise")
        ],
        BaseTest("test_polar"),
        BaseTest(
            "test_linear_binary",
            "",
            test_mkldnn_pattern_matcher.TestPatternMatcher(),
            torch.backends.onednn.is_available()
            and torch.ops.onednn._is_onednn_bf16_supported(),
        ),
        BaseTest(
            "test_linear_packed",
            "",
            test_cpu_repro.CPUReproTests(),
            torch.backends.onednn.is_available()
            and (
                torch.ops.onednn._is_onednn_bf16_supported()
                or torch.ops.onednn._is_onednn_fp16_supported()
            ),
        ),
<<<<<<< HEAD
        BaseTest(
            "test_lstm_packed_change_input_sizes",
            "cpu",
            test_cpu_repro.CPUReproTests(),
            condition=torch.backends.onednn.is_available() and not IS_WINDOWS,
        ),
=======
        *[
            BaseTest(
                func,
                "",
                test_cpu_repro.CPUReproTests(),
                condition=torch.backends.mkldnn.is_available() and not IS_WINDOWS,
            )
            for func in dir(test_cpu_repro.CPUReproTests())
            if func.startswith("test_lstm_packed_change_input_sizes")
        ],
>>>>>>> ea83c781
        BaseTest("test_max_pool2d6"),
        BaseTest("test_mm_views"),
        BaseTest("test_multihead_attention", "cpu", test_cpu_repro.CPUReproTests()),
        BaseTest(
            "test_multi_threading",
            condition=not IS_WINDOWS,
            # Two threads compile, so we expect the output code to be printed twice.
            code_string_count={"py::gil_scoped_release release;": 2},
        ),
        BaseTest("test_profiler_mark_wrapper_call"),
        BaseTest(
            "test_qconv2d",
            "cpu",
            test_mkldnn_pattern_matcher.TestPatternMatcher(),
            condition=torch.backends.onednn.is_available() and not IS_WINDOWS,
        ),
        BaseTest(
            "test_qconv2d_relu",
            "cpu",
            test_mkldnn_pattern_matcher.TestPatternMatcher(),
            condition=torch.backends.onednn.is_available() and not IS_WINDOWS,
        ),
        BaseTest(
            "test_qconv2d_add",
            "cpu",
            test_mkldnn_pattern_matcher.TestPatternMatcher(),
            condition=torch.backends.onednn.is_available() and not IS_WINDOWS,
        ),
        BaseTest(
            "test_qconv2d_add_relu",
            "cpu",
            test_mkldnn_pattern_matcher.TestPatternMatcher(),
            condition=torch.backends.onednn.is_available() and not IS_WINDOWS,
        ),
        BaseTest(
            "test_qconv2d_dequant_promotion",
            "cpu",
            test_mkldnn_pattern_matcher.TestPatternMatcher(),
            condition=torch.backends.onednn.is_available() and not IS_WINDOWS,
        ),
        BaseTest(
            "test_qconv2d_maxpool2d_linear_dynamic",
            "cpu",
            test_mkldnn_pattern_matcher.TestDynamicPatternMatcher(),
            condition=torch.backends.onednn.is_available() and not IS_WINDOWS,
            func_inputs=[
                None
                if config.abi_compatible
                else [
                    "op_onednn_qconv2d_pointwise_.call",
                    "op_quantized_max_pool2d_.call",
                    "op_onednn_qlinear_pointwise_tensor.call",
                ],
            ],
        ),
<<<<<<< HEAD
        BaseTest(
            "test_qlinear",
            "cpu",
            test_mkldnn_pattern_matcher.TestPatternMatcher(),
            condition=torch.backends.onednn.is_available() and not IS_WINDOWS,
        ),
        BaseTest(
            "test_qlinear_relu",
            "cpu",
            test_mkldnn_pattern_matcher.TestPatternMatcher(),
            condition=torch.backends.onednn.is_available() and not IS_WINDOWS,
        ),
        BaseTest(
            "test_qlinear_gelu",
            "cpu",
            test_mkldnn_pattern_matcher.TestPatternMatcher(),
            condition=torch.backends.onednn.is_available() and not IS_WINDOWS,
        ),
        BaseTest(
            "test_qlinear_add",
            "cpu",
            test_mkldnn_pattern_matcher.TestPatternMatcher(),
            condition=torch.backends.onednn.is_available() and not IS_WINDOWS,
        ),
        BaseTest(
            "test_qlinear_add_relu",
            "cpu",
            test_mkldnn_pattern_matcher.TestPatternMatcher(),
            condition=torch.backends.onednn.is_available() and not IS_WINDOWS,
        ),
        BaseTest(
            "test_qlinear_dequant_promotion",
            "cpu",
            test_mkldnn_pattern_matcher.TestPatternMatcher(),
            condition=torch.backends.onednn.is_available() and not IS_WINDOWS,
        ),
=======
        *[
            BaseTest(
                func,
                "",
                test_mkldnn_pattern_matcher.TestPatternMatcher(),
                condition=torch.backends.mkldnn.is_available() and not IS_WINDOWS,
            )
            for func in dir(test_mkldnn_pattern_matcher.TestPatternMatcher())
            if func.startswith("test_qlinear")
        ],
>>>>>>> ea83c781
        BaseTest(
            "test_dynamic_qlinear",
            "cpu",
            test_mkldnn_pattern_matcher.TestPatternMatcher(),
            condition=torch.backends.onednn.is_available() and not IS_WINDOWS,
        ),
        BaseTest(
            "test_dynamic_qlinear_qat",
            "cpu",
            test_mkldnn_pattern_matcher.TestPatternMatcher(),
            condition=torch.backends.onednn.is_available() and not IS_WINDOWS,
        ),
        BaseTest("test_randint"),
        BaseTest("test_randn_with_dtype_and_device"),
        BaseTest("test_reduction1"),  # Reduction
        BaseTest("test_relu"),  # multiple inputs
        BaseTest("test_repeat_interleave", "", test_cpu_repro.CPUReproTests()),
        BaseTest("test_scalar_input"),
        BaseTest("test_scalar_output"),
        BaseTest("test_scaled_dot_product_attention"),
        BaseTest("test_scatter1"),
        BaseTest("test_scatter2"),
        BaseTest("test_scatter3"),
        BaseTest("test_scatter4"),
        BaseTest("test_scatter5"),
        BaseTest("test_scatter6"),
        BaseTest("test_scatter_reduce1"),
        BaseTest("test_scatter_reduce2"),
        BaseTest("test_scatter_reduce3"),
        BaseTest("test_silu"),  # single input, single output
        BaseTest("test_sort"),
        BaseTest("test_sum_dtype"),  # float64
        BaseTest("test_sum_int"),  # bool, int64, int8, uint8
        BaseTest("test_tensor2"),  # constant input
        BaseTest(
            "test_transpose", code_string_count={".reset();": 2}
        ),  # multiple outputs, buffer clear
        BaseTest("test_view_as_complex"),
        BaseTest("test_view_as_real"),
    ]:
        make_test_case(
            item.name,
            item.device,
            item.tests,
            item.condition,
            item.slow,
            item.func_inputs,
            item.code_string_count,
        )

    test_torchinductor.copy_tests(
        CppWrapperTemplate,
        TestCppWrapper,
        "cpp_wrapper",
        test_failures_cpp_wrapper,
    )

    DynamicShapesCppWrapperTemplate = (
        test_torchinductor_dynamic_shapes.make_dynamic_cls(CppWrapperTemplate)
    )

    test_torchinductor.copy_tests(
        DynamicShapesCppWrapperTemplate,
        DynamicShapesCppWrapperCpuTests,
        "cpp_wrapper",
        test_failures_cpp_wrapper,
        xfail_prop="_expected_failure_dynamic_wrapper",
    )


if __name__ == "__main__":
    from torch._inductor.test_case import run_tests

    if RUN_CPU:
        run_tests(needs="filelock")<|MERGE_RESOLUTION|>--- conflicted
+++ resolved
@@ -170,13 +170,8 @@
             func_inputs=[
                 ["aoti_torch_cpu_mkldnn__convolution_pointwise_binary("]
                 if config.abi_compatible
-<<<<<<< HEAD
                 else ["op_onednn__convolution_pointwise_binary.call"],
-                None
-=======
-                else ["op_mkldnn__convolution_pointwise_binary.call"],
                 ["aoti_torch_cpu_mkldnn__convolution_pointwise_binary_("]
->>>>>>> ea83c781
                 if config.abi_compatible
                 else ["op_onednn__convolution_pointwise__binary.call"],
             ],
@@ -189,13 +184,8 @@
             func_inputs=[
                 ["aoti_torch_cpu_mkldnn__convolution_pointwise_binary_("]
                 if config.abi_compatible
-<<<<<<< HEAD
                 else ["op_onednn__convolution_pointwise__binary.call"],
-                None
-=======
-                else ["op_mkldnn__convolution_pointwise__binary.call"],
                 ["aoti_torch_cpu_mkldnn__convolution_pointwise_binary("]
->>>>>>> ea83c781
                 if config.abi_compatible
                 else ["op_onednn__convolution_pointwise_binary.call"],
             ],
@@ -244,25 +234,16 @@
                 or torch.ops.onednn._is_onednn_fp16_supported()
             ),
         ),
-<<<<<<< HEAD
-        BaseTest(
-            "test_lstm_packed_change_input_sizes",
-            "cpu",
-            test_cpu_repro.CPUReproTests(),
-            condition=torch.backends.onednn.is_available() and not IS_WINDOWS,
-        ),
-=======
         *[
             BaseTest(
                 func,
                 "",
                 test_cpu_repro.CPUReproTests(),
-                condition=torch.backends.mkldnn.is_available() and not IS_WINDOWS,
+                condition=torch.backends.onednn.is_available() and not IS_WINDOWS,
             )
             for func in dir(test_cpu_repro.CPUReproTests())
             if func.startswith("test_lstm_packed_change_input_sizes")
         ],
->>>>>>> ea83c781
         BaseTest("test_max_pool2d6"),
         BaseTest("test_mm_views"),
         BaseTest("test_multihead_attention", "cpu", test_cpu_repro.CPUReproTests()),
@@ -318,55 +299,16 @@
                 ],
             ],
         ),
-<<<<<<< HEAD
-        BaseTest(
-            "test_qlinear",
-            "cpu",
-            test_mkldnn_pattern_matcher.TestPatternMatcher(),
-            condition=torch.backends.onednn.is_available() and not IS_WINDOWS,
-        ),
-        BaseTest(
-            "test_qlinear_relu",
-            "cpu",
-            test_mkldnn_pattern_matcher.TestPatternMatcher(),
-            condition=torch.backends.onednn.is_available() and not IS_WINDOWS,
-        ),
-        BaseTest(
-            "test_qlinear_gelu",
-            "cpu",
-            test_mkldnn_pattern_matcher.TestPatternMatcher(),
-            condition=torch.backends.onednn.is_available() and not IS_WINDOWS,
-        ),
-        BaseTest(
-            "test_qlinear_add",
-            "cpu",
-            test_mkldnn_pattern_matcher.TestPatternMatcher(),
-            condition=torch.backends.onednn.is_available() and not IS_WINDOWS,
-        ),
-        BaseTest(
-            "test_qlinear_add_relu",
-            "cpu",
-            test_mkldnn_pattern_matcher.TestPatternMatcher(),
-            condition=torch.backends.onednn.is_available() and not IS_WINDOWS,
-        ),
-        BaseTest(
-            "test_qlinear_dequant_promotion",
-            "cpu",
-            test_mkldnn_pattern_matcher.TestPatternMatcher(),
-            condition=torch.backends.onednn.is_available() and not IS_WINDOWS,
-        ),
-=======
         *[
             BaseTest(
                 func,
                 "",
                 test_mkldnn_pattern_matcher.TestPatternMatcher(),
-                condition=torch.backends.mkldnn.is_available() and not IS_WINDOWS,
+                condition=torch.backends.onednn.is_available() and not IS_WINDOWS,
             )
             for func in dir(test_mkldnn_pattern_matcher.TestPatternMatcher())
             if func.startswith("test_qlinear")
         ],
->>>>>>> ea83c781
         BaseTest(
             "test_dynamic_qlinear",
             "cpu",
