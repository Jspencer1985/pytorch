--- conflicted
+++ resolved
@@ -213,9 +213,6 @@
                 (v,),
             )
 
-<<<<<<< HEAD
-    @unittest.skipIf(not torch.backends.onednn.is_available(), "ONEDNN is not enabled")
-=======
     @config.patch(freezing=True)
     @unittest.skipIf(not TEST_MKL, "Test requires MKL")
     @patch("torch.cuda.is_available", lambda: False)
@@ -234,8 +231,7 @@
                     (v.to(dtype),),
                 )
 
-    @unittest.skipIf(not torch.backends.mkldnn.is_available(), "MKLDNN is not enabled")
->>>>>>> ed388394
+    @unittest.skipIf(not torch.backends.onednn.is_available(), "ONEDNN is not enabled")
     @patch("torch.cuda.is_available", lambda: False)
     def test_unsupported_conv_transpose(self):
         class Model(torch.nn.Module):
