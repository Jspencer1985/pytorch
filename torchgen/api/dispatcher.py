from __future__ import annotations

import itertools
<<<<<<< HEAD
from typing import Sequence
from typing_extensions import assert_never
=======
from typing import TYPE_CHECKING
>>>>>>> 2682e5e0

from torchgen.api import cpp
from torchgen.api.types import ArgName, Binding, CType, NamedCType
from torchgen.model import (
    Argument,
    FunctionSchema,
    Return,
    SelfArgument,
    TensorOptionsArguments,
    Type,
)
from torchgen.utils import concatMap


if TYPE_CHECKING:
    from collections.abc import Sequence


# This file describes the translation of JIT schema to the dispatcher
# API, the *unboxed* calling convention by which invocations through
# the dispatcher are made.  Historically, the dispatcher API matched
# the C++ API, but with the establishment of the boxed API, we've
# made changes to the dispatcher API to so that the unboxed API
# better aligns with the boxed API.  The dispatcher API hooks heavily
# into our template based boxing/unboxing machinery, so changes
# to this convention will usually need template updates too.
#
# Prominent characteristics of the dispatcher API:
#
#   - dtype, layout, device and pin_memory are represented as separate
#     arguments.
#


def name(func: FunctionSchema) -> str:
    return cpp.name(func)


def argumenttype_type(
    t: Type,
    *,
    mutable: bool,
    binds: ArgName,
    remove_non_owning_ref_types: bool = False,
    symint: bool = True,
) -> NamedCType:
    # This is a faux amis.  If it makes sense in the future to add
    # more special cases here, or invert things so cpp.argument_type
    # calls this, or just completely inline the function, please do
    # it.
    return cpp.argumenttype_type(
        t,
        mutable=mutable,
        binds=binds,
        symint=symint,
        remove_non_owning_ref_types=remove_non_owning_ref_types,
    )


def argument_type(
    a: Argument,
    *,
    binds: ArgName,
    remove_non_owning_ref_types: bool = False,
    symint: bool = True,
) -> NamedCType:
    return argumenttype_type(
        a.type,
        mutable=a.is_write,
        binds=binds,
        remove_non_owning_ref_types=remove_non_owning_ref_types,
        symint=symint,
    )


def returns_type(rs: Sequence[Return], *, symint: bool = True) -> CType:
    # At present, there is no difference. But there could be!
    return cpp.returns_type(rs, symint=symint)


def jit_arguments(func: FunctionSchema) -> list[Argument]:
    def to_argument(
        a: Argument | TensorOptionsArguments | SelfArgument,
    ) -> list[Argument]:
        if isinstance(a, Argument):
            return [a]
        elif isinstance(a, SelfArgument):
            return [a.argument]
        elif isinstance(a, TensorOptionsArguments):
            return [a.dtype, a.layout, a.device, a.pin_memory]
        else:
            assert_never(a)

    return list(
        concatMap(
            to_argument,
            itertools.chain(
                func.arguments.positional, func.arguments.kwarg_only, func.arguments.out
            ),
        )
    )


def argument(
    a: Argument, *, remove_non_owning_ref_types: bool = False, symint: bool = True
) -> Binding:
    return Binding(
        nctype=argument_type(
            a,
            binds=a.name,
            remove_non_owning_ref_types=remove_non_owning_ref_types,
            symint=symint,
        ),
        name=a.name,
        argument=a,
    )


def arguments(func: FunctionSchema, *, symint: bool = True) -> list[Binding]:
    return [argument(a, symint=symint) for a in jit_arguments(func)]<|MERGE_RESOLUTION|>--- conflicted
+++ resolved
@@ -1,12 +1,8 @@
 from __future__ import annotations
 
 import itertools
-<<<<<<< HEAD
-from typing import Sequence
+from typing import TYPE_CHECKING
 from typing_extensions import assert_never
-=======
-from typing import TYPE_CHECKING
->>>>>>> 2682e5e0
 
 from torchgen.api import cpp
 from torchgen.api.types import ArgName, Binding, CType, NamedCType
